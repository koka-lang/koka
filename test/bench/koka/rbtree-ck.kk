--- conflicted
+++ resolved
@@ -99,13 +99,4 @@
 fun main()
   val trees = make-tree(5,4200000); // todo: read first command line arg for size
   val v = trees.head(Leaf).fold(0) fn(k,v,r){ if (v) then r + 1 else r }
-<<<<<<< HEAD
   v.println
-<<<<<<< HEAD
-}
-=======
-
->>>>>>> dev-intf
-=======
-  v.println
->>>>>>> d761c3ab
