module nqueens
import std/num/int32

alias solution = list<int32>
alias solutions = list<list<int32>>

<<<<<<< HEAD
fun safe( ^queen : int32, ^diag : int32, xs : solution ) : bool {
  match(xs) {
    Cons(q,qs) -> (queen != q && queen != (q+diag) && queen != (q - diag) && safe(queen,diag.inc,qs))
    _          -> True
  }
}

fun appendSafe( ^queen : int32, xs : solution, xss : solutions ) : div solutions {
  if (queen <= 0.int32) then xss
  elif (safe(queen,1.int32,xs)) then appendSafe( queen.dec, xs, Cons(Cons(queen,xs),xss) )
  else appendSafe( queen.dec, xs, xss )
}

fun extend( queen : int32, acc : solutions, xss : solutions ) : div solutions {
  match(xss) {
    Cons(xs,rest) -> extend(queen, appendSafe(queen,xs,acc), rest)
=======
fun safe( queen : int32, diag : int32, xs : solution ) : bool
  match xs 
    Cons(q,qs) -> (queen != q && queen != (q+diag) && queen != (q - diag) && safe(queen,diag.inc,qs))
    _          -> True



fun append-safe( queen : int32, xs : solution, xss : solutions ) : div solutions
  if queen <= 0.int32 then xss
  elif safe(queen,1.int32,xs) then append-safe( queen.dec, xs, Cons(Cons(queen,xs),xss) )
  else append-safe( queen.dec, xs, xss )


fun extend(queen : int32, acc : solutions, xss : solutions ) : div solutions
  match xss
    Cons(xs,rest) -> extend(queen, append-safe(queen,xs,acc), rest)
>>>>>>> 798a32ec
    Nil           -> acc



fun find-solutions( n : int32, queen : int32 ) : div solutions
  if queen.is-zero
   then [[]]
   else extend(n,[], find-solutions(n,queen.dec))


public fun queens( n : int32 ) : div int
  find-solutions(n,n).length


public fun main()
  queens(13.int32).println
<|MERGE_RESOLUTION|>--- conflicted
+++ resolved
@@ -4,41 +4,20 @@
 alias solution = list<int32>
 alias solutions = list<list<int32>>
 
-<<<<<<< HEAD
-fun safe( ^queen : int32, ^diag : int32, xs : solution ) : bool {
-  match(xs) {
+fun safe( ^queen : int32, ^diag : int32, xs : solution ) : bool 
+  match xs
     Cons(q,qs) -> (queen != q && queen != (q+diag) && queen != (q - diag) && safe(queen,diag.inc,qs))
     _          -> True
-  }
-}
 
-fun appendSafe( ^queen : int32, xs : solution, xss : solutions ) : div solutions {
-  if (queen <= 0.int32) then xss
-  elif (safe(queen,1.int32,xs)) then appendSafe( queen.dec, xs, Cons(Cons(queen,xs),xss) )
-  else appendSafe( queen.dec, xs, xss )
+fun append-safe( ^queen : int32, xs : solution, xss : solutions ) : div solutions 
+  if queen <= 0.int32 then xss
+  elif safe(queen,1.int32,xs)) then append-safe( queen.dec, xs, Cons(Cons(queen,xs),xss) )
+  else append-safe( queen.dec, xs, xss )
 }
 
 fun extend( queen : int32, acc : solutions, xss : solutions ) : div solutions {
-  match(xss) {
-    Cons(xs,rest) -> extend(queen, appendSafe(queen,xs,acc), rest)
-=======
-fun safe( queen : int32, diag : int32, xs : solution ) : bool
-  match xs 
-    Cons(q,qs) -> (queen != q && queen != (q+diag) && queen != (q - diag) && safe(queen,diag.inc,qs))
-    _          -> True
-
-
-
-fun append-safe( queen : int32, xs : solution, xss : solutions ) : div solutions
-  if queen <= 0.int32 then xss
-  elif safe(queen,1.int32,xs) then append-safe( queen.dec, xs, Cons(Cons(queen,xs),xss) )
-  else append-safe( queen.dec, xs, xss )
-
-
-fun extend(queen : int32, acc : solutions, xss : solutions ) : div solutions
-  match xss
+  match xss 
     Cons(xs,rest) -> extend(queen, append-safe(queen,xs,acc), rest)
->>>>>>> 798a32ec
     Nil           -> acc
 
 
