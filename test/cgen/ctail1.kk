fun mapx( xs : list<a>, f : a -> b ) : list<b> {
  match(xs) {
    Cons(x,xx) -> Cons(f(x),mapx(xx,f))
    Nil        -> Nil
  }
}

fun appendx(xs : list<a>, ys :list<a> ) : list<a> {
  match(xs) {
    Cons(x,xx) -> Cons(x,appendx(xx,ys))
    Nil        -> ys
  }
}

fun ileave( xs : list<a>, ys : list<a> ) : div list<a> {
  match((xs,ys)) {
    (Cons(x,xx), Cons(y,yy)) -> Cons(x, Cons(y, ileave(xx,yy)))
    _ -> Nil
  }
}

fun main() {
<<<<<<< HEAD
  //list(1,10000000).mapx(inc).sum.println
  test-many()
=======
  list(1,10000000).mapx(inc).sum.println
  //test-many()
>>>>>>> eac20c9a
}

fun test-many() {
  val xs = list(1,5)
  var i := 0
  for(1,10000000) fn(j){
    i := i + xs.mapx(inc).length
  }
  println(i)
}

/*
get{
  x <- ref->value
  dup(x)
}

set(y){
  x <- ref->value
  ref->value=y
  drop(x)
}
*/
/*
fun rev(xs : list<a>, acc : list<a> ) : list<a> {
  match(xs) {
    Cons(x,xx) -> rev(xx,Cons(x,acc))
    Nil        -> acc
  }
}
*/
/*

type tree {
  Bin( left: tree, right: tree )
  Tip( value : int )
}

type spine {
  Done
  BinL( left:tree, spine: spine )
  BinR( right:tree, spine: spine )
}

fun spinemap(f : int -> int, t : tree, spine : spine) : div tree {
  match(spine) {
    Done -> t
    BinR(r,s) -> binmap(f,r, BinL(t,s))
    BinL(l,s) -> spinemap(f, Bin(l,t), s)
  }
}

fun binmap( f : int -> int, t : tree, spine : spine) : div tree
{
  match(t) {
    Bin(l,r) {
      binmap(f,l,BinR(r,spine))  // reuse bin
    }
    Tip(x) {
      spinemap(f,Tip(f(x)),spine)
    }
  }
}

type direction {
  Up
  Down
}

fun sbmap(f : int -> int, t : tree, spine : spine, d : direction) : div tree {
  if (d.down?) {
    // do down the left spine
    match(t) {
      Bin(l,r) {
        sbmap(f,l,BinR(r,spine),Down)  // go down left, and remember the right subtrees
      }
      Tip(x) {
        sbmap(f,Tip(f(x)),spine,Up)    // go up through the saved spine
      }
    }
  }
  else {
    // go up through the saved spine
    match(spine) {
      Done      -> t
      BinR(r,s) -> sbmap(f,r,BinL(t,s),Down)   // down into a right subtree, and remember to Bin later
      BinL(l,s) -> sbmap(f, Bin(l,t), s, Up)   // restore a Bin node and keep going up
    }
  }
}


fun bmap( f : int -> int, t : tree) : div tree
{
  match(t) {
    Bin(l,r) -> Bin(bmap(f,l),bmap(f,r))
    Tip(x)   -> Tip(f(x))
  }
}


fun show(t : tree) : string {
  match(t) {
    Bin(l,r) -> "(" + l.show + " * " + r.show + ")"
    Tip(i)   -> i.show
  }
}
*/<|MERGE_RESOLUTION|>--- conflicted
+++ resolved
@@ -20,13 +20,8 @@
 }
 
 fun main() {
-<<<<<<< HEAD
-  //list(1,10000000).mapx(inc).sum.println
-  test-many()
-=======
   list(1,10000000).mapx(inc).sum.println
   //test-many()
->>>>>>> eac20c9a
 }
 
 fun test-many() {
