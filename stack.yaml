resolver: lts-16.24
<<<<<<< HEAD

=======
>>>>>>> 2f9a165d
packages:
- '.'

extra-deps:
- constraints-extras-0.3.0.2
- dependent-map-0.4.0.0
- dependent-sum-0.7.1.0
- dependent-sum-template-0.1.0.3
- some-1.0.1
- stylish-haskell-0.11.0.0
- hlint-2.1.26
<<<<<<< HEAD
- haskeline-0.8.0.0
- lsp-1.0.0.1
- lsp-types-1.0.0.1
- unliftio-core-0.2.0.1
=======
- haskeline-0.8.1.0
>>>>>>> 2f9a165d

flags:
  haskeline:
    terminfo: false<|MERGE_RESOLUTION|>--- conflicted
+++ resolved
@@ -1,8 +1,4 @@
 resolver: lts-16.24
-<<<<<<< HEAD
-
-=======
->>>>>>> 2f9a165d
 packages:
 - '.'
 
@@ -14,14 +10,10 @@
 - some-1.0.1
 - stylish-haskell-0.11.0.0
 - hlint-2.1.26
-<<<<<<< HEAD
-- haskeline-0.8.0.0
+- haskeline-0.8.1.0
 - lsp-1.0.0.1
 - lsp-types-1.0.0.1
 - unliftio-core-0.2.0.1
-=======
-- haskeline-0.8.1.0
->>>>>>> 2f9a165d
 
 flags:
   haskeline:
