--- conflicted
+++ resolved
@@ -23,14 +23,9 @@
 - '.'
 
 extra-deps:
-<<<<<<< HEAD
 - regex-compat-tdfa-0.95.1.4    # only needed for koka-test
 - json-0.10                     # only needed for koka-test
 - isocline-1.0.6
-
-rebuild-ghc-options: true
-allow-newer: true
-=======
 - constraints-extras-0.3.0.2
 - dependent-map-0.4.0.0
 - dependent-sum-0.7.1.0
@@ -42,7 +37,9 @@
 - lsp-1.0.0.1
 - lsp-types-1.0.0.1
 - unliftio-core-0.2.0.1
->>>>>>> 6dfee8f9
+
+rebuild-ghc-options: true
+allow-newer: true
 
 # only for test with resolver 18.17+
 flags:
