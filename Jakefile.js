#!/usr/bin/env node
//----------------------------------------------------------------------------
// Copyright 2012 Microsoft Corporation, Daan Leijen
//
// This is free software; you can redistribute it and/or modify it under the
// terms of the Apache License, Version 2.0. A copy of the License can be
// found in the file "license.txt" at the root of this distribution.
//----------------------------------------------------------------------------
var fs = require("fs");
var path = require("path");
var child = require("child_process");

var Colors = require("colors");
var Diff   = require("diff");

//-----------------------------------------------------
// Get the version from the package.json file
//-----------------------------------------------------
var version = "<unknown>";

function setVersion() {
  var content = fs.readFileSync("package.json",{encoding: "utf8"});
  if (content) {
    var matches = content.match(/"version"\s*\:\s*"([\w\.\-]+)"/);
    if (matches && matches.length >= 2) version = matches[1];
  }
}
setVersion();

//-----------------------------------------------------
// Configuration
//-----------------------------------------------------
var exeExt      = (path.sep==="\\" ? ".exe" : "");

var platformVariant = "cpp"; // other options: hugs and haddock
var platformVariantPath = path.join("Platform",platformVariant,"Platform")+path.sep;

var hsCompiler  = "ghc";
var hsFlags     = "-fwarn-incomplete-patterns";
var hsRunFlags  = "";
var hsPackages  = ["text","parsec"];
var hsLinkFlags = (["base","containers","directory","process","mtl"].concat(hsPackages)).map(function(p){ return "-package " + p; }).join(" ");

var alexCompiler= "alex";
var alexFlags   = "--latin1";

var main      = "koka";
var sourceDir = "src";
var outputDir = "out";
var libraryDir= "lib";
var testDir   = "test";

var variant   = process.env.variant || "debug";
var buildDir  = path.join(outputDir, variant);
var depFile   = path.join(buildDir,"dependencies");
var mainExe   = path.join(buildDir,main + "-" + version + exeExt);

var kokaFlags = "-i" + libraryDir + " -itest/algeff -itest/async -itest/resource -itest/lib --core --checkcore " + (process.env.kokaFlags || "");

if (variant === "profile") {
  hsFlags += " -prof -fprof-auto -O2";
  hsLinkFlags += " -rtsopts";
  hsRunFlags += " +RTS -p -RTS"
}
else if (variant === "release") {
  hsFlags += " -O2";
}
else if (variant === "trace") {
  // add profile information so failure can use Debug.traceStack
  hsFlags += " -prof -fprof-auto"
  hsLinkFlags += " -prof -rtsopts"
  // for now a bit useless since 'internal exceptions' are raised on things like doesFileExist...
  hsRunFlags  += " +RTS -xc -RTS"
}



//-----------------------------------------------------
// Tasks: compilation
//-----------------------------------------------------
task("default",["interactive"]);

desc("build and run the compiler (default)");
task("interactive", ["compiler"], function(rebuild) {
  var libDir = path.join(outputDir,libraryDir);
  jake.mkdirP(libDir);
  var cmd = mainExe + " " + hsRunFlags + " --outdir=" + libDir + " " + kokaFlags;
  jake.logger.log("> " + cmd);
  jake.exec(cmd + " 2>&1", {interactive: true});
},{async:true});


desc(["build the compiler (" + mainExe + ")",
      "     compiler[rebuild]  # force a rebuild (where dependencies are ignored)"].join("\n"));
task("compiler", ["config"], function(rebuild) {
  rebuild = rebuild || false;
  initializeDeps(allItems,false,function(items) {
    build("koka " + version + " (" + variant + " version)",rebuild,items);
  });
},{async:true});


desc("load the compiler in ghci");
task("ghci", ["compiler"], function(module) {
  var cmd = "ghci " + path.join(outputDir,variant,"Platform","cconsole.o") + hsRunFlags
                + " -i" + sourceDir + " -i" + path.join(sourceDir,"Platform","cpp")
                  + " " + path.join(sourceDir,(module ? module + ".hs" : "Main.hs"));
  jake.logger.log("> " + cmd);
  jake.exec(cmd + " 2>&1", {interactive: true});
});


desc("run 'cabal install' to install prerequisites");
task("config", [], function () {
  jake.logger.log("check for packages: " + hsPackages.join(" "))
  child.exec("ghc-pkg list", function (error, stdout, stderr) {
    if (error) stdout = "";
    var foundall = hsPackages.every( function(pkg) {
      return ((new RegExp("\\b" + pkg + "-")).test(stdout));
    });
    if (foundall) {
      complete();
    }
    else {
      var cmd = "cabal install text random parsec alex"
      jake.logger.log("> " + cmd)
      jake.exec(cmd + " 2>&1", {interactive: true}, function() { complete(); });
    }
  });
},{async:true});


//-----------------------------------------------------
// Tasks: clean
//-----------------------------------------------------
desc("remove all generated files");
task("clean", function() {
  jake.logger.log("remove all generated files");
  jake.rmRf(outputDir);
});

desc("remove just koka generated interface files");
task("iclean", function() {
  jake.logger.log("remove koka generated files");
  var outdirs = new jake.FileList()
                 .include(path.join(outputDir,"*"))
                 .exclude(["trace","debug","release","profile"].map(function(s){ return path.join(outputDir,s); }))
                 .toArray();
  outdirs.forEach( function(dirName) { jake.rmRf(dirName); } );
});


//-----------------------------------------------------
// Tasks: test
//-----------------------------------------------------
desc(["run tests.",
      "     test[<dir|file>,<mode>]  # use <dir|file> to run the tests ('test')",
      "                              # optional <mode> is 'update','new',or 'verbose'"].join("\n"));
task("test", ["compiler"], function(testdir,testmode) {
  testdir=testdir||"test";
  testmode=testmode||"";
  // jake.rmRf(path.join(outputDir,"test"))
  jake.mkdirP("out/test/config");
  runTests(pathnorm(testdir),testmode);
});

//-----------------------------------------------------
// Tasks: c-grammar specification
//-----------------------------------------------------
desc(["compile flex/bison grammar",
      "     grammar[<file>]    # run parser on <file>"].join("\n"));
task("grammar",[],function(testfile)
{
  var outdir = path.join(outputDir,"grammar");
  var gdir = path.join("doc","spec","grammar");
  jake.cpR(gdir,outputDir);

  command("cd " + outdir + " && bison -vd -W parser.y 2>&1", function() {
    command("cd " + outdir + " && flex -v8 lexer.lex 2>&1", function() {
      command( "cd " + outdir + " && ghc -no-hs-main -o koka-parser lex.yy.c parser.tab.c", function () {
        if (testfile==null) complete();
         else {
            console.log("testing..")
            command( path.join(outdir,"koka-parser") + " --nosemi " + testfile, function() {
              complete();
            });
         };
      });
    });
  });
});

//-----------------------------------------------------
// Tasks: documentation generation & editor support
//-----------------------------------------------------
var cmdMarkdown = "node ../../../madoko/lib/cli.js"; // "madoko";
var docsite  = (process.env.docsite || "https://koka-lang.github.io/koka/doc/"); // http://research.microsoft.com/en-us/um/people/daan/koka/doc/");
var doclocal = (process.env.doclocal || "..\\koka-pages\\doc"); // \\\\research\\root\\web\\external\\en-us\\UM\\People\\daan\\koka\\doc");

desc("generate the language specification")
task("spec", ["compiler"], function(mode) {
  jake.logger.log("build language specification");
  var outspec   = path.join(outputDir,"spec");
  var outstyles = path.join(outspec,"styles");
  var outscripts = path.join(outspec,"scripts");
  var specdir   = path.join("doc","spec");
  var docflags  = "--htmlcss=styles/madoko.css;styles/koka.css " + ((mode === "publish") ? "--htmlbases=" + docsite + " " : "");
  var cmd = mainExe + " -c -l --outdir=" + outspec +  " -i" + specdir + " --html " + docflags + kokaFlags + " ";
  command(cmd + "kokaspec.kk.md spec.kk.md getstarted.kk.md overview.kk.md", function() {
    command(cmd + "toc.kk", function() {
      // fix up includes
      patchFile(path.join(outspec,"kokaspec.md"),/^\[INCLUDE=(\w+)\.kk\.md\]/mg, "[INCLUDE=$1.md]");
      // copy style files
      jake.mkdirP(outstyles);
      jake.mkdirP(outscripts);
      jake.cpR(path.join("doc","koka.css"),outstyles);
      var files = new jake.FileList().include(path.join(specdir,"styles/*.css"))
                                     .include(path.join(specdir,"styles/*.mdk"))
                                     .toArray();
      copyFiles(specdir,files,outspec);
      files = new jake.FileList().include(path.join(specdir,"scripts/*.js"))
                                 .toArray();
      copyFiles(specdir,files,outspec);
      files = new jake.FileList().include(path.join(specdir,"*.bib"))
                                 .toArray();
      copyFiles(specdir,files,outspec);
      // copy images
      var imgs1 = new jake.FileList().include("lib/std/time/*.png").toArray();
      copyFiles("lib/std/time",imgs1,outspec);
      // process xmp.html to html using madoko
      var xmpFiles = new jake.FileList().include(path.join(outspec,"*.xmp.html"))
                                        .include(path.join(outspec,"kokaspec.md"))
                                        .toArray().join(" ").replace(new RegExp("out[\\/\\\\]spec[\\/\\\\]","g"),"");
      console.log(xmpFiles)
      command("cd " + outspec + " && " + cmdMarkdown + " --odir=." + " -v -mline-no:false -mlogo:false " + xmpFiles, function () {
        jake.cpR(path.join(outspec,"madoko.css"),outstyles);
        if (mode === "publish") {
          // copy to website
          files = new jake.FileList().include(path.join(outspec,"*.html"))
                                     .include(path.join(outstyles,"*.css"))
                                     .exclude(path.join(outspec,"*.xmp.html"))
                                     .toArray();
          copyFiles(outspec,files,doclocal);
        }
        complete();
      });
    });
  });
});

desc("generate the tutorial");
task("guide", ["compiler"], function(publish) {
  jake.logger.log("build rise4fun tutorial");
  var outguide  = path.join(outputDir,"guide");
  var outstyles = path.join(outguide,"styles");
  var guidedir  = path.join("doc","rise4fun");
  var docflags  = publish ? "--htmlbases=" + docsite + " " : "";
  var cmd = mainExe + " -c -l --outdir=" + outguide + " -i" + guidedir + " --html " + docflags + kokaFlags + " ";
  command(cmd + "guide.kk.md", function() {
    // convert markdown
    command(cmdMarkdown + " --odir=" + outguide + " -v " + path.join(outguide,"guide.md"), function() {
      // copy style files
      jake.mkdirP(outstyles);
      jake.cpR(path.join("doc","koka.css"),outstyles);
      jake.cpR(path.join("doc","rise4fun","risekoka.css"),outstyles);
    });
  });
});

desc(["install Sublime Text 3 support files for Koka",
     "     sublime[<version>]  # install for <version> instead (2 or 3)"].join("\n")
    );
task("sublime", function(sversion) {
  jake.logger.log("install Sublime Text support");
  var sublime =　"";
  var sversion = sversion || "3"
  if (process.env.APPDATA) {
    sublime = path.join(process.env.APPDATA,"Sublime Text " + sversion);
  }
  else if (process.env.HOME) {
<<<<<<< HEAD
    if (process.platform === "darwin") 
=======
    if (path.platform === "darwin")
>>>>>>> 29c6fcd4
      sublime = path.join(process.env.HOME,"Library","Application Support","Sublime Text " + sversion);
    else
      sublime = path.join(process.env.HOME,".config","sublime-text-" + sversion);
  }
  sublime = path.join(sublime,"Packages");

  if (!fileExist(sublime)) {
    jake.logger.error("error: cannot find sublime package directory: " + sublime);
  }
  else {
    var dirCS = "Color Scheme - Default";
    var sublimeCS = path.join(sublime,dirCS);

    jake.mkdirP(sublimeCS);
    jake.cpR(path.join("support","sublime-text","Koka"),sublime);
    jake.cpR(path.join("support","sublime-text",dirCS,"Snow.tmTheme"),sublimeCS);
    jake.cpR(path.join("support","sublime-text","Jake-Haskell.sublime-build"),path.join(sublime,"User"));
  }
});

// Help
var usageInfo = [
  "usage: jake target[options] [variant=<build>]",
  "  <options>        are target specific, i.e. jake test[./test/type]",
  "  variant=<build>  any of 'release', 'profile', 'trace', or 'debug' (default)",
  ""].join("\n");

function showHelp() {
  jake.logger.log(usageInfo);
  jake.showAllTaskDescriptions(jake.program.opts.tasks);
  process.exit();
}

desc("show this information");
task("help",[],function() {
  showHelp();
});
task("?",["help"]);

if (process.argv.indexOf("-?") >= 0 || process.argv.indexOf("?") >= 0) {
  showHelp();
}
else if (jake.program.opts.tasks) {
  jake.logger.log(usageInfo);
};



//-----------------------------------------------------
// Sources
// Note: the sources must be given in a canonical build order.
//-----------------------------------------------------
var cSources = [
  cSource("Platform/cconsole.c",[sourcePath("Platform/cconsole.h")],"-fPIC"),
];

// small helper to quote pre-processor define options in Platform.Config
function defD(name,val) { return ("-D" + name + (val ? "=\\\"" + val + "\\\" " : " ")); }

var defWindows = (/^win.*$/.test(process.platform) ? " -DWINDOWS" : "");

var hsModules = [
  { name: "Platform.Config",
      flags: defD("MAIN",main) + defD("VERSION",version) + defD("VARIANT",variant) + defWindows,
      deps: ["package.json"] }, // dependent on this build file (due to version)
  "Platform.Runtime",
  "Platform.Var",
  { name: "Platform.Console", deps: [sourcePath("Platform/cconsole.c")] },
  "Platform.ReadLine",
  "Platform.GetOptions",
  "Platform.Filetime",
//  "Platform.IntMap",
//  "Platform.IntSet",

  "Lib.Printer",
  "Lib.PPrint",
//  "Lib.Set",
//  "Lib.Map",
//  "Lib.MultiSet",
//  "Lib.Seq",
  "Lib.Scc",
  "Lib.Trace",
  "Lib.JSON",

  "Common.Failure",
  "Common.ColorScheme",
  "Common.File",
  "Common.Syntax",
  "Common.Name",
  "Common.NameMap",
  "Common.NameSet",
  "Common.NamePrim",
  "Common.QNameMap",
  "Common.Id",
  "Common.IdMap",
  "Common.IdSet",
  "Common.IdNice",
  "Common.Range",
  "Common.Message",
  "Common.Unique",
  "Common.Error",

  "Syntax.Lexeme",
  alexModule("Syntax.Lexer"),
  { name: "Syntax.Lexer", deps: [sourcePath("Syntax/Lexer.x")] },
  "Syntax.Layout",
  "Syntax.Highlight",
  "Syntax.Syntax",
  "Syntax.Promote",
  "Syntax.Parse",

  "Kind.ImportMap",
  "Kind.Kind",
  "Kind.Pretty",
  "Type.Type",
  "Type.Kind",
  "Type.TypeVar",
  "Type.Pretty",

  "Static.FixityResolve",
  "Static.BindingGroups",
  "Core.Core",

  "Kind.Synonym",
  "Kind.Constructors",
  "Kind.Newtypes",
  "Kind.Assumption",
  "Core.Pretty",
  "Core.CoreVar",
  "Type.Assumption",
  "Syntax.RangeMap",

  "Kind.InferKind",
  "Kind.InferMonad",
  "Kind.Unify",
  "Kind.Infer",

  "Type.Operations",
  "Type.Unify",
  "Type.InfGamma",
  "Type.InferMonad",

  "Core.AnalysisMatch",
  "Core.Uniquefy",
  "Core.Divergent",
  "Core.BindingGroups",
  "Core.UnReturn",
  "Core.Monadic",
  "Core.AnalysisResume",
  "Core.Simplify",

  "Type.Infer",

  "Backend.CSharp.FromCore",
  "Backend.JavaScript.FromCore",

  "Syntax.Colorize",
  "Core.GenDoc",
  "Core.Parse",
  "Core.Check",

  "Compiler.Package",
  "Compiler.Options",
  "Compiler.Module",
  "Compiler.Compile",
  "Interpreter.Command",
  "Interpreter.Interpret",
  "Main",
];

var hsSources  = hsModules.map( function(mod) { return hsModule(mod); } );
var allSources = cSources.concat(hsSources);

var exeItems = [
  exeItem(mainExe,objectsFromSources(allSources)),
];

var allItems = allSources.concat(exeItems);


//-----------------------------------------------------
// Action items
//-----------------------------------------------------

function hsModule(mod,deps) {
  var src = (typeof mod === "string" ? src = { name: mod } : src = mod);
  if (src.cmds) return src; // already fully initialized (like alexModule)

  src.source = sourcePathFromModule(src.name,".hs");
  src.deps = src.deps || [];
  src.deps.unshift(src.source);
  src.outputs = [objectFile(src.source),objectFile(src.source,".hi")];
  src.cmds = hsCompile(src.source,src.outputs[0],src.flags);
  src.infdeps = null;
  src.infdepsUpdate = function(callback) { hsUpdateDeps(src.source,src,callback); };
  return src;
}

function alexModule(modName,deps,flags) {
  var src = { name: modName + ".x", source: sourcePathFromModule(modName,".x"), deps: deps || [] };
  src.deps.unshift(src.source);
  src.outputs = [sourcePathFromModule(modName,".hs")];
  src.cmds = alexCompile(src.source,src.outputs[0],flags);
  src.infdeps = []; // do not infer
  //src.infdepsUpdate = null; // function(callback) { hsUpdateDeps(src.source,src,callback); };
  return src;
}

function cSource(srcName,deps,flags) {
  var src = { name: srcName, source: sourcePath(srcName), deps: deps || [] };
  src.deps.unshift(src.source);
  src.outputs = [objectFile(src.source)];
  src.cmds = cCompile(src.source,src.outputs[0],flags);
  return src;
}

function exeItem(target,objectFiles,flags) {
  var src = { name: target, deps: objectFiles };
  if (path.extname(target) !== exeExt) target += exeExt;
  src.outputs = [target];
  src.cmds = exeLink(objectFiles,target,flags);
  return src;
}


//-----------------------------------------------------
// Compilation commands
//-----------------------------------------------------
function hsCompile(fileName,targetName,flags) {
  return ghcCompile(fileName,targetName,flags);
}

function ghcCompile(filename,targetName,flags) {
  flags = flags || "";
  return [hsCompiler,"-c " + filename,hsFlags,"-i" + buildDir,"-odir " + buildDir,"-hidir " + buildDir,flags].join(" ");
}

function cCompile(filename,targetName,flags) {
  flags = flags || "";
  var ensureDir = function(callback) { jake.mkdirP(path.dirname(targetName)); callback(); };
  ensureDir.msg = "mkdir -p " + path.dirname(targetName);
  return [ensureDir, [hsCompiler,"-c " + filename,hsFlags,"-i" + buildDir,"-o " + targetName,flags].join(" ") ];
}

function exeLink(objNames,targetName,flags) {
  flags = flags || "";
  return [hsCompiler,"-o " + targetName,hsFlags,hsLinkFlags,flags,objNames.join(" ")].join(" ");
}

function alexCompile(fileName,targetName,flags) {
  flags = flags || "";
  return [alexCompiler,"-o " + targetName,alexFlags,flags,fileName].join(" ");
}


//-----------------------------------------------------
// Utility functions
//-----------------------------------------------------
function pathnorm(fname) {
  return fname.replace(/[/\\]/g,path.sep);
}

function sourcePathFromModule(moduleName,extension) {
  extension = extension || ".hs";
  var sourceName = moduleName.replace(/\./g,path.sep) + extension;
  return sourcePath(sourceName);
}

function sourcePath(sourceName) {
  sourceName = pathnorm(sourceName).replace(new RegExp("^Platform\\" + path.sep), platformVariantPath );
  return path.join(sourceDir,sourceName);
}

function objectFile(fname,extension) {
  // header files have no object file
  if (/\.h$/.test(fname)) {
    return fname;
  }
  var filename = fname.replace(platformVariantPath, "Platform" + path.sep);
  // otherwise return the corresponding object file
  extension = extension || ".o";
  return filename.replace(sourceDir,buildDir).replace(/\.[a-z]+$/,extension);
}

function objectsFromSources(sources) {
  var objs = [];
  sources.forEach(function(src) {
    src.outputs.forEach(function(out){
      if (path.extname(out) === ".o") objs.push(out);
    });
  });
  return objs;
}

function fileExist(fileName) {
  var stats = null;
  try {
    stats = fs.statSync(fileName);
  }
  catch(e) {};
  return (stats != null);
}

function normalize(filename) {
  if (filename==null) return "";
  return filename.replace(/\\/g,"/");
}

// copyFiles 'files' to 'destdir' where the files in destdir are named relative to 'rootdir'
// i.e. copyFiles('A',['A/B/c.txt'],'D')  creates 'D/B/c.txt'
function copyFiles(rootdir,files,destdir) {
  rootdir = normalize(rootdir || "");
  files.forEach(function(filename) {
    filename = normalize(filename);
    // make relative
    var destname = path.join(destdir,(rootdir && filename.lastIndexOf(rootdir,0)===0 ? filename.substr(rootdir.length) : filename));
    var logfilename = (filename.length > 30 ? "..." + filename.substr(filename.length-30) : filename);
    var logdestname = (destname.length > 30 ? "..." + destname.substr(destname.length-30) : destname);
    jake.logger.log("cp -r " + logfilename + " " + logdestname);
    jake.cpR(filename,path.dirname(destname));
  })
}

//-----------------------------------------------------
// Manage inferred depencies:
// usually calculated when an source is compiled
//-----------------------------------------------------

function hsUpdateDeps(sourceName,item,callback) {
  importDeps(sourceName, function(imports) {
    var infdeps = imports.map( function(s){ return objectFile(sourcePathFromModule(s),".hi"); });
    updateDeps(item,infdeps,callback);
  });
}


// Return the imported module names from a haskell (or alex) file
function importDeps(fileName, callback) {
  var src = fs.readFileSync(fileName,{encoding:"utf8"}); // somehow must be synchronous or interactive processes afterwards read the console wrongly :-(
  var imports = [];
  var r   = /^\s*import\s+(qualified\s+)?([\w\'\.]+)/gm;
  var matches;
  while ((matches = r.exec(src)) !== null) {
    var mod = matches[2];
    if (findItem(hsModules,mod)) {
      imports.push(mod);
    }
  }
  callback(imports);
}

function updateDeps(item,infdeps,callback) {
  if (item.infdeps && item.infdeps.join() === infdeps.join()) {
    //jake.logger.log("saved write")
    callback();
  }
  else {
    //jake.logger.log("deps: " + targetName + ": " + infdeps.join(","));
    item.infdeps = infdeps;
    saveDeps(allItems,callback);  // hack: since the global allItems is updated in-place we can save from here
  }
}

function saveDeps(items,callback) {
  var content = items.map( function(item) {
    if (item.infdeps) {
      return item.outputs[0] + ":" + item.infdeps.join(",");
    }
    else return "";
  }).join("\n");
  //jake.logger.log("write: " + depFile);
  fs.writeFileSync(depFile,content,{encoding: "utf8"}); // again, must be synchronous :-(
  callback();
}

function initializeDeps(items,nodepend,callback) {
  if (nodepend) {
    if (callback) callback(items);
  }
  else {
    var content = null;
    try { content = fs.readFileSync(depFile,{encoding:"utf8"}); } catch(e) {}; // again, must be synchronous :-(
      var lines = (content ? content.split("\n") : []);
      lines.forEach( function(line) {
        if (!line)  return;
        line = line.trim();
        if (line.length === 0) return;
        var parts = line.split(":");
        var target = parts[0];
        var deps   = (parts.length === 2 && parts[1].length > 0 ? parts[1].split(",") : []);
        var item = findItem(items,target);
        if (item) {
          item.infdeps = (deps ? deps : []);
          // jake.logger.log("set " + item.name + ": " + "[" + deps.join(",") + "]");
        }
      });
      if (callback) callback(items);
  }
}

function findItem(items,name) {
  var i;
  for(i = 0; i < items.length; i++) {
    var item = items[i];
    if (item === name || item.name === name || (item.outputs && item.outputs[0] === name)) return item;
  }
  //jake.logger.log("could not find: " + name)
  return null;
}

//-----------------------------------------------------
// Build from a list of actions
// { name: string
//   outputs : [string]
//   inputs : [string]
//   cmds : [string]
// }
//-----------------------------------------------------
function fileTime( fname ) {
  try {
    return fs.statSync(fname).mtime;
  }
  catch(e) {
    return null;
  }
}

function shouldRun(outputs,inputs,infdeps) {
  // if no inferred depencies, we must run too
  // note: null = no inferred depencies yet. undefined = we never infer for this kind of target
  if (infdeps===null) return true;

  // find oldest output
  var outTime = null;
  var i;
  for(i=0; i<outputs.length; i++) {
    var tm = fileTime(outputs[i]);
    if (tm===null) {
      // jake.logger.log("output does not exist: " + outputs[i]);
      return true;
    }
    if (outTime===null) outTime = tm; // only first entry determines, this is for .hi files
  }

  // check all inputs
  if (infdeps)  inputs = inputs.concat(infdeps);
  for (i=0; i<inputs.length; i++) {
    var tm = fileTime(inputs[i]);
    if (tm===null) {
      jake.logger.log("require: " + inputs[i] + ": but no action to build it?");
      return true;  // hopefully, some other task will provide it as output?
    }
    if (tm > outTime) return true;
  }

  return false;
}

function build( msg, rebuild, srcs, callback, current ) {
  current = current || 0;

  if (current===0) {
    jake.logger.log("build: " + msg);
  }
  if (!srcs || current >= srcs.length) {
    jake.logger.log("build ok.");
    if (callback) {
      callback();
    }
    else {
      complete();
    }
  }
  else {
    var src = srcs[current];
    var buildrest = function(){ build(msg,rebuild,srcs,callback,current+1); }
    if (rebuild || shouldRun(src.outputs,src.deps,src.infdeps)) {
      var run = function() { command(src.cmds, buildrest ); };
      if (src.infdepsUpdate)
        src.infdepsUpdate(run);
      else
        run();
    }
    else {
      buildrest();
    }
  }
}


//-----------------------------------------------------
// Execute a command
//-----------------------------------------------------
function command(cmds,callback,current) {
  current = current || 0;
  if (typeof cmds === "string" || typeof cmds === "function") cmds = [cmds];

  if (!cmds || current >= cmds.length) {
    if (callback) callback();
    return;
  }

  var cmd = cmds[current];
  var fullmsg = (cmd.msg ? cmd.msg : (typeof cmd === "string" ? cmd : "")).trim();
  var msg = fullmsg;
  var msglen = 74;
  if (msg && msg.length > msglen) {
    msg = msg.substr(0,msglen) + "..."
  }
  if (msg) jake.logger.log("> " + msg);
  if (typeof cmd === "string") {
    child.exec(cmd, function (error, stdout, stderr) {
      var logout = (error ? console.log : jake.logger.log);
      function logerr(msg) {
        if (/^.*\berror:/.test(msg)) {
          msg = Colors.bold(Colors.red(msg));
        }
        else if (/^.*\bwarning:/.test(msg)) {
          msg = Colors.green(msg);
        }
        else {
          msg = Colors.bold(msg);
        }
        if (error) console.error(msg); else jake.logger.error(msg);
      }
      if (error !== null && fullmsg && fullmsg.length > msglen) {
        logout(jake.program.opts.quiet ? fullmsg : fullmsg.substr(msglen)); // show rest of command on error
      }
      if (stdout && stdout.length > 0) logout(stdout.trim());
      if (stderr && stderr.length > 0) logerr(stderr.trim());
      if (error !== null) {
        logerr(("> " + cmd))
        logerr(("\ncommand failed with exit code " + error.code + "."));
        if (/error:\s+Failed to load interface for/.test(stderr)) {
          logerr(["","---------------------------------------------------------------",
                     "Perhaps you did not install all required Haskell packages?",
                     "Run  \"jake config\"  first to install required Haskell packages.",
                     "---------------------------------------------------------------"].join("\n"));
        }
        process.exit(1);
      }
      command(cmds,callback,current+1);
    });
  }
  else {
    cmd(function() { command(cmds,callback,current+1); })
  }
}

//-----------------------------------------------------
// Tests
//-----------------------------------------------------
var testMessage = "total time ";

function runTests(test,testMode,flags,callback) {
  testMode = testMode||"";
  flags = flags || ("-i" + libraryDir + " -i" + testDir + " --outdir=" + path.join(outputDir,"test"));
  flags = "--checkcore " + flags
  fs.stat(test,function(err,stats) {
    if (err) {
      //jake.logger.error("file or directory does not exist: " + test);
      //process.exit(1);
    }
    var tests = [];
    if (!err && stats.isDirectory()) {
      var testList = new jake.FileList();
      testList.include(path.join(test,"*.kk"));
      testList.include(path.join(test,"*","*.kk"));
      testList.include(path.join(test,"*","*","*.kk"));
      tests = testList.toArray();
    }
    else {
      var testList = new jake.FileList();
      testList.include(test);
      // testList.include(test + ".kk");
      tests = testList.toArray();
    }
    if (err && (tests == null || tests == [] )) {
      jake.logger.error("file or directory does not exist: " + test);
      process.exit(1);
    }
    // jake.logger.log("run " + (tests.length===1 ? "test" : tests.length + " tests over") + ": " + test);
    console.time(testMessage);
    runTestList(tests.length,testMode,tests,flags,callback);
  })
}

function runTestList(n,testMode,tests,flags,callback,nooutCount,failedCount) {
  nooutCount = nooutCount || 0;
  failedCount = failedCount || 0;
  if (n <= 0) {
    var total = tests.length;
    jake.logger.log("");
    jake.logger.log("total tests: " + total);
    jake.logger.log("tested     : " + (total - nooutCount));
    jake.logger.log("failed     : " + failedCount);
    console.timeEnd(testMessage);
    if (callback) callback();
             else complete();
  }
  else {
    runTest(n,testMode,tests[tests.length - n],flags,function(status) {
      if (status === 2) failedCount++;
      if (status === 1) nooutCount++;
      runTestList(n-1,testMode,tests,flags,callback,nooutCount,failedCount);
    });
  }
}


function runTest(n,testMode,testFile,flags,callback) {
  callback = callback || function(status) { complete(); };
  runTestFile(n,testFile,testMode,flags,function(output) {
    var expectFile = testFile + ".out";
    fs.readFile(expectFile,{encoding: "utf8"},function(err,content) {
      if (err) {
        if (testMode==="new") {
          fs.writeFile(expectFile,output,{encoding: "utf8"},function(errout) {
            jake.logger.log( n + ": " + (errout ? errout.message : "wrote output file.") );
            callback(1);
          });
        }
        else {
          if (testMode==="verbose") {
            jake.logger.log(output)
          }
          jake.logger.log( n + ": no out file." );
          callback(1);
        }
      }
      else if (testMode==="update") {
        fs.writeFile(expectFile,output,{encoding: "utf8"},function(errout) {
          jake.logger.log( n + ": " + (errout ? errout.message : "updated output file.") );
          callback(1);
        });
      }
      else {
        if (testMode==="new") {
          jake.logger.log(n + ": output file already exists: use mode 'update' instead of 'new'" );
        }
        else if (testMode==="verbose") {
          var fcontent = fs.readFileSync(testFile);
          jake.logger.log( "------ verbose test file ------------\n" + fcontent + "------ end test file ----------------" );
        }
        content = testSanitize(content);
        if (content == output) {
          jake.logger.log( n + ": ok.");
          callback(0);
        }
        else {
          //jake.logger.log( n + ": failed!" );
          /*
          var msg = "----- expected output -----\n" + content
                      + "\n----- actual output -----\n" + output
                      + "\n-------------------------";
          msg = msg.split("\n").map(function(line) { return "    " + line }).join("\n");
          jake.logger.log( msg );
          */
          process.stderr.write("----- difference -----\n");
          var diff = Diff.diffTrimmedLines(content,output);
          diff.forEach(function(part){
            // green for additions, red for deletions
            // grey for common parts
            var color = (part.added ? 'green' : (part.removed ? 'red' : 'grey'));
            process.stderr.write(part.value[color]);
            if (part.removed) process.stderr.write("\n");
          });
          process.stderr.write("\n");

          jake.logger.log( n + ": " + testFile + " failed.\n" );
          callback(2);
        }
      }
    })
  });
}

function runTestFile(n,testFile,testMode,flags,callback) {
  var testDir = path.dirname(testFile);
  var flags = flags || "";
  fs.readFile(path.join(testDir,".flags"), { encoding: "utf8" }, function(err,content) {
    if (!err) flags += " " + content.trim().replace("\n"," ");
    fs.readFile(testFile + ".flags", { encoding: "utf8" }, function(err,content) {
      if (!err) flags += " " + content.trim().replace("\n"," ");
      var cmd = [mainExe,hsRunFlags," -c --console=raw",flags,testFile].join(" ");
      jake.logger.log(n + ": " + testFile);
      if (testMode==="verbose") jake.logger.log("> " + cmd);
      child.exec(cmd, function (error, stdout, stderr) {
        var output = "";
        if (stdout && stdout.length > 0) output += stdout;
        if (stderr && stderr.length > 0) output += stderr;
        if (error !== null) {
          // output += "command failed with exit code " + error.code + ".";
        }
        if (testMode) jake.logger.log(output);
        output = testSanitize(output);
        if (callback) {
          callback(output);
        }
        else {
          jake.logger.log(output);
          complete();
        }
      });
    });
  });
}

function patchFile( fname, regex, replacer ) {
  var contents1 = fs.readFileSync( fname, {encoding:"utf8"});
  var contents2 = contents1.replace(regex,replacer);
  fs.writeFileSync(fname,contents2,{encoding:"utf8"});
}

function testSanitize(s) {
  return s.replace(__dirname,"...")  // no local directories
          .replace(/\\/g,"/")        // unix style slashes
          .replace(/[ \t]+/g, " ")   // compress whitespace
          .replace(/[\r\n]+/g, "\n") // compress newlines sequences
          .replace(/(std_core\.js\:)\d+/, "$1" )  // hide line number of an exception
          .replace(/\n\s+at .*/g, "") // hide stack trace in exceptions
          .trim();                     // and trim
}<|MERGE_RESOLUTION|>--- conflicted
+++ resolved
@@ -278,11 +278,7 @@
     sublime = path.join(process.env.APPDATA,"Sublime Text " + sversion);
   }
   else if (process.env.HOME) {
-<<<<<<< HEAD
     if (process.platform === "darwin") 
-=======
-    if (path.platform === "darwin")
->>>>>>> 29c6fcd4
       sublime = path.join(process.env.HOME,"Library","Application Support","Sublime Text " + sversion);
     else
       sublime = path.join(process.env.HOME,".config","sublime-text-" + sversion);
