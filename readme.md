<img align="left" width="100" height="100" src="doc/logo/koka-logo-400.png"/>

<!--
[<img align="right" src="https://travis-ci.org/koka-lang/koka.svg?branch=master"/>](https://travis-ci.org/koka-lang/koka)
-->
[<img align="right" src="https://badges.gitter.im/koka-lang/koka.svg"/>](https://gitter.im/koka-lang/koka?utm_source=badge&utm_medium=badge&utm_campaign=pr-badge&utm_content=badge)

&nbsp;

# Koka: a function-oriented language with effect inference

_Note: Koka v2 is a research language that currently under heavy development with the new C backend -- documentation may be outdated,
and not all tests will run._

_Latest release_: v2.0.9, 2020-11-27 ([Install](#install)).

Koka is a strongly typed, strict functional language which tracks the (side) _effects_ of every function in its type.
Koka syntax is Javascript/C like,
the evaluation is strict like OCaml/C, and the type- and effect system is Haskell like, where pure and effectful computations are distinguished.
The precise effect typing gives Koka rock-solid semantics backed by well-studied category theory, which makes Koka particularly easy to reason
about for both humans and compilers. (Given the importance of effect typing, the name Koka was derived from the Japanese word for _effective_ ([Kōka](https://translate.google.com/#view=home&op=translate&sl=auto&tl=en&text=%E5%8A%B9%E6%9E%9C), 効果)).

<a href="https://github.com/koka-lang/koka/tree/master/samples/basic/rbtree.kk"><img align="right" width="350" src="doc/snippet-rbtree.png"/></a>

A function without any effect is called _total_ and corresponds to mathematically total functions -- a good place to be.
Then we have effects for partial functions that can raise exceptions, as _exn_, and potentially non-terminating functions as _div_ (divergent).
The combination of _exn_ and _div_ is called _pure_ as that corresponds to Haskell's notion of purity. On top of that we find
mutability (as _st_) up to full non-deterministic side effects in _io_.

Koka also has full support for _algebraic effect handlers_. This enables powerful control-flow abstraction that allows users to define
compositional control-flow abstractions as a library; this includes advanced abstractions like exceptions, iterators, async-await concurrency,
ambient state, backtracking parser combinators, probablistic programming, Bayesian machine learning, etc. Algebraic effect handlers subsume (free)
monads, and are compositional without needing lifting or monad transformers.

Recent work on [evidence translation](https://www.microsoft.com/en-us/research/uploads/prod/2020/07/evidently-with-proofs-5f0b7d860b387.pdf)
and [Perceus]
precise compiler guided reference counting enable Koka to compile directly
to plain C code _without needing a garbage collector_ or runtime system. Initial performance [benchmarks](#benchmarks) are promising,
and it is our goal to generally fall within a factor 2&times; of C++ performance without needing manual memory management.

For more background information, see:

* The [Koka manual][kokabook] for a tour of the Koka language and its specification.
* The [library documentation][libraries].
* The article _Algebraic Effects for Functional Programming_ [[3]](#references) about the algebraic effects in Koka.

[kokabook]: https://koka-lang.github.io/koka/doc/kokaspec.html  
[tour]: https://koka-lang.github.io/koka/doc/kokaspec.html#tour
[libraries]: https://koka-lang.github.io/koka/doc/toc.html
[slides]: http://research.microsoft.com/en-us/projects/koka/2012-overviewkoka.pdf
[kokarepo]: https://github.com/koka-lang/koka
[kokaproject]: http://research.microsoft.com/en-us/projects/koka

[releases]: https://github.com/koka-lang/koka/releases
[build]: #build-from-source
[Perceus]: https://www.microsoft.com/en-us/research/uploads/prod/2020/11/perceus-tr-v1.pdf
[vsprompt]: https://docs.microsoft.com/en-us/cpp/build/how-to-enable-a-64-bit-visual-cpp-toolset-on-the-command-line?view=vs-2019

Enjoy,
  Daan Leijen

Special thanks to:
- [Ningning Xie](https://xnning.github.io/) for her work on the theory and practice of evidence translation [[6]](#references) and the formalization of Perceus reference counting [[8]](#references).
- [Alex Reinking](https://alexreinking.com/) for the implementation of the Perceus reference counting analysis [[8]](#references).
- And all previous interns working on earlier versions of Koka: Daniel Hillerström, Jonathan Brachthäuser, Niki Vazou, Ross Tate, Edsko de Vries, and Dana Xu.

Releases:
- `v2.0.9`, 2020-11-27: now with binary [releases] for Windows, macOS, and Linux.
- `v2.0.7`, 2020-11-23: more small fixes, improved scoped handlers, improved higher-rank type propagation, more samples.
- `v2.0.5`, 2020-11-15: many bug fixes and improvements. Improved codegen, named handlers, added samples, docker support, direct C compilation, local install support.
- `v2.0.0`, 2020-08-21: initial v2 release.

# Install
For Linux and macOS on x86 64-bit, you can install Koka using:
````
<<<<<<< HEAD
> curl -sSL https://github.com/koka-lang/koka/releases/download/v2.0.9/install.sh | sh
=======
> curl -sSL https://github.com/koka-lang/koka/releases/latest/download/install.sh | sh
>>>>>>> 48874710
````
After installation, verify if Koka installed correctly:
````
> koka
 _          _           ____
| |        | |         |__  \
| | __ ___ | | __ __ _  __) |
| |/ // _ \| |/ // _` || ___/ welcome to the koka interpreter
|   <| (_) |   <| (_| ||____| version 2.0.9, Nov 27 2020, libc 64-bit (gcc)
|_|\_\\___/|_|\_\\__,_|       type :? for help

loading: std/core
loading: std/core/types
loading: std/core/hnd
````

Type ``:q`` to exit the interpreter.

For detailed instructions and other platforms (including Windows) see the [releases] page.
It is also straightforward to build the compiler [from source][build].

## Running the compiler

You can compile a Koka source using `-c` (note that all [`samples`](https://github.com/koka-lang/koka/tree/master/samples) are pre-installed):

    > koka -c samples/basic/caesar.kk
    compile: samples/basic/caesar.kk
    loading: std/core
    loading: std/core/types
    loading: std/core/hnd
    loading: std/num/double
    loading: std/text/parse
    loading: std/num/int32
    check  : samples/basic/caesar
    linking: samples_basic_caesar
    created: out/v2.0.9/gcc-debug/samples_basic_caesar

and run the resulting executable:

    > out/v2.0.9/gcc-debug/samples_basic_caesar
    plain  : Koka is a well-typed language
    encoded: Krnd lv d zhoo-wbshg odqjxdjh
    cracked: Koka is a well-typed language


The ``-O2`` flag builds an optimized program. Let's try it on a functional implementation
of balanced insertion in a red-black tree ([`rbtree.kk`](https://github.com/koka-lang/koka/tree/master/test/bench/koka/rbtree.kk))
(the following two examples are only available if you checked out the Koka source):

    > koka -O2 -c test/bench/koka/rbtree.kk
    ...
    linking: test_bench_koka_rbtree
    created: out/v2.0.9/gcc-drelease/test_bench_koka_rbtree

    > time out/v2.0.9/gcc-drelease/test_bench_koka_rbtree
    420000
    real    0m0.680s
    ...

We can compare this against an in-place updating C++ implementation using ``stl::map``
([``rbtree.cpp``](https://github.com/koka-lang/koka/tree/master/test/bench/cpp/rbtree.cpp)) (which uses the
[``tree.cc``](https://code.woboq.org/gcc/libstdc++-v3/src/c++98/tree.cc.html) implementation internally):

    > g++ --std=c++17 -o cpp_rbtree -O3 test/bench/cpp/rbtree.cpp
    > time ./cpp_rbtree
    420000
    real    0m0.916s
    ...

The excellent performance relative to C++ here (on an AMD 3600XT) is the result of Perceus automatically
transforming the fast path of the pure functional rebalancing to use mostly in-place updates,
closely mimicking the imperative rebalancing code of the hand optimized C++ library.

## Running the interactive compiler

Without giving any input files, the interactive interpreter runs by default:
````
> koka
 _          _           ____
| |        | |         |__  \
| | __ ___ | | __ __ _  __) |
| |/ // _ \| |/ // _` || ___/ welcome to the koka interpreter
|   <| (_) |   <| (_| ||____| version 2.0.9, Nov 27 2020, libc 64-bit (gcc)
|_|\_\\___/|_|\_\\__,_|       type :? for help

loading: std/core
loading: std/core/types
loading: std/core/hnd
>
````

Now you can test some expressions:

    > println("hi koka")
    check  : interactive
    check  : interactive
    linking: interactive
    created: out\v2.0.9\mingw-debug\interactive

    hi koka

    > :t "hi"
    string

    > :t println("hi")
    console ()

Or load a demo (use ``tab`` completion to avoid typing too much):

    > :l samples/basic/fibonacci
    compile: samples/basic/fibonacci.kk
    loading: std/core
    loading: std/core/types
    loading: std/core/hnd
    check  : samples/basic/fibonacci
    modules:
      samples/basic/fibonacci

    > main()
    check  : interactive
    check  : interactive
    linking: interactive
    created: out\v2.0.9\mingw-debug\interactive

    The 10000th fibonacci number is 33644764876431783266621612005107543310302148460680063906564769974680081442166662368155595513633734025582065332680836159373734790483865268263040892463056431887354544369559827491606602099884183933864652731300088830269235673613135117579297437854413752130520504347701602264758318906527890855154366159582987279682987510631200575428783453215515103870818298969791613127856265033195487140214287532698187962046936097879900350962302291026368131493195275630227837628441540360584402572114334961180023091208287046088923962328835461505776583271252546093591128203925285393434620904245248929403901706233888991085841065183173360437470737908552631764325733993712871937587746897479926305837065742830161637408969178426378624212835258112820516370298089332099905707920064367426202389783111470054074998459250360633560933883831923386783056136435351892133279732908133732642652633989763922723407882928177953580570993691049175470808931841056146322338217465637321248226383092103297701648054726243842374862411453093812206564914032751086643394517512161526545361333111314042436854805106765843493523836959653428071768775328348234345557366719731392746273629108210679280784718035329131176778924659089938635459327894523777674406192240337638674004021330343297496902028328145933418826817683893072003634795623117103101291953169794607632737589253530772552375943788434504067715555779056450443016640119462580972216729758615026968443146952034614932291105970676243268515992834709891284706740862008587135016260312071903172086094081298321581077282076353186624611278245537208532365305775956430072517744315051539600905168603220349163222640885248852433158051534849622434848299380905070483482449327453732624567755879089187190803662058009594743150052402532709746995318770724376825907419939632265984147498193609285223945039707165443156421328157688908058783183404917434556270520223564846495196112460268313970975069382648706613264507665074611512677522748621598642530711298441182622661057163515069260029861704945425047491378115154139941550671256271197133252763631939606902895650288268608362241082050562430701794976171121233066073310059947366875

And quit the interpreter:

    > :q

    I think of my body as a side effect of my mind.
      -- Carrie Fisher (1956)

The ``samples/syntax`` and ``samples/basic`` directories contain various basic Koka examples to start with. If you type:

    > :l samples/

in the interpreter, you can ``tab`` twice to see the available sample files and directories.
Use ``:s`` to see the source of a loaded module.


## Algebraic effect handlers

A novel feature of Koka is a compiled and typed implementation of algebraic
effect handlers (described in detail in [[3]](#references)).
In the interactive environment, you can load various demo files with algebraic
effects which are located in the ``samples/handlers`` directory.

    > :f samples/handlers/basic

where ``:f`` forces a recompile (versus ``:l`` which avoids a recompile if possible).
Use the ``:?`` command to get an overview of all commands. After
loading the ``common`` demo, we can run it directly from the interpreter:

    > :f samples/handlers/basic
    compile: samples/handlers/basic.kk
    ...
    check  : samples/handlers/basic
    modules:
      samples/handlers/basic

    > :t test2    
    () -> console ()

    > test2()
    check  : interactive
    check  : interactive
    linking: interactive
    created: out\v2.0.5\mingw-debug\interactive

    Hello there, there

Some interesting demos are:

* ``basic.kk``: Various examples from the paper "_Algebraic Effects for
  Functional Programming_" [[3]](#references). Shows how to implement
  common control-flow abstractions like exceptions, state, iterators,
  ambiguity, and asynchronous programming.

* ``nim.kk``: Various examples from the paper "_Liberating effects with
  rows and handlers_" [[1]](#references).

* ``scoped.kk``: Examples from the paper "_Effect Handlers in Scope_" [[5]](#references).


## What next?

* Read a [Tour of Koka][tour] in the Koka manual.
* Check the [library][libraries] documentation.
* Write some cool Koka programs :-)


# Benchmarks

These are initial benchmarks of Koka v2 with [Perceus] reference counting
versus state-of-the-art memory reclamation implementations in
various other languages. Since we compare across languages we need to
interpret these results with care -- the results depend not only on memory
reclamation but also on the different optimizations performed by each
compiler and how well we can translate each benchmark to that particular
language. We view these results therefore mostly as _evidence that the
current Koka implementation of reference counting is viable and can be competitive_
and _not_ as a direct comparison of absolute performance between languages and systems.

As such, we select here only benchmarks that stress memory allocation, and
we tried to select mature comparison systems that use a range of memory
reclamation techniques and are considered best-in-class. The systems we
compare are, Koka 2.0.3 (compiling the generated C code with gcc 9.3.0),
[OCaml](https://ocaml.org) 4.08.1, [Haskell](https://www.haskell.org) GHC 8.6.5,
[Swift](https://swift.org/) 5.3, [Java](https://www.java.com) SE 15.0.1 with the Hotspot G1 collector,
and [C++](http://www.cplusplus.org).

<img align="right" width="400" src="doc/bench-amd3600-nov-2020.png">

The benchmarks are all available in [`test/bench`](test/bench) (see below for
build instructions), and all
stress memory allocation with little computation:
`rbtree` (inserts 42 million items into a red-black tree),
`rbtree-ck` (a variant of `rbtree` that keeps a list of every 5th
subtree and thus shares many subtrees), `deriv`
(the symbolic derivative of a large expression),
`nqueens` (calculates all solutions for the n-queens problem of size 13
into a list, and returns the length of that list where the solution lists
share many sub-solutions), and `cfold` (constant-folding over a large symbolic expression).

Note: in C++, without automatic memory management, many benchmarks are
difficult to express directly as they use persistent and
partially shared data structures. To implement these faithfully would
essentially require manual reference counting. Instead, we use C++ as
our performance baseline: we either use in-place updates
without supporting persistence (as in `rbtree` which uses ``std::map``)
or we do not reclaim memory at all (as in `deriv`, `nqueens`, and `cfold`).

The execution times and peak working set averaged over 10 runs and normalized to Koka are in
the figure on the right (on a 3.8Ghz AMD3600XT on Ubuntu 20.04, Nov 2020).

We can see that even though Koka has currently few
optimizations besides the reference counting ones, it performs very well
compared to these mature systems, often outperforming by a significant
margin -- both in execution time and peak working set.
Clearly, these benchmarks are allocation heavy but it is encouraging
to see this initial performance from Koka.

A full discussion of these benchmarks and systems can be found
in the [Perceus] report.


# Build from source

Koka has few dependencies and should build from source
without problems on most common platforms, e.g. Windows (including WSL), macOS X, and
Unix. The following programs are required to build Koka:

* [Stack](https://docs.haskellstack.org/) to run the Haskell compiler.  
  (use `> curl -sSL https://get.haskellstack.org/ | sh` on Unix and macOS X)
* [CMake](https://cmake.org/download/) to compile the Koka C support library.  
  (use `> sudo apt-get install cmake` on Ubuntu, `> brew install cmake` on macOS X).
* Optional: the [NodeJS](http://nodejs.org) runtime if using the Javascript backend.
* On Windows you need [Visual Studio](https://visualstudio.microsoft.com/downloads/) (for the windows SDK).

Build the compiler (note the `--recursive` flag):
```
> git clone --recursive https://github.com/koka-lang/koka
> cd koka
> stack build
```
You can also use `stack build --fast` to build a debug version of the compiler.

## Installing from source

You can also build a local distribution bundle yourself from source and install
that locally. The `util/bundle.kk` script creates a local distribution:
```
> stack exec koka -- util/bundle
...
distribution bundle created.
  bundle : dist/koka-v2.0.9-linux-amd64.tar.gz
  cc     : gcc
  version: v2.0.9
```
This takes a while as it pre-compiles the standard libraries in three build
variants (`debug`, `drelease` (release with debug info), and `release`).
After generating the bundle, it can be installed locally as:
```
> util/install.sh -b dist/koka-v2.0.9-linux-amd64.tar.gz
```
(use `util/install.bat` on Windows). After installation, you can now directly invoke `koka`:

```
> koka --version
```

## Source install on Unix and macOS

Koka is by default installed for the current user in `<prefix>/bin/koka`,
(with architecture specific files under `<prefix>/lib/koka/v2.x.x`
and libraries and samples under `<prefix>/share/koka/v2.x.x`).

## Source install on Windows

On Windows, the default install is to the userprofile `%APPDATA%\local` which
is usually already on the search path as `stack` is installed there as well.
However, when using `koka` you need to have a C compiler (when
using `stack exec koka` the C compiler supplied with `ghc` is used (`mingw`)
but that is not generally available).

Generally, you need to install and run `koka` from a
[Visual Studio x64 toolset](vsprompt) command prompt.
in order to link correctly with the Windows system libraries.
Koka can use either the `cl` compiler (default), or the [`clang-cl`](https://releases.llvm.org/download.html) compiler
(use the `--cc=clang-cl` option with Koka).
To install for a specific compiler, use this flag when running `util/bundle` as well (from a VS command prompt):
```
> stack exec koka -- --cc=clang-cl util/bundle
```
or
```
> stack exec koka -- --cc=cl util/bundle
```

Generally, for Koka code, `mingw` (`gcc`) optimizes best, closely followed `clang-cl`.
On a 3.8Gz AMD 3600XT, with `mingw` 7.2.0, `clang-cl` 11.0.0, and `cl` 19.28 we get:
```
> stack exec out\v2.0.5\mingw-release\test_bench_koka_rbtree -- --kktime
420000
info: elapsed: 0.624s, user: 0.625s, sys: 0.000s, rss: 163mb

> out\v2.0.5\clang-cl-release\test_bench_koka_rbtree --kktime
420000
info: elapsed: 0.727s, user: 0.734s, sys: 0.000s, rss: 164mb

> out\v2.0.5\cl-release\test_bench_koka_rbtree --kktime
420000
info: elapsed: 1.483s, user: 1.484s, sys: 0.000s, rss: 164mb
```

## Build and run benchmarks

There is a standard benchmark suite (discussed in detail in [Perceus] paper).
It is still basic but more benchmarks
with effect handlers are coming. The suite can run on (Ubuntu Linux), WSL2, and macOSX,
and the benchmarks need:

- `gcc`. Should be there, otherwise use `sudo apt install gcc`,
- `ghc`. Use `sudo apt install ghc`,
- `ocamlopt`. Use `sudo apt install ocaml`,
- `swiftc`. The Swift compiler can be downloaded [here](https://swift.org/download/).
   The benchmarks expect `swiftc` to be installed at `/opt/swift/bin`,
   so unpack and copy everything under `swift-.../usr` to `/opt/swift/bin`:
   ```
   > tar -xzf swift-5.3-RELEASE-ubuntu20.04.tar.gz
   > cd swift-5.3-RELEASE-ubuntu20.04/usr
   > sudo mkdir /opt/swift
   > sudo cp -r * /opt/swift
   ```
- `javac`/`java`. We used these [instructions](https://computingforgeeks.com/install-oracle-java-openjdk-14-on-ubuntu-debian-linux/)
   to install the Java SE 15 Hotspot compiler:
   ```
   > sudo apt update
   > sudo add-apt-repository ppa:linuxuprising/java
   > sudo apt -y install oracle-java15-installer
   > sudo apt -y install oracle-java15-set-default
   > java --version
   java 15.0.1 2020-10-20
   Java(TM) SE Runtime Environment (build 15.0.1+9-18)
   Java HotSpot(TM) 64-Bit Server VM (build 15.0.1+9-18, mixed mode, sharing)
   ```

The benchmarks can now be build using:

```
> cd test/bench
> mkdir build
> cd build
> cmake .. -DCMAKE_BUILD_TYPE=Release
> cmake --build .
```

For some benchmarks, like `cfold`, we may need a large stack, so it may be good to raise the limit:
```
> ulimit -s unlimited
```

We can then run all benchmarks as:
```
> ctest .
```
Or only run benchmarks for one language with `-L <lang>`:
```
> ctest -L koka
```
Or run specific benchmarks using `-R <regex>`,
like the symbolic derivative benchmark:
```
> ctest -R deriv      
Test project /home/daan/dev/koka/test/bench/build
    Start  4: hs-deriv
1/4 Test  #4: hs-deriv .........................   Passed    2.29 sec
    Start 10: kk-deriv
2/4 Test #10: kk-deriv .........................   Passed    1.25 sec
    Start 19: ml-deriv
3/4 Test #19: ml-deriv .........................   Passed    1.73 sec
    Start 25: sw-deriv
4/4 Test #25: sw-deriv .........................   Passed    2.88 sec

100% tests passed, 0 tests failed out of 4
...
```

We can also run the tests using the `test/bench/run.kk` script instead of
using `ctest` which also measures peak working set and calculates
normalized scores. For example, from the `build` directory, we can run all benchmarks as:
```
> koka ../run
```
Use the `--lang` or `--test` options to specify a comma separated list of
languages or benchmarks:
```
> koka ../run -- --lang=koka,ocaml  --test=rbtree,rbtree-ck
```
The `-i<N>` switch runs `N` iterations on each benchmark and calculates
the average and the error interval.


## Testing

To run tests, use stack:

```
> stack test                                              # All tests
> stack test --test-arguments="--match /parc/"            # One category
> stack test --test-arguments="--mode new"                # Create output files
> stack test --test-arguments="--mode update"             # Update output files
> stack test --test-arguments="--match /parc/ --mode new" # Combined
```

<!--
# Evidence Translation and Perceus

Koka compiles directly to plain C code without needing a garbage collector or runtime system.
There are two crucial ingredients to make this possible: evidence translation and Perceus.

## Evidence translation

As described in the paper _Effect Handlers, Evidently_, Xie _et al._ [[6]](#references) show how to translate algebraic effect handlers at compilation
time down to pure lambda calculus where all control flow is explicit again. This is done by Koka to remove any dependence on
runtime mechanisms like split-stacks (as in Multi-core OCaml) or C stack copying [[7]](#references). Moreover, as the evidence for each handler
is passed down to the call site, all _tail-resumptive_ operations can be executed in-place without needing to do an expensive
yield- and resume. This makes the cost of tail-resumptive operations on effects comparable to a virtual method call.

## Perceus

Even a purely functional core intermediate language with explicit control flow is not yet enough to compile to C directly: without manual memory
management functional languages still need a (tracing) garbage collector (like OCaml or Haskell). A well performing concurrent generational
garbage collector is very hard to build and is invasive as it needs to be able to scan the roots and stack. Even the best garbage collectors
still suffer from unpredictable latencies (especially with large live sets) and tend to require (much) more memory than achievable with
manual memory management (as with C/C++ and Rust).

With Koka we took a novel approach based on reference counting. The usual wisdom is that  reference counting does not perform well due to various factors but
in Koka we believe we can do better: 1) we know that all inductive and co-inductive datatypes are never cyclic so we can identify potential cycle introducing
datatypes statically (like mutable references, and these are not so often used in mostly functional Koka), 2) again due to the strict type system
we can statically track which values may become shared across threads and avoid expensive atomic operations for the majority of operations, and
finally 3) due to the explicit control-flow we can do deep analysis on variable life times.

In particular, we use aggressive static analysis to insert _precise_ reference count instructions where memory is freed as soon as
it is no longer live. We call this _garbage free_ reference counting. In particular, we do not hold on to memory based on
lexical scope as in almost all reference counting implementations in the wild, like Swift, Nim, Python, C++ with `shared_ptr`, Rust with `Rc<T>` etc).

[Perceus](https://www.microsoft.com/en-us/research/uploads/prod/2020/11/perceus-tr-v1.pdf) stands
for _Precise automatic reference counting with reuse and specialization_: the _reuse_ component transform functional style pattern matches
into _in-place update_ when possible, while _specialization_ specialize the reference counting based on the call sites and
removes most rc operations in the fast path. For example, a simple `map` function:
```koka
fun map( xs : list<a>, f : a -> e b ) : e list<b> {
  match(xs) {
    Cons(x,xx) -> Cons( f(x), map(xx,f) )
    Nil        -> Nil
  }
}
```
will update the list _in place_ (reusing the `Cons` nodes that are matched) if the list happens to be not shared (and makes a copy otherwise).
This dynamically adjust the program from in-place update to persistence and is the main reason why it can approach the performance of
hand-optimized C++ on the balanced tree benchmark.
-->

# Tasks

Please help develop Koka: there are many opportunities to improve Koka or do research with Koka. We need:

- Visual Studio Code, Emacs, and Vim syntax highlighting.
- Improve documentation, landing page etc. Make it easier for people to contribute.
- More examples
- Many library modules are incomplete (like `std/os/file`) or missing (like `std/data/map`).

More advanced projects:

- Package management of Koka modules.
- Implement inline specialization where functions like `map`, `fold` etc get specialized for the function with which they are called.
- Various standard optimizations like case-of-case, join points, case-of-known constructor, etc.
- Borrowing analysis for Perceus.
- Known reference count specialization.

The following is the immediate todo list to be completed in the coming months:

- Port all libray modules, in particular `std/text/regex` (using PCRE), `std/os/file`, and `std/async` (using `libuv`).
- Run the full test suite again.
- Run the Bayesian probalistic machine learning program with large parameters.
- Improve compilation of local state to use local variables directly (in C).
- Functions with a pattern match in the argument.

Contact me if you are interested in tackling some of these :-)

Main branches:
- `master`: latest stable version.
- `dev`: current development branch -- submit PR's to this branch.
- `v1-master`: last stable version of Koka v1: this is Koka with the Javascript (and C#) backend which does not use evidence translation.
               This version supports `std/async` and should compile examples from published papers.


# References

1. Daniel Hillerström, and Sam Lindley. &ldquo;Liberating Effects with Rows and Handlers.&rdquo; In _Proceedings of the 1st International Workshop on Type-Driven Development_, 15--27. TyDe 2016. Nara, Japan. 2016. doi:[10.1145/2976022.2976033](https://dx.doi.org/10.1145/2976022.2976033).

2. Daan Leijen. &ldquo;Koka: Programming with Row Polymorphic Effect Types.&rdquo; In _Mathematically Structured Functional Programming 2014_. EPTCS. Mar. 2014. arXiv:[1406.2061](http://arxiv.org/abs/1406.2061).

3. Daan Leijen. _Algebraic Effects for Functional Programming_. MSR-TR-2016-29. Microsoft Research. Aug. 2016. <https://www.microsoft.com/en-us/research/publication/algebraic-effects-for-functional-programming>. Extended version of [4].

4. Daan Leijen. &ldquo;Type Directed Compilation of Row-Typed Algebraic Effects.&rdquo; In _Proceedings of Principles of Programming Languages (POPL’17)_. Paris, France. Jan. 2017.

5. Nicolas Wu, Tom Schrijvers, and Ralf Hinze. &ldquo;Effect Handlers in Scope.&rdquo; In _Proceedings of the 2014 ACM SIGPLAN Symposium on Haskell_, 1--12. Haskell ’14. ACM, New York, NY, USA. 2014. doi:[10.1145/2633357.2633358](https://dx.doi.org/10.1145/2633357.2633358)

6. Ningning Xie, Jonathan Brachthäuser, Daniel Hillerström, Philipp Schuster, Daan Leijen. &ldquo;Effect Handlers, Evidently&rdquo;
The 25th ACM SIGPLAN International Conference on Functional Programming (ICFP), August 2020. doi:[10.1145/3408981](https://doi.org/10.1145/3408981), [pdf](https://www.microsoft.com/en-us/research/uploads/prod/2020/07/evidently-with-proofs-5f0b7d860b387.pdf)

7. Ningning Xie and Daan Leijen. &ldquo;Effect Handlers in Haskell, Evidently&rdquo; The 13th ACM SIGPLAN International Haskell Symposium, August 2020.
[pdf](https://www.microsoft.com/en-us/research/uploads/prod/2020/07/effev.pdf)

8. Alex Reinking, Ningning Xie, Leonardo de Moura, and Daan Leijen: &ldquo; Perceus: Garbage Free Reference Counting with Reuse&rdquo; MSR-TR-2020-42, Nov 22, 2020.
[pdf](https://www.microsoft.com/en-us/research/uploads/prod/2020/11/perceus-tr-v1.pdf)<|MERGE_RESOLUTION|>--- conflicted
+++ resolved
@@ -73,11 +73,7 @@
 # Install
 For Linux and macOS on x86 64-bit, you can install Koka using:
 ````
-<<<<<<< HEAD
-> curl -sSL https://github.com/koka-lang/koka/releases/download/v2.0.9/install.sh | sh
-=======
 > curl -sSL https://github.com/koka-lang/koka/releases/latest/download/install.sh | sh
->>>>>>> 48874710
 ````
 After installation, verify if Koka installed correctly:
 ````
@@ -343,10 +339,11 @@
 > git clone --recursive https://github.com/koka-lang/koka
 > cd koka
 > stack build
+> stack exec koka
 ```
 You can also use `stack build --fast` to build a debug version of the compiler.
 
-## Installing from source
+## Source install
 
 You can also build a local distribution bundle yourself from source and install
 that locally. The `util/bundle.kk` script creates a local distribution:
@@ -369,9 +366,6 @@
 ```
 > koka --version
 ```
-
-## Source install on Unix and macOS
-
 Koka is by default installed for the current user in `<prefix>/bin/koka`,
 (with architecture specific files under `<prefix>/lib/koka/v2.x.x`
 and libraries and samples under `<prefix>/share/koka/v2.x.x`).
@@ -389,7 +383,7 @@
 in order to link correctly with the Windows system libraries.
 Koka can use either the `cl` compiler (default), or the [`clang-cl`](https://releases.llvm.org/download.html) compiler
 (use the `--cc=clang-cl` option with Koka).
-To install for a specific compiler, use this flag when running `util/bundle` as well (from a VS command prompt):
+To bundle for a specific compiler, use this flag when running `util/bundle` as well (from a VS command prompt):
 ```
 > stack exec koka -- --cc=clang-cl util/bundle
 ```
