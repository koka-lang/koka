--- conflicted
+++ resolved
@@ -1332,14 +1332,9 @@
 // int64
 // ----------------------------------------------------------------------------
 
-<<<<<<< HEAD
-extern int64( ^i : int) : int64 {
-  c inline  "kk_integer_clamp64_borrow(#1)"
-=======
 // clamp an `:int` to fit in an `:int64_t`.
 extern int64( i : int) : int64 {
   c  "kk_integer_clamp64"
->>>>>>> 57ac929a
   cs "Primitive.IntToInt64"
   js "$std_core._int_clamp64"
 }
