--- conflicted
+++ resolved
@@ -1289,13 +1289,8 @@
 
 // Convert an integer to an `:ssize_t`. The number is _clamped_ to the maximal or minimum `:ssize_t`
 // value if it is outside the range of an `:ssize_t`.
-<<<<<<< HEAD
 extern ssize_t( ^i : int) : ssize_t   {
   c  "kk_integer_clamp_ssize_t_borrow"
-=======
-extern ssize_t( i : int) : ssize_t   {
-  c  "kk_integer_clamp_ssize_t"
->>>>>>> d499297f
   cs "Primitive.IntToInt32"
   js "$std_core._int_to_int32"
 }
@@ -1326,13 +1321,8 @@
 // int64
 // ----------------------------------------------------------------------------
 
-<<<<<<< HEAD
 extern int64( ^i : int) : int64 {
   c  "kk_integer_clamp64_borrow"
-=======
-extern int64( i : int) : int64 {
-  c  "kk_integer_clamp64"
->>>>>>> d499297f
   cs "Primitive.IntToInt64"
   js "$std_core._int_to_int32"
 }
@@ -1844,11 +1834,7 @@
 }
 
 // Repeat a string `n` times
-<<<<<<< HEAD
 fun repeat( s : string, ^n : int ) : string {
-=======
-fun repeat( s : string, n : int ) : string {
->>>>>>> d499297f
   repeatz(s,n.ssize_t)
 }
 
@@ -1902,11 +1888,7 @@
 
 // Split a string into at most `n` parts that were delimited by a string `sep`. The delimeters are not included in the results (except for possibly the final part).
 // For example: `split("1,2,3",",",2) == ["1","2,3"]`
-<<<<<<< HEAD
 fun split( s : string, sep: string, ^n : int) : list<string> {
-=======
-fun split( s : string, sep: string, n : int) : list<string> {
->>>>>>> d499297f
   splitv(s,sep,n.ssize_t).list
 }
 
@@ -2036,13 +2018,8 @@
 // ----------------------------------------------------------------------------
 
 // Return the element at position `index`  in vector `v`  without bounds check!
-<<<<<<< HEAD
 private inline extern unsafe-idx( ^v : vector<a>, index : ssize_t ) : total a {
   c  inline "kk_vector_at_borrow(#1, #2)"
-=======
-private inline extern unsafe-idx : forall<a> ( v : vector<a>, index : ssize_t ) -> total a {
-  c "kk_vector_at"
->>>>>>> d499297f
   cs inline "(#1)[#2]";
   js inline "(#1)[#2]";
 }
@@ -2067,11 +2044,7 @@
 }
 
 // Return the element at position `index` in vector `v`, or `Nothing` if out of bounds
-<<<<<<< HEAD
-fun at( v  : vector<a>, ^index : int ) : maybe<a> {
-=======
-fun at( v  : vector<a>, index : int ) : maybe<a> {
->>>>>>> d499297f
+fun at( ^v : vector<a>, ^index : int ) : maybe<a> {
   val idx = index.ssize_t
   if (v.lengthz <= idx) then Nothing else Just(unsafe-idx(v,idx))
 }
@@ -2081,32 +2054,19 @@
   v.lengthz.int
 }
 
-<<<<<<< HEAD
 private inline extern lengthz( ^v : vector<a> ) : ssize_t {
   c  inline "kk_vector_len_borrow(#1)"
-=======
-private inline extern lengthz : forall<a> (v : vector<a> ) -> ssize_t  {
-  c  "kk_vector_len"
->>>>>>> d499297f
   cs inline "((#1).Length)";
   js inline "((#1).length)";
 }
 
 // Create a new vector of length `n`  with initial elements `default` .
-<<<<<<< HEAD
 fun vector( ^n : int, default : a) : vector<a> {
-=======
-fun vector(n : int, default : a) : vector<a> {
->>>>>>> d499297f
   vector-initz(n.ssize_t, fn(_i){ default } )
 }
 
 // Create a new vector of length `n`  with initial elements given by function `f` .
-<<<<<<< HEAD
 fun vector-init( ^n : int, f : int -> a ) : vector<a> {
-=======
-fun vector-init( n : int, f : int -> a ) : vector<a> {
->>>>>>> d499297f
   vector-initz( n.ssize_t, fn(i) { f(i.int) } )
 }
 
