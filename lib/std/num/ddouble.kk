--- conflicted
+++ resolved
@@ -732,16 +732,12 @@
 		else x.hi.show-hex(width,use-capitals,pre) + " + " + x.lo.show-hex(width,use-capitals,pre)
 }
 
-<<<<<<< HEAD
-
-=======
 // Show a `:ddouble` `x` with a given precision `prec` (=`-31`).
 // The precision specifies the  number of digits after the dot (in either scientific of fixed-point notation).
 // If the precision is negative, _at most_ `prec` digits are displayed, while for a positive
 // precision, exactly `prec` digits behind the dot are displayed.
 // This uses `show-fixed` when the exponent of `x` in scientific notation is larger than -5
 // and smaller than the precision (or 15 in case of a negative precision), otherwise it uses `show-exp`.
->>>>>>> c28e4d89
 public fun show( x : ddouble, prec : int = dd-default-prec ) : string {
 	if (!x.finite?)
 		then x.hi.show
@@ -793,20 +789,12 @@
 		else x.decimal.show-fixed(prec)
 }
 
-<<<<<<< HEAD
-// Show a `:ddouble` as a pair of precise `:double`s with an optional precision.
-public fun show-sum( x : ddouble, prec : int = -17 ) : string {
-  if (!x.finite?)
-   then x.hi.show
-   else x.hi.show(prec) + " + " + x.lo.show(prec)
-=======
 // Show a `:ddouble` as the sum of  `:double`s with an optional precision.
 // Note: use `show-hex` for reliable round-trip parsing.
 public fun show-sum( x : ddouble, prec : int = -17 ) : string {
 	if (!x.finite?)
 		then x.hi.show
 		else x.hi.show(prec) + " + " + x.lo.show(prec)
->>>>>>> c28e4d89
 }
 
 val dd-default-prec = -31
