--- conflicted
+++ resolved
@@ -370,31 +370,12 @@
 
 #ifdef KK_MIMALLOC
 #ifdef KK_MIMALLOC_INLINE
-<<<<<<< HEAD
-  #ifdef KK_STATIC_LIB
-  #include "../mimalloc/include/mimalloc-inline.h"
-  #else
-  #include "mimalloc-inline.h"
-  #endif
   static inline void* kk_malloc_small(ssize_t sz, kk_context_t* ctx) {
     return kk_mi_heap_malloc_small_inline(ctx->heap, (size_t)sz);
   }
 #else
-  #ifdef KK_STATIC_LIB
-  #include "../mimalloc/include/mimalloc.h"
-  #else
-  #include "mimalloc.h"
-  #endif
   static inline void* kk_malloc_small(ssize_t sz, kk_context_t* ctx) {
     return mi_heap_malloc_small(ctx->heap, (size_t)sz);
-=======
-  static inline void* kk_malloc_small(size_t sz, kk_context_t* ctx) {
-    return kk_mi_heap_malloc_small_inline(ctx->heap, sz);
-  }
-#else
-  static inline void* kk_malloc_small(size_t sz, kk_context_t* ctx) {
-    return mi_heap_malloc_small(ctx->heap, sz);
->>>>>>> 6856d957
   } 
 #endif
 
