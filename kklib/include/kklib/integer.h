#pragma once
#ifndef KK_INTEGER_H
#define KK_INTEGER_H
/*---------------------------------------------------------------------------
  Copyright 2020-2021, Microsoft Research, Daan Leijen.

  This is free software; you can redistribute it and/or modify it under the
  terms of the Apache License, Version 2.0. A copy of the License can be
  found in the LICENSE file at the root of this distribution.
---------------------------------------------------------------------------*/

/*--------------------------------------------------------------------------------------------------
Integers are either a pointer to a `kk_bigint_t` (with lowest bit == 0),  
or a _small_ int (with lowest bit == 1).

The small int is restricted in size to KK_SMALLINT_BITS such that we can do
efficient arithmetic on the representation of a small int `n` directly where
`boxed(n) == 4*n + 1`. The `kk_smallint_t` size is chosen to allow efficient overflow detection.
By using `4*n + 1` we always have the lowest two bits of a pointer as `00` 
while those of a kk_smallint_t are always `01`.

This way we can do more efficient basic arithmetic where we can for example directly add 
and test afterwards if we actually added two small integers (and not two pointers or smallint and pointer)
and whether there was an overflow. For example,

    intptr_t kk_integer_add(intptr_t x, intptr_t y) {
      intptr_t z;
      if (unlikely(__builtin_add_overflow(x,y,&z) || (z&2)==0)) return kk_integer_add_generic(x,y);
      return (z^3);  // or `z - 1`
    }

Here we test afterwards if we actually added 2 integers and not two pointers.
If we add, the last 2 bits are:

     x + y = z
    00  00  00    ptr + ptr
    00  01  01    ptr + int
    01  00  01    int + ptr
    01  01  10    int + int

so the test `(z&0x02) == 0` checks if we added 2 integers.
Finally, we subtract 1 (== ^3 in this case) to normalize the integer again. 
With gcc on x86-64 we get:

kk_integer_add(long x, long y)
        mov     rax, rdi   // move  `x` to rax
        add     rax, rsi   // add `y`
        jo      .L7        // on overflow goto slow
        and     rax, 2     // check bit 1 of the result
        je      .L7        // if it is zero, goto slow
        xor     rax, 3     // normalize back to an integer (clear bit 1, set bit 0)
        ret
.L7:
        jmp     kk_integer_add_generic(long, long)

However, not all compilers have a `__builtin_add_overflow`, and it is not always 
compiled well either. For example, the Intel C compiler generates:

kk_integer_add(long x, long y)
        mov       rax, rdi                                      #22.20
        xor       edx, edx                                      #22.20
        add       rax, rsi                                      #22.20
        seto      dl                                            #22.20
        test      dl, dl                                        #56.8
        jne       ..B2.4        # Prob 9%                       #56.8
        test      rax, 2                                        #56.41
        je        ..B2.4        # Prob 29%                      #56.45
        xor       rax, 3                                        #56.58
        ret                                                     #56.58
..B2.4:                         # Preds ..B2.2 ..B2.1
        jmp       kk_integer_add_generic(long, long)


However, we can also test in portable way, and do it with just a single test!
We can do that by limiting kk_smallint_t to a half-word. 
We then use a full-word add and see if the sign-extended lower half-word 
equals the full-word (and thus didn't overflow). 
This also allows us to combine that test with testing
if we added two small integers, (where bit 1 must ==1 after an addition):

    intptr_t kk_integer_add(intptr_t x, intptr_t y) {
      intptr_t z = x + y;
      if (kk_likely(z == (int32_t)(z|2))) return (z^3);
                                  else return kk_integer_add_generic(x,y);
    }

Now we have just one test that test both for overflow, as well as for the
small integers. This gives with clang (and gcc/msvc/icc) on x86-64:

kk_integer_add(long x, long y)
        lea     rax, [rdi+rsi]        // add into rax
        movsxd  rcx, eax              // sign extend lower 32-bits to rcx
        or      rcx, 2                // set bit 1 to 1
        cmp     rax, rcx              // rax == rcx ?
        jne     .L28                  // if not, we have an overflow or added a pointer
        xor     rax, 3                // clear bit 1, set bit 0
        ret
.L28:
        jmp     kk_integer_add_generic

on RISC-V with gcc we get:

kk_integer_add(long x, long y)
        add     a4,a0,a1       // add into a4
        ori     a5,a4,2        // a5 = a4|2
        sext.w  a5,a5          // sign extend
        bne     a5,a4,.L30     // a5 == a4 ? if not, overflow or pointer add
        xori    a0,a5,3        // clear bit 1, set bit 0
        ret
.L30:
        tail    kk_integer_add_generic


on ARM-v8 with gcc; using __builtin_add_overflow, we have:

        add     x2, x0, x1    // x2 = x0 + x1
        eon     x3, x0, x1    // x3 = ~(x0^x1)
        eor     x4, x2, x1    // x4 = x2^x1
        tst     x4, x3        // x4 & x3
        bmi     .L6           // branch if negative
        tbz     x2, 1, .L6    // test bit 1 == 0
        eor     x0, x3, 3     // x0 = x3^3
        ret
.L6:
        b       kk_add_slow(long, long)

and in the portable way:

        add     x3, x0, x1   // x3 = x0 + x1
        orr     w2, w3, 2    // w2 = w3|2
        sxtw    x2, w2       // sign extend w2 to x2
        cmp     x2, x3       // x2 == x3?
        bne     .L32         // if not, goto slow
        eor     x0, x2, 3    // x0 = x2^3
        ret
.L32:
        b       kk_add_slow(long, long)
        
So, overall, the portable way seems to always be better with a single test
but we can only use a half-word for small integers. We make it a define so we can 
measure the impact on specific platforms.

Some quick timings on a Xeon x86-64 show though that the builtin performs (a bit) better
on that platform:
  small add, 100000000x
         portable  builtin
  msvc:  0.102s    N/A
  gcc :  0.068s    0.054s
  clang: 0.067s    0.053s

  small add + subtract, 100000000x
         portable  builtin
  msvc:  0.185s    N/A
  gcc :  0.147s    0.105s
  clang: 0.171s    0.158s

but, when we do the same  "small add + subtract, 100000000x", but surrounded by lots
of other code, we measure for gcc:
  gcc :  0.137s    0.158s
  clang: 0.171s    0.171s

so more experimentation is needed.
--------------------------------------------------------------------------------------------------*/

#if defined(__GNUC__) && !defined(__INTEL_COMPILER)
#define KK_USE_BUILTIN_OVF (1)  
#endif

#ifndef KK_USE_BUILTIN_OVF
#define KK_USE_BUILTIN_OVF (0)       // default to portable overflow detection
#endif

#if KK_USE_BUILTIN_OVF
typedef kk_intf_t kk_smallint_t;
#define KK_SMALLINT_BITS  (KK_INTF_BITS)
#elif KK_INTF_SIZE==8
typedef int32_t kk_smallint_t;
#define KK_SMALLINT_BITS  (32)
#elif KK_INTF_SIZE==4
typedef int16_t kk_smallint_t;
#define KK_SMALLINT_BITS  (16)
#else
# error "platform must be 32 or 64 bits."
#endif

#define KK_SMALLINT_MAX  ((kk_intf_t)(((kk_uintf_t)KK_INTF_MAX >> (KK_INTF_BITS - KK_SMALLINT_BITS)) >> 2))  // use unsigned shift to avoid UB
#define KK_SMALLINT_MIN  (-KK_SMALLINT_MAX - 1)

static inline kk_intf_t _kk_integer_value(kk_integer_t i) {
  return (kk_intf_t)i.ibox;  // potentially cast to smaller kk_intf_t (as on arm CHERI)
}

static inline bool kk_is_smallint(kk_integer_t i) {
  return ((_kk_integer_value(i)&1) != 0);
}

static inline bool kk_is_bigint(kk_integer_t i) {
  return ((_kk_integer_value(i)&1) == 0);
}

static inline kk_ptr_t _kk_integer_ptr(kk_integer_t i) {
  kk_assert_internal(kk_is_bigint(i));
  return (kk_ptr_t)(i.ibox);
}

static inline kk_integer_t _kk_new_integer(kk_intf_t i) {
  kk_integer_t z = { (uintptr_t)i }; // todo: optimize in case sizeof(kk_intf_t) < sizeof(intptr_t) ?
  return z;
}

static inline kk_intf_t kk_smallint_from_integer(kk_integer_t i) {  // use for known small ints
  kk_assert_internal(kk_is_smallint(i) && (_kk_integer_value(i)&3)==1);
  return kk_sarf(_kk_integer_value(i),2);
}

static inline kk_integer_t kk_integer_from_small(kk_intf_t i) {   // use for known small int constants (at most 14 bits)
  kk_assert_internal(i >= KK_SMALLINT_MIN && i <= KK_SMALLINT_MAX);
  return _kk_new_integer(kk_shlf(i,2)|1); 
}

static inline bool kk_is_integer(kk_integer_t i) {
  return ((kk_is_smallint(i) && kk_smallint_from_integer(i) >= KK_SMALLINT_MIN && kk_smallint_from_integer(i) <= KK_SMALLINT_MAX) 
         || (kk_is_bigint(i) && kk_block_tag(_kk_integer_ptr(i)) == KK_TAG_BIGINT));
}

static inline bool kk_are_smallints(kk_integer_t i, kk_integer_t j) {
  kk_assert_internal(kk_is_integer(i) && kk_is_integer(j));
  return ((_kk_integer_value(i) & _kk_integer_value(j))&1)!=0;
}

static inline bool kk_integer_small_eq(kk_integer_t x, kk_integer_t y) {
  kk_assert_internal(kk_are_smallints(x, y));
  return (_kk_integer_value(x) == _kk_integer_value(y));
}


#define kk_integer_zero     (kk_integer_from_small(0))
#define kk_integer_one      (kk_integer_from_small(1))
#define kk_integer_min_one  (kk_integer_from_small(-1))

/*---------------------------------------------------------------------------------
  Generic operations on integers
-----------------------------------------------------------------------------------*/

// Isomorphic with boxed values
static inline kk_box_t kk_integer_box(kk_integer_t i) { 
  kk_box_t b = { (uintptr_t)i.ibox };
  return b;
}
static inline kk_integer_t kk_integer_unbox(kk_box_t b) { 
  kk_integer_t i = { (intptr_t)b.box };
  return i;
}

static inline kk_integer_t kk_integer_dup(kk_integer_t i) {
  if (kk_unlikely(kk_is_bigint(i))) { kk_block_dup(_kk_integer_ptr(i)); }
  return i;
}

static inline void kk_integer_drop(kk_integer_t i, kk_context_t* ctx) { 
  if (kk_unlikely(kk_is_bigint(i))) { kk_block_drop(_kk_integer_ptr(i), ctx); }
}

kk_decl_export bool          kk_integer_parse(const char* num, kk_integer_t* result, kk_context_t* ctx);
kk_decl_export bool          kk_integer_hex_parse(const char* s, kk_integer_t* res, kk_context_t* ctx);
kk_decl_export kk_integer_t  kk_integer_from_str(const char* num, kk_context_t* ctx); // for known correct string number (returns 0 on wrong string)

kk_decl_export kk_decl_noinline kk_integer_t  kk_integer_from_big(kk_intx_t i, kk_context_t* ctx);         // for possibly large i
kk_decl_export kk_decl_noinline kk_integer_t  kk_integer_from_big64(int64_t i, kk_context_t* ctx);     // for possibly large i
kk_decl_export kk_decl_noinline kk_integer_t  kk_integer_from_bigu64(uint64_t i, kk_context_t* ctx);   // for possibly large i
kk_decl_export kk_decl_noinline kk_integer_t  kk_integer_from_double(double d, kk_context_t* ctx);     // round d and convert to integer (0 for NaN/Inf)

kk_decl_export kk_decl_noinline int32_t    kk_integer_clamp32_bigint(kk_integer_t i);
kk_decl_export kk_decl_noinline int64_t    kk_integer_clamp64_bigint(kk_integer_t i);
kk_decl_export kk_decl_noinline size_t     kk_integer_clamp_size_t_bigint(kk_integer_t i);
kk_decl_export kk_decl_noinline kk_ssize_t kk_integer_clamp_ssize_t_bigint(kk_integer_t i, kk_context_t* ctx);
kk_decl_export kk_decl_noinline double     kk_integer_as_double_bigint(kk_integer_t i);

kk_decl_export kk_decl_noinline kk_integer_t  kk_integer_add_generic(kk_integer_t x, kk_integer_t y, kk_context_t* ctx);
kk_decl_export kk_decl_noinline kk_integer_t  kk_integer_sub_generic(kk_integer_t x, kk_integer_t y, kk_context_t* ctx);
kk_decl_export kk_decl_noinline kk_integer_t  kk_integer_mul_generic(kk_integer_t x, kk_integer_t y, kk_context_t* ctx);

kk_decl_export kk_decl_noinline kk_integer_t  kk_integer_cdiv_generic(kk_integer_t x, kk_integer_t y, kk_context_t* ctx);
kk_decl_export kk_decl_noinline kk_integer_t  kk_integer_cmod_generic(kk_integer_t x, kk_integer_t y, kk_context_t* ctx);
kk_decl_export kk_decl_noinline kk_integer_t  kk_integer_cdiv_cmod_generic(kk_integer_t x, kk_integer_t y, kk_integer_t* mod, kk_context_t* ctx);

kk_decl_export kk_decl_noinline kk_integer_t  kk_integer_div_generic(kk_integer_t x, kk_integer_t y, kk_context_t* ctx);
kk_decl_export kk_decl_noinline kk_integer_t  kk_integer_mod_generic(kk_integer_t x, kk_integer_t y, kk_context_t* ctx);
kk_decl_export kk_decl_noinline kk_integer_t  kk_integer_div_mod_generic(kk_integer_t x, kk_integer_t y, kk_integer_t* mod, kk_context_t* ctx);

kk_decl_export kk_decl_noinline int           kk_integer_cmp_generic(kk_integer_t x, kk_integer_t y, kk_context_t* ctx);
kk_decl_export kk_decl_noinline kk_integer_t  kk_integer_neg_generic(kk_integer_t x, kk_context_t* ctx);
kk_decl_export kk_decl_noinline kk_integer_t  kk_integer_sqr_generic(kk_integer_t x, kk_context_t* ctx);
kk_decl_export kk_decl_noinline kk_integer_t  kk_integer_pow(kk_integer_t x, kk_integer_t p, kk_context_t* ctx);

kk_decl_export kk_decl_noinline bool          kk_integer_is_even_generic(kk_integer_t x, kk_context_t* ctx);
kk_decl_export kk_decl_noinline int           kk_integer_signum_generic_bigint(kk_integer_t x);

kk_decl_export kk_decl_noinline kk_integer_t  kk_integer_ctz(kk_integer_t x, kk_context_t* ctx);           // count trailing zero digits
kk_decl_export kk_decl_noinline kk_integer_t  kk_integer_count_digits(kk_integer_t x, kk_context_t* ctx);  // count decimal digits
kk_decl_export kk_decl_noinline kk_integer_t  kk_integer_mul_pow10(kk_integer_t x, kk_integer_t p, kk_context_t* ctx);  // x*(10^p)
kk_decl_export kk_decl_noinline kk_integer_t  kk_integer_cdiv_pow10(kk_integer_t x, kk_integer_t p, kk_context_t* ctx);  // x/(10^p)
kk_decl_export kk_decl_noinline kk_integer_t  kk_integer_div_pow10(kk_integer_t x, kk_integer_t p, kk_context_t* ctx);  // x/(10^p)

kk_decl_export kk_decl_noinline void          kk_integer_fprint(FILE* f, kk_integer_t x, kk_context_t* ctx);
kk_decl_export kk_decl_noinline void          kk_integer_print(kk_integer_t x, kk_context_t* ctx);


/*---------------------------------------------------------------------------------
  Conversion
-----------------------------------------------------------------------------------*/

static inline kk_integer_t kk_integer_from_int(kk_intx_t i, kk_context_t* ctx) {
  return (kk_likely(i >= KK_SMALLINT_MIN && i <= KK_SMALLINT_MAX) ? kk_integer_from_small((kk_intf_t)i) : kk_integer_from_big(i,ctx));
}

static inline kk_integer_t kk_integer_from_int32(int32_t i, kk_context_t* ctx) {
#if (KK_SMALLINT_BITS >= 34)
  KK_UNUSED(ctx);
  return kk_integer_from_small(i);
#else
  return (kk_likely(i >= KK_SMALLINT_MIN && i <= KK_SMALLINT_MAX) ? kk_integer_from_small(i) : kk_integer_from_big(i, ctx));
#endif
}

static inline kk_integer_t kk_integer_from_int64(int64_t i, kk_context_t* ctx) {
  return (kk_likely(i >= KK_SMALLINT_MIN && i <= KK_SMALLINT_MAX) ? kk_integer_from_small((kk_intf_t)i) : kk_integer_from_big64(i, ctx));
}

static inline kk_integer_t kk_integer_from_uint64(uint64_t i, kk_context_t* ctx) {
  return (kk_likely(i <= KK_SMALLINT_MAX) ? kk_integer_from_small((kk_intf_t)i) : kk_integer_from_bigu64(i, ctx));
}

#if (KK_INTX_SIZE<=4 && KK_INTF_SIZE == KK_INTX_SIZE)
static inline kk_integer_t kk_integer_from_uintx_t(kk_uintx_t i, kk_context_t* ctx) {
  return (i <= INT32_MAX ? kk_integer_from_int((kk_intf_t)i,ctx) : kk_integer_from_uint64(i,ctx));
}
#else
static inline kk_integer_t kk_integer_from_uintx_t(kk_uintx_t i, kk_context_t* ctx) {
  return kk_integer_from_uint64(i, ctx);
}
#endif

static inline kk_integer_t kk_integer_from_size_t(size_t i, kk_context_t* ctx) {
  return kk_integer_from_uintx_t(i, ctx);
}

static inline kk_integer_t kk_integer_from_ssize_t(kk_ssize_t i, kk_context_t* ctx) {
  return kk_integer_from_int(i, ctx);
}

static inline kk_integer_t kk_integer_from_ptrdiff_t(ptrdiff_t i, kk_context_t* ctx) {
  return kk_integer_from_int(i, ctx);
}

static inline kk_integer_t kk_integer_from_intptr_t(intptr_t i, kk_context_t* ctx) {
  return kk_integer_from_int(i, ctx);
}

static inline kk_integer_t kk_integer_from_byte(uint8_t i, kk_context_t* ctx) {
  KK_UNUSED(ctx);
  return kk_integer_from_small(i);
}

/*---------------------------------------------------------------------------------
Addition, Subtraction, and Multiply depend on using __builtin_xxx_overflow or not.

Addition: for small n we have `boxed(n) = n*4 + 1`, and we can add as:
    boxed(n) + boxed(m) - 1
    = (n*4 + 1) + (m*4 + 1) - 1
    = n*4 + m*4 + 2 - 1
    = 4*(n + m) + 1
    = boxed(n+m)
  (to normalize back we use (^ 3) instead of (- 1) to reduce register stalls 
  (since we know the bottom bits of the result are 01)

     x + y = z
    00  00  00    ptr + ptr
    00  01  01    ptr + int
    01  00  01    int + ptr
    01  01  10    int + int
  so we can check if both were small ints by checking if bit 1 is set in the result.

Subtraction: for small `n` we have
      (boxed(n) + 1) - boxed(m) 
      = (n*4 + 2) - (m*4 + 1)
      = n*4 - m*4 + 2 - 1
      = 4*(n - m) + 1
      = boxed(n-m)
  except we use ^3 instead of +1 as we check if both were small ints:

     x - y   x^3  (x^3 - y)
    00  00    11   11       ptr - ptr
    00  01    11   10       ptr - int
    01  00    10   10       int - ptr
    01  01    10   01       int - int
  So we can detect if both were small ints by checking if bit 1 was clear in the result.

Multiply: Since `boxed(n) = n*4 + 1`, we can multiply as:
    (boxed(n)/2) * (boxed(m)/2) + 1
    = (n*4+1)/2 * (m*4+1)/2 + 1
    = (n*2) * (m*2) + 1
    = (n*m*4) + 1
    = boxed(n*m)
    
    we check before multiply for small integers and do not combine with the overflow check.
-----------------------------------------------------------------------------------*/

#if KK_USE_BUILTIN_OVF

static inline kk_integer_t kk_integer_add(kk_integer_t x, kk_integer_t y, kk_context_t* ctx) {
  kk_intf_t z;
  if (kk_likely(!__builtin_add_overflow(_kk_integer_value(x), _kk_integer_value(y), &z) && (z&2)!=0)) {
    kk_assert_internal((z&3) == 2);
    return _kk_new_integer(z^3);
  }
  return kk_integer_add_generic(x, y, ctx);
}

static inline kk_integer_t kk_integer_sub(kk_integer_t x, kk_integer_t y, kk_context_t* ctx) {
  kk_intf_t z;
  if (kk_likely(!__builtin_sub_overflow(_kk_integer_value(x)^3, _kk_integer_value(y), &z) && (z&2)==0)) {
    kk_assert_internal((z&3) == 1);
    return _kk_new_integer(z);
  }
  return kk_integer_sub_generic(x, y, ctx);
}

static inline kk_integer_t kk_integer_mul_small(kk_integer_t x, kk_integer_t y, kk_context_t* ctx) {
  kk_assert_internal(kk_are_smallints(x, y));
  kk_intf_t i = kk_sar(_kk_integer_value(x), 1);
  kk_intf_t j = kk_sar(_kk_integer_value(y), 1);
  kk_intf_t z;
  if (kk_likely(!__builtin_mul_overflow(i, j, &z))) {
    kk_assert_internal((z&3)==0);
    return _kk_new_integer(z|1);
  }
  return kk_integer_mul_generic(x, y, ctx);
}

#else

static inline kk_integer_t kk_integer_add(kk_integer_t x, kk_integer_t y, kk_context_t* ctx) {
  kk_intf_t z = _kk_integer_value(x) + _kk_integer_value(y);
  if (kk_likely(z == (kk_smallint_t)(z|2))) {  // set bit 1 and sign extend
    kk_assert_internal((z&3) == 2);
    return _kk_new_integer(z^3);
  }
  return kk_integer_add_generic(x, y, ctx);
}

static inline kk_integer_t kk_integer_sub(kk_integer_t x, kk_integer_t y, kk_context_t* ctx) {
  kk_intf_t z = (_kk_integer_value(x)^3) - _kk_integer_value(y);
  if (kk_likely(z == (kk_smallint_t)(z&~KIP(2)))) {  // clear bit 1 and sign extend
    kk_assert_internal((z&3) == 1);
    return _kk_new_integer(z);
  }
  return kk_integer_sub_generic(x, y, ctx);
}

static inline kk_integer_t kk_integer_mul_small(kk_integer_t x, kk_integer_t y, kk_context_t* ctx) {
  kk_assert_internal(kk_are_smallints(x, y));
  kk_intf_t i = kk_sar(_kk_integer_value(x), 1);
  kk_intf_t j = kk_sar(_kk_integer_value(y), 1);
  kk_intf_t z = i*j;
  if (kk_likely(z == (kk_smallint_t)(z))) {
    kk_assert_internal((z&3) == 0);
    return _kk_new_integer(z|1);
  }
  return kk_integer_mul_generic(x, y, ctx);
}

#endif

static inline kk_integer_t kk_integer_mul(kk_integer_t x, kk_integer_t y, kk_context_t* ctx) {
  if (kk_likely(kk_are_smallints(x, y))) return kk_integer_mul_small(x, y, ctx);
  return kk_integer_mul_generic(x, y, ctx);
}

/* Fast divide on small integers. Since `boxed(n) = n*4 + 1`, we can divide as:
    4*((boxed(n)/2)/((boxed(m)/2) + 1
    = 4*((n*2)/(m*2)) + 1
    = 4*(n/m) + 1
    = boxed(n/m)
  (we could divide by 4 as well but some processors do better on 1-bit shifts)
*/
static inline kk_integer_t kk_integer_cdiv_small(kk_integer_t x, kk_integer_t y) {
  kk_assert_internal(kk_are_smallints(x, y));
  kk_intf_t i = kk_sar(_kk_integer_value(x), 1);
  kk_intf_t j = kk_sar(_kk_integer_value(y), 1);
  return _kk_new_integer(kk_shlp(i/j, 2)|1);
}

// Euclidean division: see <https://www.microsoft.com/en-us/research/wp-content/uploads/2016/02/divmodnote-letter.pdf>
// Always preferred at it is more regular than C style truncated division. For example:
// - modulus is always positive     
// - x `div` 2^n == sar(x,n)        for any x, n
// - x `mod` 2^n == and(x,2^(n-1))  for any x, n
// - Euclidean division behaves identical to truncated division for positive dividends.
static inline kk_integer_t kk_integer_div_small(kk_integer_t x, kk_integer_t y) {
  kk_assert_internal(kk_are_smallints(x, y));
  kk_intf_t i = kk_sar(_kk_integer_value(x), 2);
  kk_intf_t j = kk_sar(_kk_integer_value(y), 2);
  if (j==0) return kk_integer_zero;
  kk_intf_t d = i/j;
  kk_intf_t m = i%j;
  if (i < 0 && m < 0) { d -= (j < 0 ? -1 : 1); }   // i < 0 is not needed, but see note below
  return _kk_new_integer(kk_shlp(d,2)|1);  // (d<<2)|1
}

/* Fast modulus on small integers. Since `boxed(n) = n*4 + 1`, we can divide as:
    2*((boxed(n)/2)%((boxed(m)/2) + 1
    = 2*((n*2)%(m*2)) + 1
    = 2*2*(n%m) + 1
    = boxed(n%m)
   (we could divide by 4 as well but some processors do better on 1-bit shifts)
*/
static inline kk_integer_t kk_integer_cmod_small(kk_integer_t x, kk_integer_t y) {
  kk_assert_internal(kk_are_smallints(x, y));
  kk_intf_t i = kk_sar(_kk_integer_value(x), 1);
  kk_intf_t j = kk_sar(_kk_integer_value(y), 1);
  return _kk_new_integer(kk_shlp(i%j,1)|1);
}

// Euclidean mod on small integers. Since `boxed(n) = n*4 + 1`, we can divide as:
//    4*((boxed(n)/4)%((boxed(m)/4) + 1
//  = 4*(n%m) + 1
//  = boxed(n%m)
static inline kk_integer_t kk_integer_mod_small(kk_integer_t x, kk_integer_t y) {
  kk_assert_internal(kk_are_smallints(x, y));
  kk_intf_t i = kk_sar(_kk_integer_value(x), 2);
  kk_intf_t j = kk_sar(_kk_integer_value(y), 2);
  kk_intf_t m = (j==0 ? i : i%j);
  if (i < 0 && m < 0) { m += (j < 0 ? -j : j); }    // i < 0 is not needed, but see note below
  kk_assert_internal(m >= 0);
  return _kk_new_integer(kk_shlp(m,2)|1);
}


static inline kk_integer_t kk_integer_cdiv_cmod_small(kk_integer_t x, kk_integer_t y, kk_integer_t* mod) {
  kk_assert_internal(kk_are_smallints(x, y)); kk_assert_internal(mod!=NULL);
  kk_intf_t i = kk_sar(_kk_integer_value(x), 1);
  kk_intf_t j = kk_sar(_kk_integer_value(y), 1);
  *mod = _kk_new_integer(kk_shlp(i%j,2)|1);
  return _kk_new_integer(kk_shlp(i/j,2)|1);
}

static inline kk_integer_t kk_integer_div_mod_small(kk_integer_t x, kk_integer_t y, kk_integer_t* mod) {
  kk_assert_internal(kk_are_smallints(x, y)); kk_assert_internal(mod!=NULL);
  kk_intf_t i = kk_sar(_kk_integer_value(x), 2);
  kk_intf_t j = kk_sar(_kk_integer_value(y), 2);
  if (j==0) {
    *mod = x;
    return kk_integer_zero;
  }
  kk_intf_t d = i/j;
  kk_intf_t m = i%j;
  if (i < 0 && m < 0) {         // note: test i < 0 is not needed but implies m >= 0 and can speed up the test
    if (j < 0) {
      d++; m -= j;
    }
    else {
      d--; m += j;
    }
  }
  kk_assert_internal(m >= 0);
  kk_assert_internal(d*j + m == i);
  *mod = _kk_new_integer(kk_shlp(m,2)|1);
  return _kk_new_integer(kk_shlp(d,2)|1);
}

static inline kk_integer_t kk_integer_cdiv(kk_integer_t x, kk_integer_t y, kk_context_t* ctx) {
  if (kk_likely(kk_are_smallints(x, y))) return kk_integer_cdiv_small(x, y);
  return kk_integer_cdiv_generic(x, y, ctx);
}

static inline kk_integer_t kk_integer_cmod(kk_integer_t x, kk_integer_t y, kk_context_t* ctx) {
  if (kk_likely(kk_are_smallints(x, y))) return kk_integer_cmod_small(x, y);
  return kk_integer_cmod_generic(x, y, ctx);
}

static inline kk_integer_t kk_integer_cdiv_cmod(kk_integer_t x, kk_integer_t y, kk_integer_t* mod, kk_context_t* ctx) {
  kk_assert_internal(mod!=NULL);
  if (kk_likely(kk_are_smallints(x, y))) return kk_integer_cdiv_cmod_small(x, y, mod);
  return kk_integer_cdiv_cmod_generic(x, y, mod, ctx);
}

static inline kk_integer_t kk_integer_div(kk_integer_t x, kk_integer_t y, kk_context_t* ctx) {
  if (kk_likely(kk_are_smallints(x, y))) return kk_integer_div_small(x, y);
  return kk_integer_div_generic(x, y, ctx);
}

static inline kk_integer_t kk_integer_mod(kk_integer_t x, kk_integer_t y, kk_context_t* ctx) {
  if (kk_likely(kk_are_smallints(x, y))) return kk_integer_mod_small(x, y);
  return kk_integer_mod_generic(x, y, ctx);
}

static inline kk_integer_t kk_integer_div_mod(kk_integer_t x, kk_integer_t y, kk_integer_t* mod, kk_context_t* ctx) {
  kk_assert_internal(mod!=NULL);
  if (kk_likely(kk_are_smallints(x, y))) return kk_integer_div_mod_small(x, y, mod);
  return kk_integer_div_mod_generic(x, y, mod, ctx);
}

<<<<<<< HEAD

static inline int32_t kk_integer_clamp32_borrow(kk_integer_t x) {
  if (kk_likely(kk_is_smallint(x))) return (int32_t)kk_smallint_from_integer(x);
  return kk_integer_clamp32_bigint(x);
}

=======
>>>>>>> 57ac929a
static inline int32_t kk_integer_clamp32(kk_integer_t x, kk_context_t* ctx) {
  if (kk_likely(kk_is_smallint(x))) return (int32_t)kk_smallint_from_integer(x);
  int32_t r = kk_integer_clamp32_bigint(x);
  kk_integer_drop(x,ctx);
  return r;
}

static inline int64_t kk_integer_clamp64_borrow(kk_integer_t x) {
  if (kk_likely(kk_is_smallint(x))) return (int64_t)kk_smallint_from_integer(x);
  return kk_integer_clamp64_bigint(x);
}

static inline int64_t kk_integer_clamp64(kk_integer_t x, kk_context_t* ctx) {
  if (kk_likely(kk_is_smallint(x))) return (int64_t)kk_smallint_from_integer(x);
  int64_t r = kk_integer_clamp64_bigint(x);
  kk_integer_drop(x,ctx);
  return r;
}

<<<<<<< HEAD
static inline size_t kk_integer_clamp_size_t_borrow(kk_integer_t x) {
=======
static inline uint8_t kk_integer_clamp_byte(kk_integer_t x, kk_context_t* ctx) {
  int32_t i = kk_integer_clamp32(x,ctx);
  return (i < 0 ? 0 : (i > 255 ? 255 : (uint8_t)(i)));
}

static inline size_t kk_integer_clamp_size_t(kk_integer_t x, kk_context_t* ctx) {
>>>>>>> 57ac929a
  if (kk_likely(kk_is_smallint(x))) {
    kk_intf_t i = kk_smallint_from_integer(x);
    if (i >= PTRDIFF_MIN && i <= PTRDIFF_MAX) return (size_t)i;
    // fall through
  }
  return kk_integer_clamp_size_t_bigint(x);
}

static inline kk_ssize_t kk_integer_clamp_ssize_t_borrow(kk_integer_t x) {
#if KK_SSIZE_SIZE <= 4
  return kk_integer_clamp32_borrow(x);
#else
  return kk_integer_clamp64_borrow(x);
#endif
}

static inline kk_ssize_t kk_integer_clamp_ssize_t(kk_integer_t x, kk_context_t* ctx) {
#if KK_SSIZE_SIZE <= 4
  return kk_integer_clamp32(x,ctx);
#else
  return kk_integer_clamp64(x,ctx);
#endif
}

static inline ptrdiff_t kk_integer_clamp_ptrdiff_t_borrow(kk_integer_t x) {
#if PTRDIFF_MAX <= INT32_MAX
  return kk_integer_clamp32_borrow(x);
#else
  return kk_integer_clamp64_borrow(x);
#endif
}

static inline intptr_t kk_integer_clamp_intptr_t_borrow(kk_integer_t x) {
#if INTPTR_MAX <= INT32_MAX
  return kk_integer_clamp32_borrow(x);
#else
  return kk_integer_clamp64_borrow(x);
#endif
}

static inline kk_intx_t kk_integer_clamp_borrow(kk_integer_t x) {
  if (kk_likely(kk_is_smallint(x))) return kk_smallint_from_integer(x);
#if KK_INTX_SIZE <= 4
  return kk_integer_clamp32_bigint(x);
#else
  return kk_integer_clamp64_bigint(x);
#endif
}


static inline double kk_integer_as_double_borrow(kk_integer_t x) {
  if (kk_likely(kk_is_smallint(x))) return (double)(kk_smallint_from_integer(x));
  return kk_integer_as_double_bigint(x);
}

static inline kk_integer_t kk_integer_sqr(kk_integer_t x, kk_context_t* ctx) {
  if (kk_likely(kk_is_smallint(x))) return kk_integer_mul_small(x,x,ctx);
  return kk_integer_sqr_generic(x,ctx);
}

static inline kk_integer_t kk_integer_neg_small(kk_integer_t x, kk_context_t* ctx) {
  kk_assert_internal(kk_is_smallint(x));
  return kk_integer_sub(kk_integer_zero, x, ctx);   // negation can overflow
}

static inline kk_integer_t kk_integer_neg(kk_integer_t x, kk_context_t* ctx) {
  if (kk_likely(kk_is_smallint(x))) return kk_integer_neg_small(x,ctx);
  return kk_integer_neg_generic(x,ctx);
}

static inline kk_integer_t kk_integer_abs(kk_integer_t x, kk_context_t* ctx) {
<<<<<<< HEAD
  if (kk_likely(kk_is_smallint(x))) return (x.value < 0 ? kk_integer_neg_small(x,ctx) : x);
  return (kk_integer_signum_generic_bigint(x) < 0 ? kk_integer_neg_generic(x, ctx) : x);
=======
  if (kk_likely(kk_is_smallint(x))) return (_kk_integer_value(x) < 0 ? kk_integer_neg_small(x,ctx) : x);
  return (kk_integer_signum_generic(kk_integer_dup(x), ctx) < 0 ? kk_integer_neg_generic(x, ctx) : x);
>>>>>>> 57ac929a
}

static inline kk_integer_t kk_integer_dec(kk_integer_t x, kk_context_t* ctx) {
  return kk_integer_sub(x,kk_integer_one,ctx);  
}

static inline kk_integer_t kk_integer_inc(kk_integer_t x, kk_context_t* ctx) {
  return kk_integer_add(x, kk_integer_one,ctx);
}

<<<<<<< HEAD
/* borrow x, borrow y*/
static inline int kk_integer_cmp_borrow(kk_integer_t x, kk_integer_t y, kk_context_t* ctx) {
  if (kk_likely(kk_are_smallints(x, y))) return (x.value == y.value ? 0 : (x.value > y.value ? 1 : -1));
  return kk_integer_cmp_generic(x, y, ctx);
}

/* borrow x, borrow y*/
static inline bool kk_integer_lt_borrow(kk_integer_t x, kk_integer_t y, kk_context_t* ctx) {
  if (kk_likely(kk_are_smallints(x, y))) return (x.value < y.value);
  return (kk_integer_cmp_generic(x, y, ctx) == -1);
}

/* borrow x, borrow y*/
static inline bool kk_integer_lte_borrow(kk_integer_t x, kk_integer_t y, kk_context_t* ctx) {
  if (kk_likely(kk_are_smallints(x, y))) return (x.value <= y.value);
  return (kk_integer_cmp_generic(x, y, ctx) <= 0);
}

/* borrow x, borrow y*/
static inline bool kk_integer_gt_borrow(kk_integer_t x, kk_integer_t y, kk_context_t* ctx) {
  if (kk_likely(kk_are_smallints(x, y))) return (x.value > y.value);
  return (kk_integer_cmp_generic(x, y, ctx) == 1);
}

/* borrow x, borrow y*/
static inline bool kk_integer_gte_borrow(kk_integer_t x, kk_integer_t y, kk_context_t* ctx) {
  if (kk_likely(kk_are_smallints(x, y))) return (x.value >= y.value);
  return (kk_integer_cmp_generic(x, y, ctx) >= 0);
}

/* borrow x, borrow y*/
static inline bool kk_integer_eq_borrow(kk_integer_t x, kk_integer_t y, kk_context_t* ctx) {
  if (kk_likely(kk_are_smallints(x, y))) return (x.value == y.value);
  return (kk_integer_cmp_generic(x, y, ctx) == 0);
}

/* borrow x, borrow y*/
static inline bool kk_integer_neq_borrow(kk_integer_t x, kk_integer_t y, kk_context_t* ctx) {
  if (kk_likely(kk_are_smallints(x, y))) return (x.value != y.value);
  return (kk_integer_cmp_generic(x, y, ctx) != 0);
}

/* borrow x*/
static inline bool kk_integer_is_zero_borrow(kk_integer_t x) {
  if (kk_likely(kk_is_smallint(x))) return (x.value == kk_integer_zero.value);
  return false;
}

/* borrow x*/
static inline bool kk_integer_is_one_borrow(kk_integer_t x) {
  if (kk_likely(kk_is_smallint(x))) return (x.value == kk_integer_one.value);
  return false;
}

/* borrow x*/
static inline bool kk_integer_is_minus_one_borrow(kk_integer_t x) {
  if (kk_likely(kk_is_smallint(x))) return (x.value == kk_integer_min_one.value);
=======
static inline int kk_integer_cmp(kk_integer_t x, kk_integer_t y, kk_context_t* ctx) {
  if (kk_likely(kk_are_smallints(x, y))) return (_kk_integer_value(x) == _kk_integer_value(y) ? 0 : (_kk_integer_value(x) > _kk_integer_value(y) ? 1 : -1));
  return kk_integer_cmp_generic(x, y, ctx);
}

static inline bool kk_integer_lt(kk_integer_t x, kk_integer_t y, kk_context_t* ctx) {
  if (kk_likely(kk_are_smallints(x, y))) return (_kk_integer_value(x) < _kk_integer_value(y));
  return (kk_integer_cmp(x, y, ctx) == -1);
}

static inline bool kk_integer_lte(kk_integer_t x, kk_integer_t y, kk_context_t* ctx) {
  if (kk_likely(kk_are_smallints(x, y))) return (_kk_integer_value(x) <= _kk_integer_value(y));
  return (kk_integer_cmp(x, y, ctx) <= 0);
}

static inline bool kk_integer_gt(kk_integer_t x, kk_integer_t y, kk_context_t* ctx) {
  if (kk_likely(kk_are_smallints(x, y))) return (_kk_integer_value(x) > _kk_integer_value(y));
  return (kk_integer_cmp(x, y, ctx) == 1);
}

static inline bool kk_integer_gte(kk_integer_t x, kk_integer_t y, kk_context_t* ctx) {
  if (kk_likely(kk_are_smallints(x, y))) return (_kk_integer_value(x) >= _kk_integer_value(y));
  return (kk_integer_cmp(x, y, ctx) >= 0);
}

static inline bool kk_integer_eq(kk_integer_t x, kk_integer_t y, kk_context_t* ctx) {
  if (kk_likely(kk_are_smallints(x, y))) return (_kk_integer_value(x) == _kk_integer_value(y));
  return (kk_integer_cmp(x, y, ctx) == 0);
}

static inline bool kk_integer_neq(kk_integer_t x, kk_integer_t y, kk_context_t* ctx) {
  if (kk_likely(kk_are_smallints(x, y))) return (_kk_integer_value(x) != _kk_integer_value(y));
  return (kk_integer_cmp(x, y, ctx) != 0);
}

static inline bool kk_integer_is_zero(kk_integer_t x, kk_context_t* ctx) {
  if (kk_likely(kk_is_smallint(x))) return (_kk_integer_value(x) == _kk_integer_value(kk_integer_zero));
  kk_integer_drop(x,ctx);
  return false;
}

static inline bool kk_integer_is_one(kk_integer_t x, kk_context_t* ctx) {
  if (kk_likely(kk_is_smallint(x))) return (_kk_integer_value(x) == _kk_integer_value(kk_integer_one));
  kk_integer_drop(x,ctx);
  return false;
}

static inline bool kk_integer_is_minus_one(kk_integer_t x, kk_context_t* ctx) {
  if (kk_likely(kk_is_smallint(x))) return (_kk_integer_value(x) == _kk_integer_value(kk_integer_min_one));
  kk_integer_drop(x,ctx);
>>>>>>> 57ac929a
  return false;
}

static inline bool kk_integer_is_even(kk_integer_t x, kk_context_t* ctx) {
  if (kk_likely(kk_is_smallint(x))) return ((_kk_integer_value(x)&0x04)==0);
  return kk_integer_is_even_generic(x,ctx);
}

static inline bool kk_integer_is_odd(kk_integer_t x, kk_context_t* ctx) {
  if (kk_likely(kk_is_smallint(x))) return ((_kk_integer_value(x)&0x04)!=0);
  return !kk_integer_is_even_generic(x,ctx);
}

<<<<<<< HEAD
/* borrow x */
static inline int kk_integer_signum_borrow(kk_integer_t x) {
  if (kk_likely(kk_is_smallint(x))) return ((x.value>1)-(x.value<0));
  return kk_integer_signum_generic_bigint(x);
}

/* borrow x */
static inline bool kk_integer_is_pos_borrow(kk_integer_t x) {
  if (kk_likely(kk_is_smallint(x))) return (x.value>1);
  return (kk_integer_signum_generic_bigint(x) > 0);
}

/* borrow x */
static inline bool kk_integer_is_neg_borrow(kk_integer_t x) {
  if (kk_likely(kk_is_smallint(x))) return (x.value<0);
  return (kk_integer_signum_generic_bigint(x) < 0);
}

static inline kk_integer_t kk_integer_max(kk_integer_t x, kk_integer_t y, kk_context_t* ctx) {
  if (kk_likely(kk_are_smallints(x, y))) return (x.value>=y.value ? x : y);
  if (kk_integer_gte_borrow(x,y,ctx)) {
=======
static inline int kk_integer_signum(kk_integer_t x, kk_context_t* ctx) {
  if (kk_likely(kk_is_smallint(x))) return ((_kk_integer_value(x)>1)-(_kk_integer_value(x)<0));
  return kk_integer_signum_generic(x,ctx);
}

static inline bool integer_is_neg(kk_integer_t x, kk_context_t* ctx) {
  if (kk_likely(kk_is_smallint(x))) return (_kk_integer_value(x)<0);
  return (kk_integer_signum_generic(x,ctx) < 0);
}

static inline bool kk_integer_is_pos(kk_integer_t x, kk_context_t* ctx) {
  if (kk_likely(kk_is_smallint(x))) return (_kk_integer_value(x)>1);
  return (kk_integer_signum_generic(x,ctx) > 0);
}

static inline bool kk_integer_is_neg(kk_integer_t x, kk_context_t* ctx) {
  if (kk_likely(kk_is_smallint(x))) return (_kk_integer_value(x)<0);
  return (kk_integer_signum_generic(x, ctx) < 0);
}

static inline kk_integer_t kk_integer_max(kk_integer_t x, kk_integer_t y, kk_context_t* ctx) {
  if (kk_likely(kk_are_smallints(x, y))) return (_kk_integer_value(x)>=_kk_integer_value(y) ? x : y);
  kk_integer_dup(x); kk_integer_dup(y);
  if (kk_integer_gte(x,y,ctx)) {
>>>>>>> 57ac929a
    kk_integer_drop(y,ctx); return x;
  }
  else {
    kk_integer_drop(x,ctx); return y;
  }
}

static inline kk_integer_t kk_integer_min(kk_integer_t x, kk_integer_t y, kk_context_t* ctx) {
<<<<<<< HEAD
  if (kk_likely(kk_are_smallints(x, y))) return (x.value<=y.value ? x : y);
  if (kk_integer_lte_borrow(x, y, ctx)) {
=======
  if (kk_likely(kk_are_smallints(x, y))) return (_kk_integer_value(x)<=_kk_integer_value(y) ? x : y);
  kk_integer_dup(x); kk_integer_dup(y);
  if (kk_integer_lte(x, y, ctx)) {
>>>>>>> 57ac929a
    kk_integer_drop(y, ctx); return x;
  }
  else {
    kk_integer_drop(x, ctx); return y;
  }
}



#endif // include guard<|MERGE_RESOLUTION|>--- conflicted
+++ resolved
@@ -601,15 +601,12 @@
   return kk_integer_div_mod_generic(x, y, mod, ctx);
 }
 
-<<<<<<< HEAD
 
 static inline int32_t kk_integer_clamp32_borrow(kk_integer_t x) {
   if (kk_likely(kk_is_smallint(x))) return (int32_t)kk_smallint_from_integer(x);
   return kk_integer_clamp32_bigint(x);
 }
 
-=======
->>>>>>> 57ac929a
 static inline int32_t kk_integer_clamp32(kk_integer_t x, kk_context_t* ctx) {
   if (kk_likely(kk_is_smallint(x))) return (int32_t)kk_smallint_from_integer(x);
   int32_t r = kk_integer_clamp32_bigint(x);
@@ -629,16 +626,12 @@
   return r;
 }
 
-<<<<<<< HEAD
-static inline size_t kk_integer_clamp_size_t_borrow(kk_integer_t x) {
-=======
 static inline uint8_t kk_integer_clamp_byte(kk_integer_t x, kk_context_t* ctx) {
   int32_t i = kk_integer_clamp32(x,ctx);
   return (i < 0 ? 0 : (i > 255 ? 255 : (uint8_t)(i)));
 }
 
-static inline size_t kk_integer_clamp_size_t(kk_integer_t x, kk_context_t* ctx) {
->>>>>>> 57ac929a
+static inline size_t kk_integer_clamp_size_t_borrow(kk_integer_t x) {
   if (kk_likely(kk_is_smallint(x))) {
     kk_intf_t i = kk_smallint_from_integer(x);
     if (i >= PTRDIFF_MIN && i <= PTRDIFF_MAX) return (size_t)i;
@@ -679,6 +672,14 @@
 #endif
 }
 
+static inline kk_ssize_t kk_integer_clamp_intptr_t(kk_integer_t x, kk_context_t* ctx) {
+#if INTPTR_MAX <= INT32_MAX
+  return kk_integer_clamp32(x,ctx);
+#else
+  return kk_integer_clamp64(x,ctx);
+#endif
+}
+
 static inline kk_intx_t kk_integer_clamp_borrow(kk_integer_t x) {
   if (kk_likely(kk_is_smallint(x))) return kk_smallint_from_integer(x);
 #if KK_INTX_SIZE <= 4
@@ -710,13 +711,8 @@
 }
 
 static inline kk_integer_t kk_integer_abs(kk_integer_t x, kk_context_t* ctx) {
-<<<<<<< HEAD
-  if (kk_likely(kk_is_smallint(x))) return (x.value < 0 ? kk_integer_neg_small(x,ctx) : x);
-  return (kk_integer_signum_generic_bigint(x) < 0 ? kk_integer_neg_generic(x, ctx) : x);
-=======
   if (kk_likely(kk_is_smallint(x))) return (_kk_integer_value(x) < 0 ? kk_integer_neg_small(x,ctx) : x);
-  return (kk_integer_signum_generic(kk_integer_dup(x), ctx) < 0 ? kk_integer_neg_generic(x, ctx) : x);
->>>>>>> 57ac929a
+  return (kk_integer_signum_generic_bigint(x) < 0 ? kk_integer_neg_generic(x, ctx) : x);  
 }
 
 static inline kk_integer_t kk_integer_dec(kk_integer_t x, kk_context_t* ctx) {
@@ -727,116 +723,63 @@
   return kk_integer_add(x, kk_integer_one,ctx);
 }
 
-<<<<<<< HEAD
 /* borrow x, borrow y*/
 static inline int kk_integer_cmp_borrow(kk_integer_t x, kk_integer_t y, kk_context_t* ctx) {
-  if (kk_likely(kk_are_smallints(x, y))) return (x.value == y.value ? 0 : (x.value > y.value ? 1 : -1));
+  if (kk_likely(kk_are_smallints(x, y))) return (_kk_integer_value(x) == _kk_integer_value(y) ? 0 : (_kk_integer_value(x) > _kk_integer_value(y) ? 1 : -1));
   return kk_integer_cmp_generic(x, y, ctx);
 }
 
 /* borrow x, borrow y*/
 static inline bool kk_integer_lt_borrow(kk_integer_t x, kk_integer_t y, kk_context_t* ctx) {
-  if (kk_likely(kk_are_smallints(x, y))) return (x.value < y.value);
+  if (kk_likely(kk_are_smallints(x, y))) return (_kk_integer_value(x) < _kk_integer_value(y));
   return (kk_integer_cmp_generic(x, y, ctx) == -1);
 }
 
 /* borrow x, borrow y*/
 static inline bool kk_integer_lte_borrow(kk_integer_t x, kk_integer_t y, kk_context_t* ctx) {
-  if (kk_likely(kk_are_smallints(x, y))) return (x.value <= y.value);
+  if (kk_likely(kk_are_smallints(x, y))) return (_kk_integer_value(x) <= _kk_integer_value(y));
   return (kk_integer_cmp_generic(x, y, ctx) <= 0);
 }
 
 /* borrow x, borrow y*/
 static inline bool kk_integer_gt_borrow(kk_integer_t x, kk_integer_t y, kk_context_t* ctx) {
-  if (kk_likely(kk_are_smallints(x, y))) return (x.value > y.value);
+  if (kk_likely(kk_are_smallints(x, y))) return (_kk_integer_value(x) > _kk_integer_value(y));
   return (kk_integer_cmp_generic(x, y, ctx) == 1);
 }
 
 /* borrow x, borrow y*/
 static inline bool kk_integer_gte_borrow(kk_integer_t x, kk_integer_t y, kk_context_t* ctx) {
-  if (kk_likely(kk_are_smallints(x, y))) return (x.value >= y.value);
+  if (kk_likely(kk_are_smallints(x, y))) return (_kk_integer_value(x) >= _kk_integer_value(y));
   return (kk_integer_cmp_generic(x, y, ctx) >= 0);
 }
 
 /* borrow x, borrow y*/
 static inline bool kk_integer_eq_borrow(kk_integer_t x, kk_integer_t y, kk_context_t* ctx) {
-  if (kk_likely(kk_are_smallints(x, y))) return (x.value == y.value);
+  if (kk_likely(kk_are_smallints(x, y))) return (_kk_integer_value(x) == _kk_integer_value(y));
   return (kk_integer_cmp_generic(x, y, ctx) == 0);
 }
 
 /* borrow x, borrow y*/
 static inline bool kk_integer_neq_borrow(kk_integer_t x, kk_integer_t y, kk_context_t* ctx) {
-  if (kk_likely(kk_are_smallints(x, y))) return (x.value != y.value);
+  if (kk_likely(kk_are_smallints(x, y))) return (_kk_integer_value(x) != _kk_integer_value(y));
   return (kk_integer_cmp_generic(x, y, ctx) != 0);
 }
 
 /* borrow x*/
 static inline bool kk_integer_is_zero_borrow(kk_integer_t x) {
-  if (kk_likely(kk_is_smallint(x))) return (x.value == kk_integer_zero.value);
+  if (kk_likely(kk_is_smallint(x))) return (_kk_integer_value(x) == _kk_integer_value(kk_integer_zero));
   return false;
 }
 
 /* borrow x*/
 static inline bool kk_integer_is_one_borrow(kk_integer_t x) {
-  if (kk_likely(kk_is_smallint(x))) return (x.value == kk_integer_one.value);
+  if (kk_likely(kk_is_smallint(x))) return (_kk_integer_value(x) == _kk_integer_value(kk_integer_one));
   return false;
 }
 
 /* borrow x*/
 static inline bool kk_integer_is_minus_one_borrow(kk_integer_t x) {
-  if (kk_likely(kk_is_smallint(x))) return (x.value == kk_integer_min_one.value);
-=======
-static inline int kk_integer_cmp(kk_integer_t x, kk_integer_t y, kk_context_t* ctx) {
-  if (kk_likely(kk_are_smallints(x, y))) return (_kk_integer_value(x) == _kk_integer_value(y) ? 0 : (_kk_integer_value(x) > _kk_integer_value(y) ? 1 : -1));
-  return kk_integer_cmp_generic(x, y, ctx);
-}
-
-static inline bool kk_integer_lt(kk_integer_t x, kk_integer_t y, kk_context_t* ctx) {
-  if (kk_likely(kk_are_smallints(x, y))) return (_kk_integer_value(x) < _kk_integer_value(y));
-  return (kk_integer_cmp(x, y, ctx) == -1);
-}
-
-static inline bool kk_integer_lte(kk_integer_t x, kk_integer_t y, kk_context_t* ctx) {
-  if (kk_likely(kk_are_smallints(x, y))) return (_kk_integer_value(x) <= _kk_integer_value(y));
-  return (kk_integer_cmp(x, y, ctx) <= 0);
-}
-
-static inline bool kk_integer_gt(kk_integer_t x, kk_integer_t y, kk_context_t* ctx) {
-  if (kk_likely(kk_are_smallints(x, y))) return (_kk_integer_value(x) > _kk_integer_value(y));
-  return (kk_integer_cmp(x, y, ctx) == 1);
-}
-
-static inline bool kk_integer_gte(kk_integer_t x, kk_integer_t y, kk_context_t* ctx) {
-  if (kk_likely(kk_are_smallints(x, y))) return (_kk_integer_value(x) >= _kk_integer_value(y));
-  return (kk_integer_cmp(x, y, ctx) >= 0);
-}
-
-static inline bool kk_integer_eq(kk_integer_t x, kk_integer_t y, kk_context_t* ctx) {
-  if (kk_likely(kk_are_smallints(x, y))) return (_kk_integer_value(x) == _kk_integer_value(y));
-  return (kk_integer_cmp(x, y, ctx) == 0);
-}
-
-static inline bool kk_integer_neq(kk_integer_t x, kk_integer_t y, kk_context_t* ctx) {
-  if (kk_likely(kk_are_smallints(x, y))) return (_kk_integer_value(x) != _kk_integer_value(y));
-  return (kk_integer_cmp(x, y, ctx) != 0);
-}
-
-static inline bool kk_integer_is_zero(kk_integer_t x, kk_context_t* ctx) {
-  if (kk_likely(kk_is_smallint(x))) return (_kk_integer_value(x) == _kk_integer_value(kk_integer_zero));
-  kk_integer_drop(x,ctx);
-  return false;
-}
-
-static inline bool kk_integer_is_one(kk_integer_t x, kk_context_t* ctx) {
-  if (kk_likely(kk_is_smallint(x))) return (_kk_integer_value(x) == _kk_integer_value(kk_integer_one));
-  kk_integer_drop(x,ctx);
-  return false;
-}
-
-static inline bool kk_integer_is_minus_one(kk_integer_t x, kk_context_t* ctx) {
   if (kk_likely(kk_is_smallint(x))) return (_kk_integer_value(x) == _kk_integer_value(kk_integer_min_one));
-  kk_integer_drop(x,ctx);
->>>>>>> 57ac929a
   return false;
 }
 
@@ -850,54 +793,27 @@
   return !kk_integer_is_even_generic(x,ctx);
 }
 
-<<<<<<< HEAD
 /* borrow x */
 static inline int kk_integer_signum_borrow(kk_integer_t x) {
-  if (kk_likely(kk_is_smallint(x))) return ((x.value>1)-(x.value<0));
+  if (kk_likely(kk_is_smallint(x))) return ((_kk_integer_value(x)>1)-(_kk_integer_value(x)<0));
   return kk_integer_signum_generic_bigint(x);
 }
 
 /* borrow x */
 static inline bool kk_integer_is_pos_borrow(kk_integer_t x) {
-  if (kk_likely(kk_is_smallint(x))) return (x.value>1);
+  if (kk_likely(kk_is_smallint(x))) return (_kk_integer_value(x)>1);
   return (kk_integer_signum_generic_bigint(x) > 0);
 }
 
 /* borrow x */
 static inline bool kk_integer_is_neg_borrow(kk_integer_t x) {
-  if (kk_likely(kk_is_smallint(x))) return (x.value<0);
+  if (kk_likely(kk_is_smallint(x))) return (_kk_integer_value(x)<0);
   return (kk_integer_signum_generic_bigint(x) < 0);
-}
-
-static inline kk_integer_t kk_integer_max(kk_integer_t x, kk_integer_t y, kk_context_t* ctx) {
-  if (kk_likely(kk_are_smallints(x, y))) return (x.value>=y.value ? x : y);
-  if (kk_integer_gte_borrow(x,y,ctx)) {
-=======
-static inline int kk_integer_signum(kk_integer_t x, kk_context_t* ctx) {
-  if (kk_likely(kk_is_smallint(x))) return ((_kk_integer_value(x)>1)-(_kk_integer_value(x)<0));
-  return kk_integer_signum_generic(x,ctx);
-}
-
-static inline bool integer_is_neg(kk_integer_t x, kk_context_t* ctx) {
-  if (kk_likely(kk_is_smallint(x))) return (_kk_integer_value(x)<0);
-  return (kk_integer_signum_generic(x,ctx) < 0);
-}
-
-static inline bool kk_integer_is_pos(kk_integer_t x, kk_context_t* ctx) {
-  if (kk_likely(kk_is_smallint(x))) return (_kk_integer_value(x)>1);
-  return (kk_integer_signum_generic(x,ctx) > 0);
-}
-
-static inline bool kk_integer_is_neg(kk_integer_t x, kk_context_t* ctx) {
-  if (kk_likely(kk_is_smallint(x))) return (_kk_integer_value(x)<0);
-  return (kk_integer_signum_generic(x, ctx) < 0);
 }
 
 static inline kk_integer_t kk_integer_max(kk_integer_t x, kk_integer_t y, kk_context_t* ctx) {
   if (kk_likely(kk_are_smallints(x, y))) return (_kk_integer_value(x)>=_kk_integer_value(y) ? x : y);
-  kk_integer_dup(x); kk_integer_dup(y);
-  if (kk_integer_gte(x,y,ctx)) {
->>>>>>> 57ac929a
+  if (kk_integer_gte_borrow(x,y,ctx)) {
     kk_integer_drop(y,ctx); return x;
   }
   else {
@@ -906,14 +822,8 @@
 }
 
 static inline kk_integer_t kk_integer_min(kk_integer_t x, kk_integer_t y, kk_context_t* ctx) {
-<<<<<<< HEAD
-  if (kk_likely(kk_are_smallints(x, y))) return (x.value<=y.value ? x : y);
+  if (kk_likely(kk_are_smallints(x, y))) return (_kk_integer_value(x)<=_kk_integer_value(y) ? x : y);
   if (kk_integer_lte_borrow(x, y, ctx)) {
-=======
-  if (kk_likely(kk_are_smallints(x, y))) return (_kk_integer_value(x)<=_kk_integer_value(y) ? x : y);
-  kk_integer_dup(x); kk_integer_dup(y);
-  if (kk_integer_lte(x, y, ctx)) {
->>>>>>> 57ac929a
     kk_integer_drop(y, ctx); return x;
   }
   else {
