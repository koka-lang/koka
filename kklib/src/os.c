--- conflicted
+++ resolved
@@ -631,11 +631,7 @@
   kk_vector_t args = kk_vector_alloc_uninit(wargc - skip, &buf, ctx);  
   for (kk_ssize_t i = 0; i < wargc - skip; i++) {
     kk_ssize_t j = (i == 0 ? 0 : i + skip);
-<<<<<<< HEAD
-    kk_string_t arg = kk_string_alloc_from_qutf16((const uint16_t*)wargv[j], ctx);
-=======
     kk_string_t arg = kk_string_alloc_from_qutf16w(wargv[j], ctx);
->>>>>>> 0d0b97c2
     buf[i] = kk_string_box(arg);
   }
   LocalFree(wargv);
