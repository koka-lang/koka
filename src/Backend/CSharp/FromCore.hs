-----------------------------------------------------------------------------
-- Copyright 2012 Microsoft Corporation.
--
-- This is free software; you can redistribute it and/or modify it under the
-- terms of the Apache License, Version 2.0. A copy of the License can be
-- found in the file "license.txt" at the root of this distribution.
-----------------------------------------------------------------------------
-----------------------------------------------------------------------------
-- System F-like core language.
-----------------------------------------------------------------------------

module Backend.CSharp.FromCore( csharpFromCore
                              -- , ArityMap, ExtMap
                              -- , arityMapInit, externalMapInit
                              ) where

import Platform.Config(version)
import Lib.Trace( trace )
import Control.Applicative hiding (empty)
import Control.Monad
import Data.Char( isDigit, isAlphaNum )
import Data.List( transpose )
import Lib.PPrint

import Kind.Kind
import Type.Type
import Type.TypeVar
import Type.Kind( getKind )
import Type.Assumption( getArity )
import Type.Pretty( niceType )

import Common.Syntax( Target(..) )
import Common.Name
import Common.NamePrim
import Common.Failure
import Common.Unique
import Common.Range
import Common.File(notdir)

import Core.Core
import Core.Pretty
import Core.CoreVar
import Type.Pretty(defaultEnv)
-- import Lib.Trace ( trace )

--------------------------------------------------------------------------
-- Generate CSharp code from System-F
--------------------------------------------------------------------------

csharpFromCore :: Bool -> Maybe (Name,Type) -> Core -> Doc
csharpFromCore useCps mbMain core
  = let body = runAsm initEnv (genProgram core)
    in text "// Koka generated module:" <+> string (showName (coreProgName core)) <.> text ", koka version:" <+> string version <->
       text "#pragma warning disable 164 // unused label" <->
       text "#pragma warning disable 162 // unreachable code" <->
       text "#pragma warning disable 219 // variable is assigned but never used" <->
       text "using System;" <->
       text "using System.Numerics;" <->
       vcat (concatMap includeExternal (coreProgExternals core)) <->
       text "// module" <+> pretty (coreProgName core) <->
       text "public static class" <+> ppModName (coreProgName core) <+> block (linebreak <.> body)  <->
       (case mbMain of
          Just (name,tp)
            -> (text "public static class Program {" <-> indent 2 (ppMain name tp) <-> text "}")
          Nothing
            -> empty)
  where
    isAsync = case mbMain of
                Just (name,tp) -> isAsyncFunction tp
                _ -> False

    initEnv = Env { moduleName = coreProgName core
                  , currentDef = nameNil
                  , resultKind = ResultReturn True
                  , currentIndent = 0
                  , currentArgs = Nothing
                  , withCps     = useCps
                  }

includeExternal :: External -> [Doc]
includeExternal (ExternalInclude includes range)
  = let content = case lookup CS includes of
                    Just s -> s
                    Nothing -> case lookup Default includes of
                                 Just s -> s
                                 Nothing -> "" -- failure ("backend does not support external inline at " ++ show range)
    in [text content]
includeExternal _  = []


ppMain :: Name -> Type -> Doc
ppMain name tp
  = classFun <->
    text "static void Main() {" <->
     indent 4 (ppName nameMainConsole <.> text "<Unit,Unit>( new MainFun() );" ) <->
    text "}"
  where
    classFun = vcat [
                 text "sealed class MainFun : Fun0<Unit> {",
                 indent 2 $ text "public object Apply() {",
                 indent 4 $ text "return (object)" <.> parens callMain <.> semi,
                 indent 2 $ text "}",
                 text "}"
               ]
    callMain    = if (isAsyncFunction tp) then asyncMain else consoleMain
    asyncMain   = text "__std_async.async_handle( new Primitive.FunFunc0<Unit>( () => " <+> consoleMain <+> text "))"
    consoleMain = ppName name <.> typeArgs <.> text "()"
    typeArgs = case expandSyn tp of
                 TForall pars _ _ | not (null pars)
                   -> angled (map (\_ -> text "object") pars)
                 _ -> empty

genProgram :: Core -> Asm ()
genProgram core
  = do mapM_ (genTypeDefGroup ) (coreProgTypeDefs core)
       mapM_ genDefGroup (coreProgDefs core)




---------------------------------------------------------------------------------
-- Type definitions
---------------------------------------------------------------------------------

genTypeDefGroup (TypeDefGroup tdefs)
  = mapM_ (genTypeDef) tdefs



vcatBreak []  = empty
vcatBreak xs  = linebreak <.> vcat xs

isStruct :: DataRepr -> Bool
isStruct DataSingleStruct = True
isStruct DataStruct       = True
isStruct DataIso          = True  -- because C# distinguishes on types, we cannot unwrap :-(
isStruct _                = False

hasTagField :: DataRepr -> Bool
hasTagField (DataNormal _) = True
hasTagField DataStruct     = True
hasTagField _              = False

genTypeDef :: TypeDef -> Asm ()
genTypeDef (Synonym synInfo)
  = return ()
genTypeDef (Data info isExtend)
  = onTopLevel $
    do -- generate the type constructor
       ctx <- getModule
       putLn $ text "// type" <+> pretty (dataInfoName info)
       case getDataRepr info of
         (DataEnum,_)
           -> do putLn (ppVis (dataInfoVis info) <+> text "enum" <+> ppDefName (typeClassName (dataInfoName info)) <+>
                      block (vcatBreak (punctuate comma (map ppEnumCon (dataInfoConstrs info))))
                     )
         (dataRepr,conReprs)
           -> do if (isExtend) then return ()
                  else do  -- generate type parameter constants
                           if (null (dataInfoParams info))
                            then return ()
                            else putLn (ppVis (dataInfoVis info) <+>
                                        text "sealed class" <+>
                                        ppDefName (typeConClassName (dataInfoName info)) <+> text "{ }")
                           -- generate the type
                           let noCons = null conReprs
                           putLn (ppVis (dataInfoVis info) <+> (if (noCons && not (dataInfoIsOpen info)) then text "sealed " else empty) <.>
                                  (if isStruct dataRepr then text "struct" else text "class") <+>
                                  ppDefName (typeClassName (dataInfoName info)) <.>
                                  ppTypeParams (dataInfoParams info) <.>
                                  (if (null (dataInfoParams info))
                                    then empty
                                    else (colon <+> ppTAAppDocs (ppDefName (typeConClassName (dataInfoName info))) (map (ppType ctx) (map TVar (dataInfoParams info))))
                                  ))
                           putLn $ text "{"
                 indented $
                   do -- tag field
                      if (hasTagField dataRepr)
                       then do onTopLevel $
                                  putLn (text "public enum" <+> ppTagType ctx (unqualify (dataInfoName info)) <+>
                                          block (vcatBreak (punctuate comma (map ppDefName (map conInfoName (dataInfoConstrs info))))))
                               putLn (text "public readonly" <+> ppTagType ctx (dataInfoName info) <+> ppTagName <.> semi <->
                                             text (if (isDataStruct dataRepr) then "private" else "protected")
                                              <+> ppDefName (typeClassName (dataInfoName info)) <.> parens (ppTagType ctx (dataInfoName info) <+> ppTagName) <.>
                                               block (linebreak <.> vcat (
                                                 [text "this." <.> ppTagName <+> text "=" <+> ppTagName <.> semi]
                                                 ++
                                                 (case dataRepr of
                                                    DataStruct -> let allfields = concatMap conInfoParams (dataInfoConstrs info)
                                                                  in map (ppAssignDefault ctx) allfields
                                                    _          -> [])
                                               ))
                                            )
                       else if (dataRepr == DataAsList)
                        then putLn (text "public" <+> ppDefName (typeClassName (dataInfoName info)) <.> text "() { }")
                        else return ()
                      -- generate constructors
                      mapM_ (genConstructor info dataRepr) (zip (dataInfoConstrs info) conReprs)

                 if (isExtend) then return () else putLn (text "}")
  where
    ppEnumCon (con)
      = ppDefName (conInfoName con)

genConstructor :: DataInfo -> DataRepr -> (ConInfo,ConRepr) -> Asm ()
genConstructor info dataRepr (con,conRepr) =
  case conRepr of
    ConEnum _ _ _
       -> return ()
    ConSingleton typeName _ _
       -> assertion ("CSharp.FromCore.genTypeDef: singleton constructor with existentials?") (null (conInfoExists con)) $
          conSingleton typeName

    ConAsCons typeName _ nilName _
       -> -- merge it into the type class itself
          do ctx <- getModule
             putLn (vcat (map (ppConField ctx) (conInfoParams con) ++ ppConConstructor ctx con conRepr []))

    ConSingle typeName _ _
       -> -- merge it into the type class itself
          do ctx <- getModule
             let docs = map (ppConField ctx) (conInfoParams con) ++ ppConConstructor ctx con conRepr []
             if (null docs)
              then return ()
              else putLn (vcat docs)

    ConStruct typeName _ _
       -> conStruct typeName

    ConIso typeName _ _
       -> conStruct typeName

    _  -> onTopLevel $
          do ctx <- getModule
             (ppSuper,matchMethods) <- conExistsMatch ctx (conInfoExists con)
             let ppConType = ppDefName (conClassName (conInfoName con)) <.> ppTypeParams (dataInfoParams info ++ conInfoExists con)
             putLn (ppVis vis <+> text "sealed class" <+> ppConType <.> colon
                      <+> ppSuper <.> ppTypeParams (dataInfoParams info) <+>
                   block ( linebreak <.> vcat
                         (map (ppConField ctx) (conInfoParams con) ++
                          ppConConstructor ctx con conRepr [] ++
                          matchMethods
                         )
                        )
                 )
             -- genConCreator con conRepr vis
             -- putLn (linebreak)
  where
    vis = conInfoVis con
    conStruct typeName  | null (conInfoParams con)
      = conSingleton typeName
    conStruct typeName
        -- merge it into the type class itself
      = do ctx <- getModule
           let defaults = concatMap conInfoParams (filter (\ci -> conInfoName ci /= conInfoName con) (dataInfoConstrs info))
               docs = map (ppConField ctx) (conInfoParams con) ++
                      ppConConstructor ctx con conRepr defaults
           if (null docs)
            then return ()
            else putLn (vcat (docs))

    conSingleton typeName
      = do let ppTpParams = ppTypeParams (dataInfoParams info ++ conInfoExists con)
               ppConType  = ppDefName (typeClassName typeName) <.> ppTpParams
           ctx <- getModule
           putLn (text "public static readonly" <+> ppConType <+> ppDefName (conClassName (conInfoName con)) <+>
                  text "=" <+> text "new" <+> ppConType <.> parens (if (hasTagField dataRepr) then ppTag ctx typeName (conInfoName con) else empty) <.> semi)


    conExistsMatch ctx exists
      = let super = ppQName ctx (typeClassName (dataInfoName info))
        in if (null exists)
            then return (super,[])
            else do let ppConName = ppDefName (conClassName (conInfoName con))
                        ppConType = ppConName <.> ppTypeParams (dataInfoParams info)
                        ppExistsMatchMethodHeader
                          = text "object ExistsMatch" <.> parens (ppExistsApplyType (length exists) ppConType <+> text "_match")
                    putLn (ppVis vis <+> text "abstract class" <+> ppConType <+> colon <+> super <.> ppTypeParams (dataInfoParams info) <.>
                             block (linebreak <.> vcat
                                    [text "public" <+> ppConName <.> parens (ppTagType ctx (dataInfoName info) <+> text "_tag")
                                        <+> text ": base(_tag) { }"
                                    ,text "public abstract" <+> ppExistsMatchMethodHeader <.> semi
                                    ]
                                   )
                           )
                    let ppExistsMatchMethod
                          = text "public override" <+> ppExistsMatchMethodHeader
                              <+> block (linebreak <.> text "return _match.ExistsApply" <.> ppTypeParams exists <.> parens (text "this") <.> semi)
                    return (ppConName, [ppExistsMatchMethod])

ppExistsApplyType :: Int -> Doc -> Doc
ppExistsApplyType i tp = text ("ExistsApply" ++ show i) <.> angled [tp]

ppConField :: ModuleName -> (Name,Type) -> Doc
ppConField ctx (name,tp)
  = text "public readonly" <+> ppType ctx tp <+> ppQName ctx name <.> semi

ppConConstructor :: ModuleName -> ConInfo -> ConRepr -> [(Name,Type)] -> [Doc]
ppConConstructor ctx con conRepr defaults
  = ppConConstructorEx ctx con conRepr (conInfoParams con) defaults

ppConConstructorEx :: ModuleName -> ConInfo -> ConRepr -> [(Name,Type)] -> [(Name,Type)] -> [Doc]
ppConConstructorEx ctx con conRepr conParams defaults
  = if (null conParams && not (isConNormal conRepr))
     then []
     else [text "public" <+>
           (case conRepr of
              ConAsCons typeName _ nilName _ -> ppDefName (typeClassName typeName)
              ConSingle typeName _ _ -> ppDefName (typeClassName typeName)
              ConStruct typeName _ _ -> ppDefName (typeClassName typeName)
              ConIso    typeName _ _ -> ppDefName (typeClassName typeName)
              _                      -> ppDefName (conClassName (conInfoName con))) <.>
           tupled (map ppParam (conInfoParams con)) <+>
           (case conRepr of
              ConNormal typeName _ _ -> text ":" <+> text "base" <.> parens (ppTag ctx typeName (conInfoName con)) <.> space
              _                      -> empty) <.>
           block (linebreak <.> vcat (
              (case conRepr of
                 ConStruct typeName _ _ -> [text "this." <.> ppTagName <+> text "=" <+> ppTag ctx typeName (conInfoName con) <.> semi]
                 _             -> [])
              ++ map ppAssignConField conParams
              ++ map (ppAssignDefault ctx) defaults
             )
          )]
  where
    ppParam (name,tp)
      = ppType ctx tp <+> ppDefName name

    ppAssignConField (name,tp)
      = text "this." <.> ppDefName name <+> text "=" <+> ppQName ctx name <.> semi

ppAssignDefault ctx (name,tp)
  = text "this." <.> ppDefName name <+> text "=" <+> text "default" <.> parens (ppType ctx tp) <.> semi;



ppTag ctx typeName conName
  = ppTagType ctx typeName <.> text "." <.> ppDefName conName

ppTagType ctx typeName
  = ppQName ctx (typeClassName typeName) <.> text "_Tag"

ppTagName
  = text tagName

tagName
  = "tag_";

ppSingletonName
  = text "singleton_";

---------------------------------------------------------------------------------
-- Helpers
---------------------------------------------------------------------------------
ppFunctionHeaderGen :: ModuleName -> Name -> [TypeVar] -> [Pred] -> Type -> Doc
ppFunctionHeaderGen ctx name vars preds tp
  = case expandSyn tp of
      TForall vars' preds' t -> ppFunctionHeaderGen ctx name (vars' ++ vars) (preds' ++ preds) t
      TFun pars eff res
        -> ppType ctx res <+> ppDefName name <.>
           ppTypeParams vars <.>
           ppParams ctx (map predToParam (zip preds [1..]) ++ pars)
      _ -> matchFailure "Backend.CSharp.FromCore.ppFunctionHeaderGen"
  where
    predToParam (p,n)
      = (newHiddenName (show n), predType p)


type ModuleName = Name

ppArgs names
  = tupled (map ppName names)

ppTypeArgs ctx []
  = empty
ppTypeArgs ctx tps
  = angled (map (ppType ctx) tps)

ppParams :: ModuleName -> [(Name,Type)] -> Doc
ppParams ctx params
  = tupled (map ppParam params)
  where
    ppParam (name,tp)  = ppType ctx tp <+> ppDefName name

-- | Returns the type constructor class name, for "List" it would be ".List"
typeConClassName :: Name -> Name
typeConClassName name
  = postpend "." (prepend "." name)

conClassName, typeClassName :: Name -> Name
typeClassName name
  = prepend "." name
conClassName name
  = postpend "." name


---------------------------------------------------------------------------------
-- Definitions
---------------------------------------------------------------------------------

unzipTNames ts
  = [(name,tp) | TName name tp <- ts]

genDefGroup (DefNonRec def)
  = genDef False def
genDefGroup (DefRec [def])
  = genDef True def
genDefGroup (DefRec defs)
  = mapM_ (genDef True) defs

genDef :: Bool -> Def -> Asm ()
genDef isRec def@(Def name tp expr vis defsort inl nameRng doc)
  = if (defIsVal def)
     then genDefX isRec def
     else case expr of  -- Ensure a top level non-value always gets compiled to a top-level function
            TypeLam _ _ -> genDefX isRec def
            Lam _ _ _   -> genDefX isRec def
            _ -> let (n,m) = getTypeArities tp
                 in if (m <= 0) then genDefX isRec def else
                     do expr1 <- tetaExpand expr [] n
                        expr2 <- etaExpand expr1 [] m
                        genDefX isRec (Def name tp expr2 vis defsort inl nameRng doc)

genDefZ :: Bool -> Def -> Asm ()
genDefZ isRec def  = genDefX isRec def

genDefX :: Bool -> Def -> Asm ()
genDefX isRec (Def name tp expr vis isVal inl nameRng doc)
  = -- trace ("genDef: " ++ show name) $
    onTopLevel $
    (if (isRec) then withRecDef name (extractArgs name expr) else withDef name) $
    do ctx <- getModule
       putLn empty
       putLineNo nameRng
       case expr of
         TypeLam tpars (Lam pars eff e)
            -> do putLn (hang 2 $ ppVis vis <+> text "static" <+> ppType ctx (typeOf e) </> ppDefName name <.> ppTypeParams tpars <.> ppParams ctx (unzipTNames pars))
                  genBody isRec True e

         Lam pars eff e
            -> do putLn (hang 2 $ ppVis vis <+> text "static" <+> ppType ctx (typeOf e) </> ppDefName name <.> ppParams ctx (unzipTNames pars))
                  genBody isRec True e
         Lit lit
            -> do putLn (ppVis vis <+> text constdecl <+> ppType ctx tp <+> ppDefName name <+> text "=" <+> ppLit lit <.> semi)
            where
               constdecl = case lit of
                             LitInt _ -> "static readonly"
                             _        -> "const"
         _  -> do putLn (text "private static " <+> ppType ctx tp <+> ppEvalName name <.> text "()")
                  genBody False True expr
                  putLn (hang 2 $ ppVis vis <+> text "static readonly" <+> ppType ctx tp <+> ppDefName name </> text "=" <+> ppEvalName name <.> text "()" <.> semi)
                  return ()

extractArgs :: Name -> Expr -> ([Type],[Name])
extractArgs name expr
  = case expr of
      TypeLam tpars (Lam pars eff e)
        -> (map TVar tpars,map getName pars)
      Lam pars eff e
        -> ([],map getName pars)
      _ -> failure ("CSharp.FromCore.genDef.extractArgs: recursive definition that is not a function? " ++ show name)


etaExpand :: Expr -> [Expr] -> Int -> Asm Expr
-- etaExpand fun [] 0 = return fun
etaExpand fun args n
  = assertion "Backend.CSharp.FromCore.etaExpand" (n > length args || (n == 0 && null args)) $
    do names <- mapM (\i -> newVarName "x") [length args + 1 .. n]
       let types = map snd (fst (splitFun (typeOf fun)))
           tnames = zipWith TName names types
           args'  = map (\n -> Var n InfoNone) tnames
       return (Lam tnames typeTotal (App fun (args ++ args')))

tetaExpand :: Expr -> [Type] -> Int -> Asm Expr
tetaExpand fun [] 0 = return fun
tetaExpand fun targs m
  = assertion "Backend.CSharp.FromCore.tetaExpand" (m > length targs || (m==0 && null targs)) $
    do ids <- uniqueIds ".t" (m - length targs)
       let (vars,_,_) = splitPredType (typeOf fun)
           kinds      = map getKind (drop (length targs) vars)
           vars'      = map (\(id,kind) -> TypeVar id kind Bound) (zip ids kinds)
       return (TypeLam vars' (TypeApp fun (targs ++ map TVar vars')))

genReturnExpr :: Bool -> Expr -> Asm ()
genReturnExpr tailCall expr
  = withReturn tailCall $ genExpr expr


genArguments :: [Expr] -> Asm [Doc]
genArguments exprs
  = if (length (filter (not . isInline) exprs) <= 1)
     then mapM genInline exprs
     else mapM genAtomic exprs



genInline :: Expr -> Asm Doc
genInline expr
  = if isInline expr
     then withIdOne (genExpr expr)
     else genAtomic expr

isInline expr
  = case expr of
      Case{} -> False
      _      -> True

isAtomic expr
  = case expr of
      Lit _          -> True
      Var _ info     -> infoIsLocal info
      Con _ _        -> True
      _              -> False

genExpr :: Expr  -> Asm ()
genExpr expr
  = -- trace ("genExpr: " ++ show expr) $
    do def <- getCurrentDef
       case expr of
          -- note: values with a generic parameter become functions in the C# translation (i.e. nil)

          -- ignore .open function applications
          App (App (TypeApp var@(Var tname (InfoExternal _)) [from,to]) [arg]) args  | getName tname == nameEffectOpen
            -> genExpr (App arg args)

          -- int32 constants
          App (Var tname _) [Lit (LitInt i)]  | getName tname == nameInt32 && isSmallInt i
            -> result (pretty i)

          -- function calls
          TypeApp (Var tname (InfoArity m n )) targs
            -> genStatic tname m n targs Nothing

          App var@(Var tname (InfoArity m n )) args
            -> genStatic tname m n [] (Just args)

          App (TypeApp (Var tname (InfoArity m n )) targs) args
            -> genStatic tname m n targs (Just args)

          -- possible dynamic tail calls
          App (TypeApp (Var tname InfoNone) targs) args | def == getName tname
            -> genTailCall expr tname targs args

          App (Var tname InfoNone) args  | def == getName tname
            -> genTailCall expr tname [] args

          -- constructors
          TypeApp (Con tname repr) targs
            -> genCon tname repr targs []

          App con@(Con tname repr) args
            -> genCon tname repr [] args

          App tapp@(TypeApp (Con tname repr) targs) args
            -> genCon tname repr targs args

          -- externals
          TypeApp (Var tname (InfoExternal formats)) targs
            -> genExternal tname formats targs []

          App var@(Var tname (InfoExternal formats)) args
            -> genExternal tname formats [] args

          App (TypeApp (Var tname (InfoExternal formats)) targs) args
            -> genExternal tname formats targs args


          -- Optimize case of booleans to if statements or expressions.
          Case [e] [Branch ps1 [g1], Branch ps2 [g2]] | typeOf e == typeBool && isExprTrue (guardTest g1) && isExprTrue (guardTest g2)
            -> if (isAtomic (guardExpr g1) && isAtomic (guardExpr g2))
                then do d  <- genInline e
                        b1 <- genAtomic (guardExpr g1)
                        b2 <- genAtomic (guardExpr g2)
                        result $ parens (d <+> text "?" <+> b1 <+> text ":" <+> b2)
                else do rk <- getResultKind
                        case rk of
                          ResultId -> do d <- genAtomic expr -- recurse but this time under a ResultAssign
                                         result d
                          _        -> do d <- genInline e
                                         putLn (text "if" <+> parens d <+> text "{")
                                         indented $ genExpr (guardExpr g1)
                                         putLn (text "}")
                                         putLn (text "else {")
                                         indented $ genExpr (guardExpr g2)
                                         putLn (text "}")

          -- the rest
          _ -> genExprBasic expr



genExternal :: TName -> [(Target,String)] -> [Type] -> [Expr] -> Asm ()
genExternal  tname formats targs args
 = do let (m,n) = getTypeArities (typeOf tname)
      cps <- useCps
      ctx <- getModule
      if (n > length args)
        then assertion "CSharp.FromCore.genExternal: m /= targs" (m == length targs) $
             do eta <- etaExpand (TypeApp (Var tname (InfoExternal formats)) targs) args n
                genExpr eta
      {- else if (not cps && getName tname == nameYieldOp && length targs == 2)
        then do let resTp = last (filter (\t -> isKindStar (getKind t)) targs)
                currentDef <- getCurrentDef
                result (text "Primitive.UnsupportedExternal<" <.> ppType ctx (resTp) <.> text ">(" <.> ppLit (LitString (show currentDef)) <.> text ")")
                -}
        else -- assertion ("CSharp.FromCore.genExternal: " ++ show tname ++ ": n < args: " ++ show (m,n) ++ show (length targs,length args)) (n == length args && m == length targs) $
             do argDocs <- genArguments args
                if (getName tname == nameReturn)
                 then -- return statements
                      assertion "CSharp.FromCore.genExternal: return with arguments > 1" (length argDocs <= 1) $
                      do let argDoc = if (length argDocs == 1) then head argDocs else (text "Unit.unit")
                         isret <- isReturnContext
                         if (isret)
                          then result argDoc
                          else do putLn (text "return" <+> argDoc <.> semi)
                                  result (text "Primitive.Unreachable<" <.> ppType ctx (resultType [] (typeOf tname)) <.> text ">()")
                 else -- general external
                      do currentDef <- getCurrentDef
                         let resTp = resultType targs (typeOf tname)
                             targDocs = map (ppType ctx) targs
                             extDoc = ppExternal currentDef tname formats (ppType ctx resTp) targDocs argDocs
                         if (isTypeUnit resTp)
                           then do putLn (extDoc <.> semi)
                                   result (text "Unit.unit")
                           else result extDoc

resultType targs tp
  = let (vars,preds,rho) = splitPredType tp
    in subNew (zip vars targs) |->
       (case splitFunType rho of
         Just (pars,eff,res) -> res
         Nothing             -> rho)

kindCast :: ModuleName -> [Type] -> Type -> (Doc -> Doc)
kindCast ctx targs tp doc
  = if (all (\t -> not (isKindFun (getKind t))) targs)
     then doc
     else parens (ppType ctx (resultType targs tp)) <.> parens doc


genStatic :: TName -> Int -> Int -> [Type] -> Maybe [Expr] -> Asm ()
genStatic tname m n targs mbArgs
 = -- trace ("genStatic: " ++ show tname ++ show (m,n)) $
   let args = case mbArgs of
                Just xs -> xs
                Nothing -> []
   in if (null args && m > length targs)
    then do teta <- tetaExpand (Var tname (InfoArity m n )) targs m
            genExpr teta
   else if ((n == 0 || n > length args) && isNothing mbArgs)
    then assertion ("CSharp.FromCore.genStatic: m /= targs: " ++ show tname ++ show (m,n)) (m == length targs) $
         do eta <- etaExpand (TypeApp (Var tname (InfoArity m n )) targs) args n
            genExpr eta
    else do cdef <- getCurrentDef
            assertion ("CSharp.FromCore.genApp in: " ++ show cdef ++ ": " ++ show tname ++ " " ++ show (m,n) ++ show (length targs,length args)) (n == length args && m == length targs) $
            -- trace("genStatic: " ++ show cdef ++ ": " ++ show (m,n) ++ show (length targs, length args)) $
             do argDocs <- genArguments args
                -- let cast  = kindCast ctx targs (typeOf tname)
                ctx <- getModule
                ret <- isTailCallContext
                def <- getCurrentDef
                mbArgs <- getCurrentArgs
                -- trace ("test rec: " ++ show (getName tname,def,ret,mbArgs,targs)) $ return ()
                case (ret,mbArgs) of
                  (True,Just (tpars,parNames)) | def == getName tname && targs == tpars
                    -> -- tail call
                       assertion ("CSharp.FromCore.genStatic: tail arguments /= arguments") (length args == length parNames) $
                       do assignArguments parNames argDocs args
                          putLn (text "goto recurse;")
                  _ -> result (kindCast ctx targs (typeOf (App (TypeApp (Var tname (InfoArity m n )) targs) args))
                               (hang 2 $ ppQName ctx (getName tname) <.>
                                 (if (null targs) then empty else angled (map (ppType ctx) targs)) <//>
                                 ({- if (null args && null targs) then empty else -} septupled argDocs)))

genDynamic :: Expr -> [Expr] -> Asm ()
genDynamic v@(Var tname (InfoArity m n)) args
  = genStatic tname m n [] (Just args)

genDynamic f args
  = do d <- genInline f
       ds <- genArguments (args)
       -- result (parens (ppType ctx (typeOf expr)) <.> parens (d <.> dot <.> text "Apply" <.> tupled ds))
       -- trace ("dynamic call: " ++ show f) $
       result (d <.> dot <.> text "Call" <.> tupled ds)

septupled docs
  = lparen <.> vsep (punctuate (comma) docs) <.> rparen

isNothing Nothing = True
isNothing _       = False

genTailCall :: Expr -> TName -> [Type] -> [Expr] -> Asm ()
genTailCall expr tname targs args
  = do ctx <- getModule
       ret <- isTailCallContext
       def <- getCurrentDef
       mbArgs <- getCurrentArgs
       -- trace ("genTailCall: " ++ show (getName tname, def, ret,mbArgs)) $ return ()
       case (ret,mbArgs) of
         (True,Just (tpars,parNames)) | def == getName tname && targs == tpars
            -> do argDocs <- genArguments args
                  assignArguments parNames argDocs args
                  putLn (text "goto recurse;")
         _  -> genExprBasic expr

assignArguments parNames0 argDocs0 args0
  = let (parNames,argDocs,args)
            = unzip3 (filter notIdentity (zip3 parNames0 argDocs0 args0))
            where
              notIdentity (par,argDoc,Var tname _) = getName tname /= par
              notIdentity _                        = True

        fvs = map (map fst . localFv) args
        independent (par:pars) (fv:fvs)
          = all (not . elem par) fvs  && independent pars fvs
        independent [] []
          = True
        independent _ _
          = matchFailure "Backend.CSharp.FromCore.assignArguments"

    in if (independent parNames fvs)
        then mapM_ (\(par,argDoc) -> putLn (ppDefName par <+> text "=" <+> argDoc <.> semi)) (zip parNames argDocs)
        else do ctx <- getModule
                temps <- mapM (\parName -> newVarName (show parName)) parNames
                mapM_ (\(tmp,(arg,tp)) -> putLn (ppType ctx tp <+> ppDefName tmp <+> text "=" <+> arg <.> semi)) (zip temps (zip argDocs (map typeOf args)))
                mapM_ (\(par,tmp) -> putLn (ppDefName par <+> text "=" <+> ppDefName tmp <.> semi)) (zip parNames temps)


extractResultType :: Type -> Type
extractResultType tp
  = let (vars,preds,rho) = splitPredType tp
    in case splitFunType rho of
         Just (pars,eff,res)  -> TForall vars [] res
         Nothing              -> TForall vars [] rho

genCon :: TName -> ConRepr -> [Type] -> [Expr] -> Asm ()
genCon tname repr targs args
 = let (m,n) = getTypeArities (typeOf tname)
   in if (n > length args)
       then assertion "CSharp.FromCore.genCon: m /= targs" (m == length targs) $
         do eta <- etaExpand (TypeApp (Con tname repr) targs) args n
            genExpr eta
       else assertion "CSharp.FromCore.genCon: n < args" (n == length args && m == length targs) $
         do argDocs <- genArguments args
            -- let cast  = kindCast ctx targs (typeOf tname)
            ctx <- getModule
            result $ hang 2 $ -- cast $
             case repr of
              ConEnum _ _ _
                -> assertion "genCon: ConEnum has type args or args?" (null targs && null args) $
                   ppConEnum ctx tname
              ConSingleton typeName _ _
                -> ppConSingleton ctx typeName tname targs
              ConStruct typeName _ _ | null args
                -> ppConSingleton ctx typeName tname targs
              ConStruct typeName _ _
                -> text "new" <+>
                   ppQName ctx (typeClassName typeName) <.>
                   ppTypeArgs ctx targs <//>
                   tupled ({- ppTag ctx typeName (getName tname) : -} argDocs)
              ConIso typeName _ _
                -> text "new" <+>
                   ppQName ctx (typeClassName typeName) <.>
                   ppTypeArgs ctx targs <//>
                   tupled ({- ppTag ctx typeName (getName tname) : -} argDocs)
              _ -> text "new" <+>
                   (case repr of
                      ConAsCons typeName _ _ _
                         -> ppQName ctx (typeClassName typeName)
                      ConSingle typeName _ _
                         -> ppQName ctx (typeClassName typeName)
                      _  -> ppQName ctx (conClassName (getName tname))) <.>
                   (ppTypeArgs ctx targs) <//>
                   (-- if (null targs && null args && not (isConNormal repr)) then empty else
                      tupled argDocs)

ppConEnum :: ModuleName -> TName -> Doc
ppConEnum ctx tname
  = let name = getName tname in
     if (name == nameTrue)
      then text "true"
     else if (name == nameFalse)
      then text "false"
     else if (name == nameTuple 0)
      then text "Unit.unit"
      else ppType ctx (typeOf tname) <.> dot <.> ppDefName (getName tname)

ppConSingleton :: ModuleName -> Name -> TName -> [Type] -> Doc
ppConSingleton ctx typeName tname targs
  = ppQName ctx (typeClassName typeName) <.> ppTypeArgs ctx targs <.> text "." <.> ppDefName (conClassName (getName tname))

ppExternal :: Name -> TName -> [(Target,String)] -> Doc -> [Doc] -> [Doc] -> Doc
ppExternal currentDef extName formats resTp targs args0
  = let args = map (\argDoc -> if (all (\c -> isAlphaNum c || c == '_') (asString argDoc)) then argDoc else parens argDoc) args0
    in case lookup CS formats of
     Nothing -> case lookup Default formats of
      Nothing ->
        trace( "warning: backend does not support external in " ++ show currentDef ) $
        (text "Primitive.UnsupportedExternal<" <.>
          resTp <.> text ">(\"" <.> text (show currentDef) <.> text "\")")
      Just s  -> ppExternalF s targs args
     Just s -> ppExternalF s targs args
  where
    ppExternalF :: String -> [Doc] -> [Doc] -> Doc
    ppExternalF fmt targs args
      = case fmt of
          [] -> empty
          ('#':'#':y:xs) ->
            if y `elem` ['1'..'9']
             then (index targs ((fromEnum y) - (fromEnum '1'))) <.> ppExternalF xs targs args
             else char y <.> ppExternalF  xs targs args
          ('#':y:xs) ->
            if y `elem` ['1'..'9']
             then (index args ((fromEnum y) - (fromEnum '1'))) <.> ppExternalF xs targs args
             else char y <.> ppExternalF  xs targs args
          (x:xs) ->
            char x <.> ppExternalF  xs targs args
      where
        index :: [Doc] -> Int -> Doc
        index xs i
          = if (i >= 0 && i < length xs)
             then xs !! i
             else failure $ "Backend.CSharp.FromCore.ppExternalF: external index out of range: " ++
                              "in " ++ show currentDef ++ ": " ++ show extName ++ ": " ++ fmt

genExprBasic :: Expr -> Asm ()
genExprBasic expr
  = do ctx <- getModule
       case expr of
          Var tname info
            -> case info of
                 InfoArity m n
                  -> genStatic tname m n [] Nothing
                 InfoExternal format
                  -> genExternal tname format [] []
                 _ -> do defName <- getCurrentDef
                         {- if (getName tname == defName)
                          then result (text "this")  -- recursive call to a first-class function: this only works because we disallow polymorphic recursive local definitions
                          else -}
                         result (ppQName ctx (getName tname))                  
          Con tname repr
            -> genCon tname repr [] []
          App e es
            -> genDynamic e es
          TypeApp e ts
            -> do d <- genInline e
                  result (parens (parens (ppType ctx (typeOf expr)) <.> parens (d <.> dot <.> text "TypeApply"  <.> angled (map (ppType ctx) ts) <.> text "()")))
                  -- (foldl typeApp d (zip ts (replicate (length ts-1) (text "TypeFun") ++ [ppType ctx (typeOf e)])))
          TypeLam vars e
            -> do (newTp,gen) <- genLamOrTypeLam False expr
                  gen

          Lam vars eff e
            -> do funname <- getCurrentDef
                  name <- genName funname
                  let freeTVars = tvsList (ftv expr)
                      freeVars  = {- filter (\(nm,tp) -> nm /= funname) -} (localFv expr)
                  -- trace ("lift expr: " ++ show funname ++ ": " ++ show (map fst freeVars) ++ "\n" ++ show (prettyExpr defaultEnv expr)) $
                  genClass name freeTVars freeVars
                      (text "Fun" <.> pretty (length vars) <.> angled (map (ppType ctx) ([tp | TName _ tp <- vars] ++ [typeOf e])))
                      ((genApplyMethod False vars e))
                  result (if null freeVars
                           then (ppQName ctx name <.> ppTypeParams freeTVars <.> dot <.> ppSingletonName)
                           else (text "new" <+> ppQName ctx name <.> ppTypeParams freeTVars <.> ppArgs (map fst freeVars)))

          Case exprs branches
            -> do exprDocs <- mapM genAtomic exprs
                  {-
                  let patternss = transpose (map branchPatterns branches) -- list of list of patterns per expr
                      tagDoc   = vcat (concat (map ppGetTag (zip exprDocs (zip [1..] patternss))))
                  putLocal tagDoc
                  -}
                  lab <- genName (newName "label")
                  genBranches (ppDefName lab) exprDocs branches
                  -- putLn (text ("throw new Exception(\"" ++ show defName ++ ": pattern match failed.\");"))
                  ctx <- getModule
                  defName <- getCurrentDef
                  -- putLn (text "Primitive.PatternMatchError" <.> ppTypeArgs ctx [typeOf expr] <.> parens (dquotes (string (show defName))) <.> semi)
                  ret <- isReturnContext
                  if (ret)
                   then return ()
                   else putLn (ppDefName lab <.> text ": ;")

          Let defgroups expr
            -> genLetGroups defgroups expr

          Lit lit
            -> result (ppLit lit)
          -- _ -> result (text "todo genExpr")


genLamOrTypeLam tailCtx expr
  = do ctx     <- getModule
       funname <- getCurrentDef
       name    <- genName funname
       case expr of
         TypeLam vars e
           -> do let freeTVars = tvsList (ftv expr)
                     freeVars  = localFv expr -- filter (\(nm,tp) -> not (isQualified nm) {- && nm /= funname -}) (tnames (fv expr)) -- trick: only local names are not qualified
                     newType   = ppQName ctx name <.> ppTypeParams freeTVars

                 genClass name freeTVars freeVars (text "TypeFun" <.> pretty (length vars)) ((genTypeApplyMethod vars e))
                 return (newType
                        ,result (if null freeVars
                           then (newType <.> dot <.> ppSingletonName)
                           else (text "new" <+> newType <.> ppArgs (map fst freeVars)))
                        )
         Lam vars eff e
           -> do let freeTVars = tvsList (ftv expr)
                     freeVars  = {- filter (\(nm,tp) -> nm /= funname) -} (localFv expr)
                     newType   = ppQName ctx name <.> ppTypeParams freeTVars
                 -- trace("lift: " ++ show (map fst freeVars)) $
                 genClass name freeTVars freeVars
                      (text "Fun" <.> pretty (length vars) <.> angled (map (ppType ctx) ([tp | TName _ tp <- vars] ++ [typeOf e])))
                      ((genApplyMethod tailCtx vars e))
                 return (newType
                        ,result (if null freeVars
                           then (newType <.> dot <.> ppSingletonName)
                           else (text "new" <+> newType <.> ppArgs (map fst freeVars)))
                        )
         _ -> matchFailure "Backend.CSharp.FromCore.genLamOrTypeLam"


localFv expr
  = filter (not . isQualified . fst) (tnames (fv expr)) -- trick: only local names are not qualified

genLetGroups [] expr
  = genExpr expr
genLetGroups (group:groups) expr
  = case group of
      DefNonRec def -> genLetDefs False [def] groups expr
      DefRec [def]  -> genLetDefs True [def] groups expr
      DefRec defs   -> genLetDefs True defs  groups expr

genLetDefs isRec defs groups expr
  = do (subs,defs') <- fmap unzip (mapM uniquefyTopLevel defs)
       let sub = concat subs
           (defs'',groups',expr')
            = if null sub then (defs',groups,expr)
               else sub |~> (defs',groups,expr)
       mapM_ (genLetDef isRec) defs''
       genLetGroups groups' expr'
  where
    uniquefyTopLevel def@(Def name tp expr vis isVal inl nameRng doc)
      = if not (liftDefToTopLevel  def)
         then return ([],def)
         else do defname <- getCurrentDef
                 newVName <- (newVarName (show (unqualify defname) ++ "-" ++ show (unqualify name)))
                 let newName = qualify (qualifier defname) newVName -- need to qualify or otherwise its considered local
                     newDef = Def newName tp expr vis isVal inl nameRng ""
                     (m,n)  = getArity tp
                 return ([(TName name tp,Var (TName newName (typeOf expr)) (InfoArity m n))], newDef)

liftDefToTopLevel def
  = case (defExpr def) of
      TypeLam tpars (Lam pars eff e) -> isTopLevel def
      Lam pars eff e                 -> isTopLevel def
      _ -> False



genLetDef :: Bool -> Def -> Asm ()
genLetDef isRec def@(Def name tp expr vis isVal inl nameRng doc)
  = if isLambda expr && isTopLevel def
     then genDef isRec def
    else if (isLambda expr && isRec)
     then do ctx <- getModule
             let with gen = (if isRec then withRecDef name (extractArgs name expr) else withDef name) gen
             (newTp,genLam) <- with (genLamOrTypeLam True expr)
             putLn ({-ppType ctx tp -} newTp <+> ppDefName name <+> text "= null;")
             withAssign (\_ doc -> ppDefName name <+> text "=" <+> doc <.> semi) (with (genLam))
             putLn (ppDefName name <.> text "." <.> ppDefName name <+> text "=" <+> ppDefName name <.> semi)
     else do ctx <- getModule
             -- let with gen = (if isSingleRec then withRecDef name (extractArgs name expr) else withDef name) gen
             if (nameIsNil name && isStatement expr)
              then do withAssign (\_ doc ->  if (show doc == "Unit.unit") -- prevents empty statement, but it is ugly :-(
                                               then empty
                                               else (doc <.> semi)) (withDef name (genExpr expr))
              else do name' <- if nameIsNil name
                                then genName name
                                else return name
                      if (isInline expr)
                       then do exprDoc <- withDef name' (genInline expr)
                               putLn (hang 2 $ ppType ctx tp <+> ppDefName name' </> text "=" <+> exprDoc <.> semi)
                       else do putLn (ppLocalVar ctx tp name')
                               withAssign (\_ doc -> if (isTypeUnit tp)
                                                       then if (show doc == "Unit.unit") -- prevents empty statement, but it is ugly :-(
                                                             then empty
                                                             else (doc <.> semi)
                                                       else (ppDefName name' <+> text "=" <+> doc <.> semi))
                                          (withDef name' (genExpr expr))

ppLocalVar ctx tp name
  = ppType ctx tp <+> ppDefName name <.>
    (if isTypeUnit tp
      then text " = Unit.unit;"
      else semi)


isStatement :: Expr -> Bool
isStatement expr
  = case expr of
      App (Var _ info) _     -> not (infoIsLocal info)
      App _ _     -> True
      Let _ body  -> isStatement body
      _           -> False

isLambda :: Expr -> Bool
isLambda expr
  = case expr of
      TypeLam tpars (Lam pars eff e) -> True
      Lam pars eff e                 -> True
      _ -> False


genAtomic :: Expr -> Asm Doc
genAtomic expr
  = case expr of
          Var tname InfoNone
            -> do ctx <- getModule
                  return (ppQName ctx (getName tname))
          Con tname repr
            -> withIdOne (genCon tname repr [] [])
          Lit lit
            -> return (ppLit lit)
          _ -> do ctx <- getModule
                  local   <- newVarName "x"
                  if (isInline expr)
                   then do doc <- genInline expr
                           putLn (ppType ctx (typeOf expr) <+> ppDefName local <+> text "=" <+> doc <.> semi)
                   else do putLn (ppType ctx (typeOf expr) <+> ppDefName local <.> semi)
                           withAssign (\_ doc -> ppDefName local <+> text "=" <+> doc <.> semi) (genExpr expr)
                  return (ppDefName local)


genBranches :: Doc -> [Doc] -> [Branch] -> Asm ()
genBranches lab exprDocs branches
  = do mbTagDocs <- mapM genTag (zip exprDocs (transpose (map branchPatterns branches)))
       let generate = do mapM_ (genBranch mbTagDocs exprDocs True) (init branches)
                         genBranch mbTagDocs exprDocs False (last branches)
       rk <- getResultKind
       case rk of
         ResultId -> do ctx <- getModule
                        local  <- newVarName "tmp"
                        withAssign (\_ doc -> ppDefName local <+> text "=" <+> doc <.> semi <+> text "goto" <+> lab <.> semi) $
                         generate
                        result (ppDefName local)
         ResultReturn _
                  -> generate
         ResultAssign f
                  -> withAssign (\f doc -> f doc <+> text "goto" <+> lab <.> semi) $
                      generate

genTag :: (Doc,[Pattern]) -> Asm (Maybe Doc)
genTag (exprDoc,patterns)
  = if (null (filter isConMatch patterns)) -- for two or more, it pays to get a tag
     then return Nothing
     else do -- local <- newVarName "tag"
             -- putLn (text "int" <+> ppDefName local <+> text "=" <+> exprDoc <.> text "." <.> ppTagName <.> semi)
             return (Just (exprDoc <.> text "." <.> ppTagName))
  where
    isConMatch (PatCon _ _ (ConNormal _ _ _) _ _ _ _ _) = True
    isConMatch (PatCon _ _ (ConStruct _ _ _) _ _ _ _ _) = True
    isConMatch (PatCon _ _ (ConIso _ _ _) _ _ _ _ _)    = True
    isConMatch _                                        = False

genBranch :: [Maybe Doc] -> [Doc] -> Bool -> Branch -> Asm ()
genBranch mbTagDocs exprDocs doTest branch@(Branch patterns [g@(Guard guard expr)]) -- TODO: adapt for multiple guards!
  = do ctx <- getModule
       let rtypeDoc = ppType ctx (typeOf expr)
           freeVars = localFv branch -- overestimate..
           freeTVars= tvsList (ftv branch)
       genPattern doTest (zip3 mbTagDocs exprDocs patterns) (rtypeDoc,freeVars,freeTVars) (genGuard guard expr)
genBranch _ _ _ _
  = fail "Backend.CSharp.FromCore.genBranch: multiple guards not implemented"

genGuard :: Expr -> Expr -> Asm ()
genGuard guard expr
  = case guard of
      Con tname repr | getName tname == nameTrue
        -> genExpr expr
      _ -> do gdoc <- withIdOne $ genExpr guard  -- TODO: wrap the guard for existentials
              do putLn (text "if" <+> parens (gdoc))
                 genScoped expr

genScoped :: Expr -> Asm ()
genScoped expr
  = do putLn (text "{")
       indented (genExpr expr)
       putLn (text "}")
       return ()

genPattern :: Bool -> [(Maybe Doc,Doc,Pattern)] -> (Doc,[(Name,Type)],[TypeVar]) -> Asm () -> Asm ()
genPattern doTest [] einfo genBody
  = genBody
genPattern doTest dpatterns einfo@(rtypeDoc,freeVars,freeTVars) genBody
  = do (testss,localss,nextPatternss,ematchess) <- fmap (unzip4 . concat) $ mapM (genPatternTest doTest) dpatterns
       let tests = concat testss
           locals = concat localss
           nextPatterns = concat nextPatternss
           ematches = concat ematchess

           genPatBody = do genPattern doTest nextPatterns einfo genBody

           genPat = do if (null locals) then return () else putLn (vcat locals)
                       case ematches of
                          [] -> genPatBody
                          [(etypeDoc,typeDoc,local,exists)]
                            -> genExistsApply etypeDoc typeDoc rtypeDoc local exists freeTVars freeVars genPatBody
                          _ -> failure ("Backend.CSharp.FromCore.genPattern: sorry can only handle toplevel simple existential pattern matches")

       if (null tests)
        then do genPat
        else do putLn (text "if" <+> parens (hcat (punctuate (text "&&") tests)) <+> text "{")
                indented genPat
                putLn (text "}")

genExistsApply ::  Doc -> Doc -> Doc -> Name -> [TypeVar] -> [TypeVar] -> [(Name,Type)] -> Asm () -> Asm ()
genExistsApply etypeDoc typeDoc rtypeDoc local exists freeTVars freeVars genRetE
  = do ctx     <- getModule
       funname <- getCurrentDef
       name    <- genName funname
       let newType = ppQName ctx name <.> ppTypeParams freeTVars
       genClass name freeTVars freeVars (ppExistsApplyType (length exists) typeDoc)
                (genExistsApplyMethod etypeDoc typeDoc local exists genRetE)
       let inst = if null freeVars
                     then (newType <.> dot <.> ppSingletonName)
                     else (text "new" <+> newType <.> ppArgs (map fst freeVars))
       result (parens rtypeDoc <.> ppDefName local <.> dot <.> text "ExistsMatch" <.> parens inst)

genExistsApplyMethod :: Doc -> Doc -> Name -> [TypeVar] -> Asm() -> Asm ()
genExistsApplyMethod etypeDoc typeDoc local exists genRetE
  = do putLn (text "public object ExistsApply" <.> ppTypeParams exists <.> parens (typeDoc <+> text "_ex"))
       putLn (text "{")
       indented $
         do putLn (etypeDoc <+> ppDefName local <+> text "= " <.> parens etypeDoc <.> text "_ex;")
            withReturn False $ genRetE
       putLn (text "}")


genPatternTest :: Bool -> (Maybe Doc,Doc,Pattern) -> Asm [([Doc],[Doc],[(Maybe Doc,Doc,Pattern)],[(Doc,Doc,Name,[TypeVar])])]
genPatternTest doTest (mbTagDoc,exprDoc,pattern)
  = let test xs = if doTest then xs else [] in
    case pattern of
      PatWild -> return []
      PatVar tname pattern
        -> do ctx <- getModule
              let after = ppType ctx (typeOf tname) <+> ppDefName (getName tname) <+> text "=" <+> exprDoc <.> semi
                  next  = genNextPatterns (ppDefName (getName tname)) (typeOf tname) [pattern]
              return [([],[after],next,[])]
      PatLit lit
        -> return [(test [exprDoc <+> text "==" <+> ppLit lit],[],[],[])]
      PatCon tname patterns repr targs exists tres info skip -- TODO: use skip
        -> do ctx <- getModule
              case repr of
                 ConEnum _ _ _
                  -> assertion "CSharp.FromCore.ppPatternTest.enum with patterns?" (null patterns) $
                     return [(test [exprDoc <+> text "==" <+> ppConEnum ctx tname],[],[],[])]
                 ConSingleton typeName _ _
                  -> assertion "CSharp.FromCore.ppPatternTest.singleton with patterns?" (null patterns) $
                     return [(test [exprDoc <+> text "==" <+> ppConSingleton ctx typeName tname tpars],[],[],[])]
                 ConSingle typeName _ _
                  -> -- assertion ("CSharp.FromCore.ppPatternTest.single with test? ")  (doTest == False) $
                     -- note: the assertion can happen when a nested singleton is tested
                     do -- generate local for the test result
                        ctx <- getModule
                        -- local <- newVarName (show (unqualify (getName tname)))
                        let next = genNextPatterns (exprDoc) (typeOf tname) patterns
                        return [([] -- test [exprDoc <+> text "!=" <+> ppConSingleton ctx typeName (TName nilName (typeOf tname)) targs]
                                ,[],next,[])]

                 ConAsCons typeName _ nilName _
                  -> do let next    = genNextPatterns (exprDoc) (typeOf tname) patterns
                        return [(test [exprDoc <+> text "!=" <+>
                                    ppConSingleton ctx typeName (TName nilName (typeOf tname)) tpars]
                                ,[],next,[])]
                 ConAsJust typeName _ _ _
                  -> testStruct typeName
                 ConStruct typeName _ _
                  -> testStruct typeName
                 ConIso typeName _ _
                  -> testStruct typeName
                 ConNormal typeName _ _
                  -> conTest ctx typeName exists -- TODO: use tags if available
                 ConOpen typeName _
                  -> conTest ctx typeName exists
        where
          testStruct typeName
            = case mbTagDoc of
               Nothing -> failure "CSharp.FromCore: should always have tag when matching on structs"
               Just tagDoc
                -> do ctx <- getModule
                      let next    = genNextPatterns (exprDoc) (typeOf tname) patterns
                      return [(test [tagDoc <+> text "==" <+> ppTag ctx typeName (getName tname)],[],next,[])]
          tpars
            = case expandSyn tres of
                TApp _ targs -> targs
                _ -> -- trace ("could not expand to app: " ++ show (niceType defaultEnv tres)) $
                     []

          conTest ctx typeName exists
            =do -- generate local for the test result
                ctx <- getModule
                local <- newVarName (show (unqualify (getName tname)))
                let typeDoc = ppQName ctx (conClassName (getName tname)) <.> ppTypeArgs ctx tpars
                    next    = genNextPatterns (ppDefName local) (typeOf tname) patterns
                case mbTagDoc of
                  Nothing
                    -> assertion ("Backend.CSharp.FromCore.genPattern: existentials without tag!") (null exists) $
                       do putLn (typeDoc <+> ppDefName local <+> text "=" <+>
                                 (if (doTest)
                                   then parens exprDoc <+> text "as" <+> typeDoc <.> semi
                                   else parens typeDoc <.> parens exprDoc <.> semi))
                          return [(test [ppDefName local <+> text "!= null"],[],next,[])]
                  Just tagDoc
                    -> do let localCast
                                   = -- tests show that a cast is faster than "as" here !?!
                                     typeDoc <+> ppDefName local <+> text "=" <+> parens typeDoc <.> parens exprDoc <.> semi
                              ematch
                                   = if (null exists) then []
                                        else let etypeDoc = ppQName ctx (conClassName (getName tname)) <.> ppTypeArgs ctx (tpars ++ map TVar exists)
                                             in [(etypeDoc,typeDoc,local,exists)]
                              cast = if (null next && null ematch)
                                      then [] else [localCast]
                          return [(test [tagDoc <+> text "==" <+> ppTag ctx typeName (getName tname)],cast,next,ematch)]


genNextPatterns :: Doc -> Type -> [Pattern] -> [(Maybe Doc,Doc,Pattern)]
genNextPatterns exprDoc tp []
  = []
genNextPatterns exprDoc tp patterns
  = let (vars,preds,rho) = splitPredType tp
    in case expandSyn rho of
         TFun args eff res
          -> case patterns of
               [PatWild]  | length args > 1 -> []
               [pat]      | length args == 0 || length args > 1 -> [(Nothing, exprDoc, pat)]
               _          -> assertion ("CSharp.FromCore.genNextPatterns: args != patterns " ++ show (length args, length patterns) ++ show (args,patterns) ++ ":\n expr: " ++ show exprDoc ++ "\n type: " ++ show tp) (length args == length patterns) $
                             concatMap genNextPattern (zip [if nameIsNil name then newFieldName i else name  | (name,i) <- zip (map fst args) [1..]]
                                                       patterns)
         _ -> case patterns of
                [PatWild] -> []
                [pat]     -> [(Nothing,exprDoc,pat)]
                _         -> failure "CSharp.FromCore.genNextPatterns: patterns but not a function"
  where
    genNextPattern (name,pattern)
      = case pattern of
          PatWild -> []
          _       -> let patDoc = exprDoc <.> dot <.> ppDefName name
                     in [(Nothing,patDoc, pattern)]


tnames :: TNames -> [(Name,Type)]
tnames tns
  = [(name,tp) | (TName name tp) <- tnamesList tns]

ppEvalName name
  = ppDefName (makeHiddenName "eval" name)

ppNewName
  = text "New"

genClass :: Name -> [TypeVar] -> [(Name,Type)] -> Doc -> Asm () -> Asm ()
genClass name freeTVars freeVars derives genMore
  = onTopLevel $
    do ctx <- getModule
       let ppClassType = ppDefName name <.> ppTypeParams (freeTVars)
           ppNewExpr   = text "new" <+> ppClassType <.> ppArgs (map fst freeVars)
       putLn (text "sealed class" <+> ppClassType <+> colon <+> derives <+>
            text "{" <.> tab (vcatBreak
             (map (\var -> ppField ctx var) freeVars
              ++
              (if (null freeVars)
                then [text "public readonly static" <+> ppClassType <+> ppSingletonName <+> text "=" <+> ppNewExpr <.> semi]
                else [text "public" <+> ppDefName name <.> ppParams ctx freeVars <+>
                      block (linebreak <.> vcat (map ppAssignField freeVars))])
              {-
              ++
               (if (null freeTVars)
                 then []
                 else [text "public int Tag() { return 0; }"])
              -}
              {-
              ++
              [text "public static" <+> ppClassType <+> ppNewName <.> ppParams ctx freeVars <+>
               block (linebreak <.> text "return" <+> (if null freeVars then ppSingletonName else ppNewExpr) <.> semi)]
              -}
             )) <.> linebreak
           )
       withDoc tab genMore
       putLn (text "}")
  where
    ppAssignField (name,tp) = text "this." <.> ppName name <+> text "=" <+> ppName name <.> semi

genTypeApplyMethod :: [TypeVar] -> Expr -> Asm ()
genTypeApplyMethod tvars expr
  = do putLn (text "public object TypeApply" <.> ppTypeParams tvars <.> text "()" )
       genBody False False expr


genApplyMethod :: Bool -> [TName] -> Expr -> Asm ()
genApplyMethod tailCtx vars expr
  = do ctx <- getModule
       putLn (text "public" <+> text "object" {- ppType ctx (typeOf expr) -} <+> text "Apply" <.> ppParams ctx [(name,tp) | TName name tp <- vars] )
       genBody True tailCtx expr


genBody :: Bool -> Bool -> Expr -> Asm ()
genBody genLabel tailCall expr
  = do putLn (text "{")
       if (genLabel)
        then putLn (text "recurse:")
        else return ()
       indented $ genReturnExpr tailCall expr
       putLn (text "}")
       return ()

ppField ctx (name,tp)
  = (if (isFunOrForall tp) then text "public" else text "readonly") <+>
    ppType ctx tp <+> ppQName ctx name <.> semi
  where
    isFunOrForall tp
      = case expandSyn tp of
          TForall _ _ _ -> True
          TFun _ _ _    -> True
          _             -> False

ppLit :: Lit -> Doc
ppLit lit
  = case lit of
      LitInt i  -> if (isSmallInt i)
                    then (case i of
                            -1 -> text "BigInteger.MinusOne"
                            0  -> text "BigInteger.Zero"
                            1  -> text "BigInteger.One"
                            _  -> text "(BigInteger)" <.> (if (i < 0) then parens (pretty i) else pretty i))
                    else text ("Primitive.IntString(\"" ++ show i ++ "\")")
      LitChar c -> text ("0x" ++ showHex 4 (fromEnum c))
      LitFloat d -> text (showsPrec 20 d "")
      LitString s -> dquotes (hcat (map escape s))
  where
    escape c
      = if (c >= ' ' && c <= '~' && not (elem c "\\\"'"))
         then char c
        else if (fromEnum c <= 0xFFFF)
         then text ("\\u" ++ showHex 4 (fromEnum c))
         else text ("\\U" ++ showHex 8 (fromEnum c))

isSmallInt :: Integer -> Bool
isSmallInt i = (i >= -0x80000000 && i <= 0x7FFFFFFF)

---------------------------------------------------------------------------------
-- Types
---------------------------------------------------------------------------------

ppTypeParams  [] = empty
ppTypeParams tvs
  = angled (map ppTypeVar tvs)




ppType :: ModuleName -> Type -> Doc
ppType ctx tp
  = case expandSyn tp of
      TForall vars preds t
        -> if (not (null vars))
            then primitive ("TypeFun" ++ show (length vars))
            else case expandSyn t of
                   TFun pars eff res -> ppTypeFun ctx preds pars eff res
                   _                 -> ppType ctx t
      TFun pars eff res
        -> ppTypeFun ctx [] pars eff res

      TApp t ts
        -> -- case expandSyn t of
           --  TCon c | getKind tp == kindStar -> ppQName ctx (typeClassName (typeConName c)) <.> angled (map (ppType ctx) ts)
           --  _      ->
           ppTypeApp ctx t ts
      TCon c
        -> ppTypeCon ctx c (getKind tp)
      TVar v
        -> ppTypeVar v
      TSyn syn args t
        -> ppType ctx t

ppTypeCon ctx c kind
   = let name = typeConName c
     in if (name == nameTpInt)
         then text "BigInteger"
        else if (name == nameTpString)
         then text "string"
        else if (name == nameTpChar)
         then text "int"  -- we need to represent as int since Char in C# is only defined as a UTF16 point
        else if (name == nameTpInt32)
         then text "int"
        else if (name == nameTpFloat)
         then text "double"
        else if (name == nameTpBool)
         then text "bool"
        else if (name == nameTpUnit)
         then text "Unit"
        else if (name == nameTpRef)
         then text "Ref"
        else if (name == nameTpAny)
         then text "object"
        -- else if (name == nameTpAsyncEvent)
        --  then text "Async"
        else if (name == nameTpException)
         then text "Exception"
        else if (name == nameTpDict)
         then text "Primitive.Dict"
        else if (name == nameTpMDict)
         then text "Primitive.MDict"
        else if (name == nameTpException)
         then text "Exception"
        else if (name == nameTpHandlerBranch0)
         then text "Eff.Branch"
        else if (name == nameTpHandlerBranch1)
         then text "Eff.Branch1"
        else if (isKindFun kind)
         then ppQName ctx (typeConClassName name)
         else ppQName ctx (typeClassName name)

ppTypeApp ctx t ts
  = case expandSyn t of
      TVar v -> ppTAApp ctx t ts
      TCon c  | typeConName c == nameTpArray && length ts == 2
             -> ppType ctx (head (tail ts)) <.> text "[]"
             | typeConName c == nameTpBuilder && length ts == 1
             -> text "System.Text.StringBuilder"
             | typeConName c == nameTpVector && length ts == 1
             -> ppType ctx (head ts) <.> text "[]"
             | typeConName c == nameTpNull && length ts == 1
             -> ppType ctx (head ts)
             | (typeConName c == nameTpHandlerBranch0 || typeConName c == nameTpHandlerBranch1) && length ts >= 1
             -> ppTypeCon ctx c (getKind (TApp t ts)) <.> angled (map (ppType ctx) (tail ts)) -- discard effect type
             | otherwise
             -> (ppTypeCon ctx c (getKind (TApp t ts))) <.> angled (map (ppType ctx) ts)
      _      -> (ppType ctx t) <.> angled (map (ppType ctx) ts)

ppTAApp ctx t ts
  = ppTAAppDocs (ppType ctx t) (map (ppType ctx) ts)

ppTAAppDocs t ts
  = foldl (\d targ -> primitive "TA" <.> angled [d,targ]) t ts

ppTypeVar v
  = text ("T" ++ show (typeVarId v))

ppTypeFun ctx preds pars eff res
  = ppTFun (map predType preds ++ map snd pars ++ [res])
  where
    ppTFun (arg:rest)
      = primitive ("Fun" ++ show (length rest)) <.> angled (ppType ctx arg :   map (ppType ctx) rest)
    ppTFun []
      = matchFailure "Backend.CSharp.ppTypeFun"

ppVis Public  = text "public"
ppVis Private = text "private"


primitive s
  = text s


ppTypeEx :: ModuleName -> Type -> [Type] -> Doc
ppTypeEx ctx tp targs
  = let (tvars,preds,rho) = splitPredType tp in
    assertion "Backend.CSharp.FromCore.ppTypeApp" (length tvars == length targs) $
    if (all (\targ -> kindStar == getKind targ) targs)
     then ppType ctx (subNew (zip tvars targs) |-> rho)
     else let argDocs = map (ppType ctx) targs
              sub = zip tvars argDocs
          in -- trace ("ppTypeEx: " ++ show (tp,targs) ++ ": " ++ show sub) $
             ppTypeSub ctx sub (TForall [] preds rho)

ppTypeSub :: ModuleName -> [(TypeVar,Doc)] -> Type -> Doc
ppTypeSub ctx sub tp
  = case expandSyn tp of
      TForall vars preds t
        -> if (not (null vars))
            then primitive ("TypeFun" ++ show (length vars))
            else case expandSyn t of
                   TFun pars eff res -> ppTypeFunSub ctx sub preds pars eff res
                   _                 -> ppTypeSub ctx sub t
      TFun pars eff res
        -> ppTypeFunSub ctx sub [] pars eff res
      TApp t ts
        -> -- case expandSyn t of
           --   TCon c | getKind tp == kindStar -> ppQName ctx (typeClassName (typeConName c)) <.> angled (map (ppTypeSub ctx sub) ts)
           --   _      ->
           ppTypeAppSub ctx sub t ts
      TVar v
        -> case lookup v sub of
             Just doc -> doc
             Nothing  -> ppTypeVar v
      t -> ppType ctx t


ppTypeAppSub ctx sub t ts
  = foldl (\d targ -> primitive "TA" <.> angled [d,ppTypeSub ctx sub targ]) (ppTypeSub ctx sub t) ts

ppTypeFunSub ctx sub preds pars eff res
  = ppTFun (map predType preds ++ map snd pars ++ [res])
  where
    ppTFun (arg:rest)
      = primitive ("Fun" ++ show (length rest)) <.> angled (ppTypeSub ctx sub arg : map (ppTypeSub ctx sub) rest)
    ppTFun []
      = matchFailure "Backend.CSharp.ppTypeFunSub"

---------------------------------------------------------------------------------
-- Monad and Environment
---------------------------------------------------------------------------------

newtype Asm a = Asm { unAsm :: Env -> St -> (a, St)}

instance Functor Asm where
  fmap f (Asm a) = Asm (\env st -> case a env st of
                                     (x,st') -> (f x, st'))
instance Applicative Asm where
  pure  = return
  (<*>) = ap

instance Monad Asm where
  return x      = Asm (\env st -> (x,st))
  (Asm a) >>= f = Asm (\env st -> case a env st of
                                    (x,st1) -> case f x of
                                                 Asm b -> b env st1)

instance MonadFail Asm where
<<<<<<< HEAD
  fail = error
=======
  fail = failure
>>>>>>> 2f9a165d

runAsm :: Env -> Asm () -> Doc
runAsm initEnv (Asm asm)
  = case asm initEnv initSt of
      ((),st) -> vcat (reverse (toplevel st))


data St  = St  { uniq     :: Int
               , results  :: [Doc]
               , locals   :: [Doc]
               , toplevel :: [Doc]
               }

data Env = Env { moduleName :: Name      -- | current module
               , currentDef :: Name
               , currentArgs :: Maybe ([Type],[Name])  -- | current recursive definition argument types and argument names
               , resultKind :: ResultKind
               , currentIndent :: Int
               , withCps     :: Bool
               }

data ResultKind = ResultReturn Bool -- ^ True if in a tail call context
                | ResultAssign (Doc -> Doc)
                | ResultId


initSt = St 0 [] [] []


instance HasUnique Asm where
  updateUnique f
    = Asm (\env st -> (uniq st, st{ uniq = f (uniq st)}))


updateSt f
  = Asm (\env st -> (st,f st))

getSt
  = updateSt id

setSt st
  = updateSt (const st)

getEnv
  = Asm (\env st -> (env, st))

withEnv f (Asm asm)
  = Asm (\env st -> asm (f env) st)

withTopLevel :: ([Doc] -> [Doc]) -> Asm ()
withTopLevel f
  = do updateSt (\st -> st{ toplevel = f (toplevel st) })
       return ()

onTopLevel :: Asm () -> Asm ()
onTopLevel asm
  = withEnv (\env -> env{ currentIndent = if (currentIndent env > 0) then 2 else 0 }) $
    do st0 <- getSt
       let (d,ds) = case toplevel st0 of
                      [] -> (empty,[])
                      (d:ds) -> (d,ds)
       setSt (st0{ toplevel = empty:ds })
       asm
       updateSt (\st -> st{ toplevel = d:toplevel st })
       return ()

withDoc :: (Doc -> Doc) -> Asm a -> Asm a
withDoc f  asm
  = do st0 <- getSt
       let (d,ds) = case toplevel st0 of
                      [] -> (empty,[])
                      (d:ds) -> (d,ds)
       setSt (st0{ toplevel = empty:ds })
       x <- asm
       updateSt (\st -> let (e:es) = toplevel st
                        in st{ toplevel = ((d <.> f e):es) })
       return x



onLocals :: Asm a -> Asm ([Doc],a)
onLocals asm
  = do st0 <- updateSt (\st -> st{ locals = [] })
       x   <- asm
       st1 <- updateSt (\st -> st{ locals = (locals st0)})
       return ((locals st1), x)

putLineNo range
  = -- return ()
    if (rangeNull == range || posLine (rangeStart range) >= bigLine)
     then putLn (text "#line default")
     else putLn (text "// #line" <+> pretty (posLine (rangeStart range)) <+> dquotes (string (notdir (sourceName (rangeSource range)))))


putLn :: Doc -> Asm ()
putLn doc
  = do env <- getEnv
       let ndoc = indent (currentIndent env) doc
       updateSt (\st -> st{ toplevel = case (toplevel st) of { [] -> [ndoc]; (d:ds) -> ((d <-> ndoc) : ds)}})
       return ()

put :: Doc -> Asm ()
put doc
  = do env <- getEnv
       -- let ndoc = hang (currentIndent env) doc
       updateSt (\st -> st{ toplevel = case (toplevel st) of { [] -> [doc]; (d:ds) -> ((d <.> doc) : ds)}})
       return ()

indented :: Asm a -> Asm a
indented asm
  = withEnv (\env -> env{ currentIndent = (currentIndent env) + 2 }) asm


useCps :: Asm Bool
useCps
  = do env <- getEnv
       return (withCps env)

getModule :: Asm Name
getModule
  = do env <- getEnv
       return (moduleName env)

getCurrentDef :: Asm Name
getCurrentDef
  = do env <- getEnv
       return (currentDef env)

getCurrentArgs :: Asm (Maybe ([Type],[Name]))
getCurrentArgs
  = do env <- getEnv
       return (currentArgs env)

result :: Doc -> Asm ()
result doc
  = do env <- getEnv
       case (resultKind env) of
         ResultReturn _   -> putLn (text "return" <+> doc <.> semi)
         ResultAssign f   -> putLn (f doc)
         ResultId         -> do updateSt (\st -> st{ results = doc : results st })
                                return ()

getResultKind :: Asm ResultKind
getResultKind
  = do env <- getEnv
       return (resultKind env)

isReturnContext
  = do rk <- getResultKind
       case rk of
         ResultReturn _ -> return True
         _              -> return False

isTailCallContext
  = do rk <- getResultKind
       case rk of
         ResultReturn tailCall -> return tailCall
         _                     -> return False

noTailCall asm
  = withEnv (\env -> env{ resultKind = case resultKind env of
                                         ResultReturn _ -> ResultReturn False
                                         _              -> resultKind env }) asm
withResult k asm
  = withEnv (\env -> env{ resultKind = k }) asm

withDef name asm
  = -- trace ("withDef: " ++ show name) $
    withEnv (\env -> env{ currentDef = name, currentArgs = Nothing }) asm

withRecDef name (targs,parNames) asm
  = -- trace ("withRecDef: " ++ show name ++ show (targs,parNames)) $
    withEnv (\env -> env{ currentDef = name, currentArgs = Just (targs,parNames) }) asm

withReturn :: Bool -> Asm () -> Asm ()
withReturn tailCall asm
  = withResult (ResultReturn tailCall) asm

withId :: Asm () -> Asm [Doc]
withId asm
  = do st0 <- updateSt (\st -> st{ results = [] })
       withResult (ResultId) asm
       st1 <- updateSt (\st -> st{ results = results st0 })
       return (reverse (results st1))

withIdOne :: Asm () -> Asm Doc
withIdOne asm
  = do docs <- withId asm
       assertion "CSharp.FromCore.withIdOne" (length docs == 1) $
        return (head docs)

withAssign :: ((Doc -> Doc) -> Doc -> Doc) -> Asm () -> Asm ()
withAssign f asm
  = do rk <- getResultKind
       let g = case rk of
                 ResultAssign g -> g
                 _              -> id
       withResult (ResultAssign (f g)) asm

genName :: Name -> Asm Name
genName name
  = do i <- unique
       return (postpend ("." ++ show i) name)

-- non-proper morphisms


putLocal   :: Doc -> Asm ()
putLocal doc
  = Asm (\env st -> ((), st{ locals = locals st ++ [nest (currentIndent env) doc] }))

captureLocals :: Asm a -> Asm (a,[Doc])
captureLocals (Asm f)
  = Asm (\env st -> case f env (st{ locals = [] }) of
                      (x,st') -> ((x,locals st'), st'{ locals = locals st }))




newVarNames :: Int -> Asm [Name]
newVarNames 0 = return []
newVarNames i
  = do n <- newVarName "x"
       ns <- newVarNames (i - 1)
       return (n:ns)

newVarName :: String -> Asm Name
newVarName s
  = do u <- unique
       return (newHiddenName (s ++ show u))

---------------------------------------------------------------------------
-- Helpers for name generation
---------------------------------------------------------------------------
ppDefName :: Name -> Doc
ppDefName name
  = ppName (unqualify name)

ppQName :: Name -> Name -> Doc
ppQName modName name
  = {- if (modName == qualifier name)   -- We need to qualify always since otherwise we may clash with local variables. i.e. fun f( x : int ) { Main.x( x ) }
     then ppName (unqualify name)
     else -} ppName name

ppName :: Name -> Doc
ppName name
  = if isQualified name
     then ppModName (qualifier name) <.> dot <.> encode False (unqualify name)
     else encode False name

ppModName :: Name -> Doc
ppModName name
  = text "__" <.> encode True name

encode :: Bool -> Name -> Doc
encode isModule name
  = let s = show name
    in if (isReserved s)
        then text ("@" ++ s)
        else text (asciiEncode isModule s)
    {-
    text $ concatMap encodeChar $
    if (null s || isReserved s || not (isAlpha (head s) || head s == '.'))
     then (".." ++ s)
     else s
  where
    s = show name -- (nonCanonicalName name)

    encodeChar c
      = if (isAlphaNum c)
         then [c]
        else if (c=='.')  -- we use '.' for internal variables
         then "_"
        else  "_" ++ showHex 4 (fromEnum c)
  -}

isReserved :: String -> Bool
isReserved s
  = case s of
      ('T':rest)  | all isDigit rest
          -> True                 -- type variables
      _   -> s `elem` reserved

reserved :: [String]
reserved
  = -- Primitive types
    ["Fun0","Fun1","Fun2"
    ,"TypeFun0", "TypeFun1","TypeFun2"
    ,"TA", "Unit", "unit"
    ,"Ref"
    ,"Tag", "Apply", "TypeApply", "New"
    ,"Program", "Main"
    ]
    ++
    -- C# types
    ["Object","String"]
    ++
    -- C# imports
    ["System"]
    ++
    -- C# pseudo-keywords -- reserved only in certain contexts
    ["add", "alias", "get", "global", "partial", "remove", "set", "value", "where", "yield"]
    ++
    -- C# keywords
    ["abstract", "as",
     "base", "bool", "break", "byte",
     "case", "catch", "char", "checked", "class", "const", "continue",
     "decimal", "default", "delegate", "do", "double",
     "else", "enum", "event", "explicit", "extern",
     "false", "finally", "fixed", "float", "for", "foreach",
     "goto",
     "if", "implicit", "in", "int", "interface", "internal", "is",
     "lock", "long",
     "namespace", "new", "null",
     "object", "operator", "out", "override",
     "params", "private", "protected", "public",
     "readonly", "ref", "return",
     "sbyte", "sealed", "short", "sizeof", "stackalloc", "static", "string", "struct", "switch",
     "this", "throw", "true", "try", "typeof",
     "uint", "ulong", "unchecked", "unsafe", "ushort", "using",
     "virtual", "void", "volatile",
     "while"]

--------------------------------------------------------------------------
--  Auxillary Document Combinators
--------------------------------------------------------------------------
commas docs
  = hcat (punctuate comma docs)

fblock doc
  = linebreak <.> block doc

block doc
  = lbrace <.> tab doc <-> rbrace

tab doc
  = nest 2 doc

xcat :: [Doc] -> Doc
xcat []
  = empty
xcat docs
  = vcat docs <.> linebreak

unzip4 xs = unzipx4 [] [] [] [] xs
unzipx4 acc1 acc2 acc3 acc4 []           = (reverse acc1, reverse acc2, reverse acc3, reverse acc4)
unzipx4 acc1 acc2 acc3 acc4 ((x,y,z,zz):xs) = unzipx4 (x:acc1) (y:acc2) (z:acc3) (zz:acc4) xs
<|MERGE_RESOLUTION|>--- conflicted
+++ resolved
@@ -1,1883 +1,1879 @@
------------------------------------------------------------------------------
--- Copyright 2012 Microsoft Corporation.
---
--- This is free software; you can redistribute it and/or modify it under the
--- terms of the Apache License, Version 2.0. A copy of the License can be
--- found in the file "license.txt" at the root of this distribution.
------------------------------------------------------------------------------
------------------------------------------------------------------------------
--- System F-like core language.
------------------------------------------------------------------------------
-
-module Backend.CSharp.FromCore( csharpFromCore
-                              -- , ArityMap, ExtMap
-                              -- , arityMapInit, externalMapInit
-                              ) where
-
-import Platform.Config(version)
-import Lib.Trace( trace )
-import Control.Applicative hiding (empty)
-import Control.Monad
-import Data.Char( isDigit, isAlphaNum )
-import Data.List( transpose )
-import Lib.PPrint
-
-import Kind.Kind
-import Type.Type
-import Type.TypeVar
-import Type.Kind( getKind )
-import Type.Assumption( getArity )
-import Type.Pretty( niceType )
-
-import Common.Syntax( Target(..) )
-import Common.Name
-import Common.NamePrim
-import Common.Failure
-import Common.Unique
-import Common.Range
-import Common.File(notdir)
-
-import Core.Core
-import Core.Pretty
-import Core.CoreVar
-import Type.Pretty(defaultEnv)
--- import Lib.Trace ( trace )
-
---------------------------------------------------------------------------
--- Generate CSharp code from System-F
---------------------------------------------------------------------------
-
-csharpFromCore :: Bool -> Maybe (Name,Type) -> Core -> Doc
-csharpFromCore useCps mbMain core
-  = let body = runAsm initEnv (genProgram core)
-    in text "// Koka generated module:" <+> string (showName (coreProgName core)) <.> text ", koka version:" <+> string version <->
-       text "#pragma warning disable 164 // unused label" <->
-       text "#pragma warning disable 162 // unreachable code" <->
-       text "#pragma warning disable 219 // variable is assigned but never used" <->
-       text "using System;" <->
-       text "using System.Numerics;" <->
-       vcat (concatMap includeExternal (coreProgExternals core)) <->
-       text "// module" <+> pretty (coreProgName core) <->
-       text "public static class" <+> ppModName (coreProgName core) <+> block (linebreak <.> body)  <->
-       (case mbMain of
-          Just (name,tp)
-            -> (text "public static class Program {" <-> indent 2 (ppMain name tp) <-> text "}")
-          Nothing
-            -> empty)
-  where
-    isAsync = case mbMain of
-                Just (name,tp) -> isAsyncFunction tp
-                _ -> False
-
-    initEnv = Env { moduleName = coreProgName core
-                  , currentDef = nameNil
-                  , resultKind = ResultReturn True
-                  , currentIndent = 0
-                  , currentArgs = Nothing
-                  , withCps     = useCps
-                  }
-
-includeExternal :: External -> [Doc]
-includeExternal (ExternalInclude includes range)
-  = let content = case lookup CS includes of
-                    Just s -> s
-                    Nothing -> case lookup Default includes of
-                                 Just s -> s
-                                 Nothing -> "" -- failure ("backend does not support external inline at " ++ show range)
-    in [text content]
-includeExternal _  = []
-
-
-ppMain :: Name -> Type -> Doc
-ppMain name tp
-  = classFun <->
-    text "static void Main() {" <->
-     indent 4 (ppName nameMainConsole <.> text "<Unit,Unit>( new MainFun() );" ) <->
-    text "}"
-  where
-    classFun = vcat [
-                 text "sealed class MainFun : Fun0<Unit> {",
-                 indent 2 $ text "public object Apply() {",
-                 indent 4 $ text "return (object)" <.> parens callMain <.> semi,
-                 indent 2 $ text "}",
-                 text "}"
-               ]
-    callMain    = if (isAsyncFunction tp) then asyncMain else consoleMain
-    asyncMain   = text "__std_async.async_handle( new Primitive.FunFunc0<Unit>( () => " <+> consoleMain <+> text "))"
-    consoleMain = ppName name <.> typeArgs <.> text "()"
-    typeArgs = case expandSyn tp of
-                 TForall pars _ _ | not (null pars)
-                   -> angled (map (\_ -> text "object") pars)
-                 _ -> empty
-
-genProgram :: Core -> Asm ()
-genProgram core
-  = do mapM_ (genTypeDefGroup ) (coreProgTypeDefs core)
-       mapM_ genDefGroup (coreProgDefs core)
-
-
-
-
----------------------------------------------------------------------------------
--- Type definitions
----------------------------------------------------------------------------------
-
-genTypeDefGroup (TypeDefGroup tdefs)
-  = mapM_ (genTypeDef) tdefs
-
-
-
-vcatBreak []  = empty
-vcatBreak xs  = linebreak <.> vcat xs
-
-isStruct :: DataRepr -> Bool
-isStruct DataSingleStruct = True
-isStruct DataStruct       = True
-isStruct DataIso          = True  -- because C# distinguishes on types, we cannot unwrap :-(
-isStruct _                = False
-
-hasTagField :: DataRepr -> Bool
-hasTagField (DataNormal _) = True
-hasTagField DataStruct     = True
-hasTagField _              = False
-
-genTypeDef :: TypeDef -> Asm ()
-genTypeDef (Synonym synInfo)
-  = return ()
-genTypeDef (Data info isExtend)
-  = onTopLevel $
-    do -- generate the type constructor
-       ctx <- getModule
-       putLn $ text "// type" <+> pretty (dataInfoName info)
-       case getDataRepr info of
-         (DataEnum,_)
-           -> do putLn (ppVis (dataInfoVis info) <+> text "enum" <+> ppDefName (typeClassName (dataInfoName info)) <+>
-                      block (vcatBreak (punctuate comma (map ppEnumCon (dataInfoConstrs info))))
-                     )
-         (dataRepr,conReprs)
-           -> do if (isExtend) then return ()
-                  else do  -- generate type parameter constants
-                           if (null (dataInfoParams info))
-                            then return ()
-                            else putLn (ppVis (dataInfoVis info) <+>
-                                        text "sealed class" <+>
-                                        ppDefName (typeConClassName (dataInfoName info)) <+> text "{ }")
-                           -- generate the type
-                           let noCons = null conReprs
-                           putLn (ppVis (dataInfoVis info) <+> (if (noCons && not (dataInfoIsOpen info)) then text "sealed " else empty) <.>
-                                  (if isStruct dataRepr then text "struct" else text "class") <+>
-                                  ppDefName (typeClassName (dataInfoName info)) <.>
-                                  ppTypeParams (dataInfoParams info) <.>
-                                  (if (null (dataInfoParams info))
-                                    then empty
-                                    else (colon <+> ppTAAppDocs (ppDefName (typeConClassName (dataInfoName info))) (map (ppType ctx) (map TVar (dataInfoParams info))))
-                                  ))
-                           putLn $ text "{"
-                 indented $
-                   do -- tag field
-                      if (hasTagField dataRepr)
-                       then do onTopLevel $
-                                  putLn (text "public enum" <+> ppTagType ctx (unqualify (dataInfoName info)) <+>
-                                          block (vcatBreak (punctuate comma (map ppDefName (map conInfoName (dataInfoConstrs info))))))
-                               putLn (text "public readonly" <+> ppTagType ctx (dataInfoName info) <+> ppTagName <.> semi <->
-                                             text (if (isDataStruct dataRepr) then "private" else "protected")
-                                              <+> ppDefName (typeClassName (dataInfoName info)) <.> parens (ppTagType ctx (dataInfoName info) <+> ppTagName) <.>
-                                               block (linebreak <.> vcat (
-                                                 [text "this." <.> ppTagName <+> text "=" <+> ppTagName <.> semi]
-                                                 ++
-                                                 (case dataRepr of
-                                                    DataStruct -> let allfields = concatMap conInfoParams (dataInfoConstrs info)
-                                                                  in map (ppAssignDefault ctx) allfields
-                                                    _          -> [])
-                                               ))
-                                            )
-                       else if (dataRepr == DataAsList)
-                        then putLn (text "public" <+> ppDefName (typeClassName (dataInfoName info)) <.> text "() { }")
-                        else return ()
-                      -- generate constructors
-                      mapM_ (genConstructor info dataRepr) (zip (dataInfoConstrs info) conReprs)
-
-                 if (isExtend) then return () else putLn (text "}")
-  where
-    ppEnumCon (con)
-      = ppDefName (conInfoName con)
-
-genConstructor :: DataInfo -> DataRepr -> (ConInfo,ConRepr) -> Asm ()
-genConstructor info dataRepr (con,conRepr) =
-  case conRepr of
-    ConEnum _ _ _
-       -> return ()
-    ConSingleton typeName _ _
-       -> assertion ("CSharp.FromCore.genTypeDef: singleton constructor with existentials?") (null (conInfoExists con)) $
-          conSingleton typeName
-
-    ConAsCons typeName _ nilName _
-       -> -- merge it into the type class itself
-          do ctx <- getModule
-             putLn (vcat (map (ppConField ctx) (conInfoParams con) ++ ppConConstructor ctx con conRepr []))
-
-    ConSingle typeName _ _
-       -> -- merge it into the type class itself
-          do ctx <- getModule
-             let docs = map (ppConField ctx) (conInfoParams con) ++ ppConConstructor ctx con conRepr []
-             if (null docs)
-              then return ()
-              else putLn (vcat docs)
-
-    ConStruct typeName _ _
-       -> conStruct typeName
-
-    ConIso typeName _ _
-       -> conStruct typeName
-
-    _  -> onTopLevel $
-          do ctx <- getModule
-             (ppSuper,matchMethods) <- conExistsMatch ctx (conInfoExists con)
-             let ppConType = ppDefName (conClassName (conInfoName con)) <.> ppTypeParams (dataInfoParams info ++ conInfoExists con)
-             putLn (ppVis vis <+> text "sealed class" <+> ppConType <.> colon
-                      <+> ppSuper <.> ppTypeParams (dataInfoParams info) <+>
-                   block ( linebreak <.> vcat
-                         (map (ppConField ctx) (conInfoParams con) ++
-                          ppConConstructor ctx con conRepr [] ++
-                          matchMethods
-                         )
-                        )
-                 )
-             -- genConCreator con conRepr vis
-             -- putLn (linebreak)
-  where
-    vis = conInfoVis con
-    conStruct typeName  | null (conInfoParams con)
-      = conSingleton typeName
-    conStruct typeName
-        -- merge it into the type class itself
-      = do ctx <- getModule
-           let defaults = concatMap conInfoParams (filter (\ci -> conInfoName ci /= conInfoName con) (dataInfoConstrs info))
-               docs = map (ppConField ctx) (conInfoParams con) ++
-                      ppConConstructor ctx con conRepr defaults
-           if (null docs)
-            then return ()
-            else putLn (vcat (docs))
-
-    conSingleton typeName
-      = do let ppTpParams = ppTypeParams (dataInfoParams info ++ conInfoExists con)
-               ppConType  = ppDefName (typeClassName typeName) <.> ppTpParams
-           ctx <- getModule
-           putLn (text "public static readonly" <+> ppConType <+> ppDefName (conClassName (conInfoName con)) <+>
-                  text "=" <+> text "new" <+> ppConType <.> parens (if (hasTagField dataRepr) then ppTag ctx typeName (conInfoName con) else empty) <.> semi)
-
-
-    conExistsMatch ctx exists
-      = let super = ppQName ctx (typeClassName (dataInfoName info))
-        in if (null exists)
-            then return (super,[])
-            else do let ppConName = ppDefName (conClassName (conInfoName con))
-                        ppConType = ppConName <.> ppTypeParams (dataInfoParams info)
-                        ppExistsMatchMethodHeader
-                          = text "object ExistsMatch" <.> parens (ppExistsApplyType (length exists) ppConType <+> text "_match")
-                    putLn (ppVis vis <+> text "abstract class" <+> ppConType <+> colon <+> super <.> ppTypeParams (dataInfoParams info) <.>
-                             block (linebreak <.> vcat
-                                    [text "public" <+> ppConName <.> parens (ppTagType ctx (dataInfoName info) <+> text "_tag")
-                                        <+> text ": base(_tag) { }"
-                                    ,text "public abstract" <+> ppExistsMatchMethodHeader <.> semi
-                                    ]
-                                   )
-                           )
-                    let ppExistsMatchMethod
-                          = text "public override" <+> ppExistsMatchMethodHeader
-                              <+> block (linebreak <.> text "return _match.ExistsApply" <.> ppTypeParams exists <.> parens (text "this") <.> semi)
-                    return (ppConName, [ppExistsMatchMethod])
-
-ppExistsApplyType :: Int -> Doc -> Doc
-ppExistsApplyType i tp = text ("ExistsApply" ++ show i) <.> angled [tp]
-
-ppConField :: ModuleName -> (Name,Type) -> Doc
-ppConField ctx (name,tp)
-  = text "public readonly" <+> ppType ctx tp <+> ppQName ctx name <.> semi
-
-ppConConstructor :: ModuleName -> ConInfo -> ConRepr -> [(Name,Type)] -> [Doc]
-ppConConstructor ctx con conRepr defaults
-  = ppConConstructorEx ctx con conRepr (conInfoParams con) defaults
-
-ppConConstructorEx :: ModuleName -> ConInfo -> ConRepr -> [(Name,Type)] -> [(Name,Type)] -> [Doc]
-ppConConstructorEx ctx con conRepr conParams defaults
-  = if (null conParams && not (isConNormal conRepr))
-     then []
-     else [text "public" <+>
-           (case conRepr of
-              ConAsCons typeName _ nilName _ -> ppDefName (typeClassName typeName)
-              ConSingle typeName _ _ -> ppDefName (typeClassName typeName)
-              ConStruct typeName _ _ -> ppDefName (typeClassName typeName)
-              ConIso    typeName _ _ -> ppDefName (typeClassName typeName)
-              _                      -> ppDefName (conClassName (conInfoName con))) <.>
-           tupled (map ppParam (conInfoParams con)) <+>
-           (case conRepr of
-              ConNormal typeName _ _ -> text ":" <+> text "base" <.> parens (ppTag ctx typeName (conInfoName con)) <.> space
-              _                      -> empty) <.>
-           block (linebreak <.> vcat (
-              (case conRepr of
-                 ConStruct typeName _ _ -> [text "this." <.> ppTagName <+> text "=" <+> ppTag ctx typeName (conInfoName con) <.> semi]
-                 _             -> [])
-              ++ map ppAssignConField conParams
-              ++ map (ppAssignDefault ctx) defaults
-             )
-          )]
-  where
-    ppParam (name,tp)
-      = ppType ctx tp <+> ppDefName name
-
-    ppAssignConField (name,tp)
-      = text "this." <.> ppDefName name <+> text "=" <+> ppQName ctx name <.> semi
-
-ppAssignDefault ctx (name,tp)
-  = text "this." <.> ppDefName name <+> text "=" <+> text "default" <.> parens (ppType ctx tp) <.> semi;
-
-
-
-ppTag ctx typeName conName
-  = ppTagType ctx typeName <.> text "." <.> ppDefName conName
-
-ppTagType ctx typeName
-  = ppQName ctx (typeClassName typeName) <.> text "_Tag"
-
-ppTagName
-  = text tagName
-
-tagName
-  = "tag_";
-
-ppSingletonName
-  = text "singleton_";
-
----------------------------------------------------------------------------------
--- Helpers
----------------------------------------------------------------------------------
-ppFunctionHeaderGen :: ModuleName -> Name -> [TypeVar] -> [Pred] -> Type -> Doc
-ppFunctionHeaderGen ctx name vars preds tp
-  = case expandSyn tp of
-      TForall vars' preds' t -> ppFunctionHeaderGen ctx name (vars' ++ vars) (preds' ++ preds) t
-      TFun pars eff res
-        -> ppType ctx res <+> ppDefName name <.>
-           ppTypeParams vars <.>
-           ppParams ctx (map predToParam (zip preds [1..]) ++ pars)
-      _ -> matchFailure "Backend.CSharp.FromCore.ppFunctionHeaderGen"
-  where
-    predToParam (p,n)
-      = (newHiddenName (show n), predType p)
-
-
-type ModuleName = Name
-
-ppArgs names
-  = tupled (map ppName names)
-
-ppTypeArgs ctx []
-  = empty
-ppTypeArgs ctx tps
-  = angled (map (ppType ctx) tps)
-
-ppParams :: ModuleName -> [(Name,Type)] -> Doc
-ppParams ctx params
-  = tupled (map ppParam params)
-  where
-    ppParam (name,tp)  = ppType ctx tp <+> ppDefName name
-
--- | Returns the type constructor class name, for "List" it would be ".List"
-typeConClassName :: Name -> Name
-typeConClassName name
-  = postpend "." (prepend "." name)
-
-conClassName, typeClassName :: Name -> Name
-typeClassName name
-  = prepend "." name
-conClassName name
-  = postpend "." name
-
-
----------------------------------------------------------------------------------
--- Definitions
----------------------------------------------------------------------------------
-
-unzipTNames ts
-  = [(name,tp) | TName name tp <- ts]
-
-genDefGroup (DefNonRec def)
-  = genDef False def
-genDefGroup (DefRec [def])
-  = genDef True def
-genDefGroup (DefRec defs)
-  = mapM_ (genDef True) defs
-
-genDef :: Bool -> Def -> Asm ()
-genDef isRec def@(Def name tp expr vis defsort inl nameRng doc)
-  = if (defIsVal def)
-     then genDefX isRec def
-     else case expr of  -- Ensure a top level non-value always gets compiled to a top-level function
-            TypeLam _ _ -> genDefX isRec def
-            Lam _ _ _   -> genDefX isRec def
-            _ -> let (n,m) = getTypeArities tp
-                 in if (m <= 0) then genDefX isRec def else
-                     do expr1 <- tetaExpand expr [] n
-                        expr2 <- etaExpand expr1 [] m
-                        genDefX isRec (Def name tp expr2 vis defsort inl nameRng doc)
-
-genDefZ :: Bool -> Def -> Asm ()
-genDefZ isRec def  = genDefX isRec def
-
-genDefX :: Bool -> Def -> Asm ()
-genDefX isRec (Def name tp expr vis isVal inl nameRng doc)
-  = -- trace ("genDef: " ++ show name) $
-    onTopLevel $
-    (if (isRec) then withRecDef name (extractArgs name expr) else withDef name) $
-    do ctx <- getModule
-       putLn empty
-       putLineNo nameRng
-       case expr of
-         TypeLam tpars (Lam pars eff e)
-            -> do putLn (hang 2 $ ppVis vis <+> text "static" <+> ppType ctx (typeOf e) </> ppDefName name <.> ppTypeParams tpars <.> ppParams ctx (unzipTNames pars))
-                  genBody isRec True e
-
-         Lam pars eff e
-            -> do putLn (hang 2 $ ppVis vis <+> text "static" <+> ppType ctx (typeOf e) </> ppDefName name <.> ppParams ctx (unzipTNames pars))
-                  genBody isRec True e
-         Lit lit
-            -> do putLn (ppVis vis <+> text constdecl <+> ppType ctx tp <+> ppDefName name <+> text "=" <+> ppLit lit <.> semi)
-            where
-               constdecl = case lit of
-                             LitInt _ -> "static readonly"
-                             _        -> "const"
-         _  -> do putLn (text "private static " <+> ppType ctx tp <+> ppEvalName name <.> text "()")
-                  genBody False True expr
-                  putLn (hang 2 $ ppVis vis <+> text "static readonly" <+> ppType ctx tp <+> ppDefName name </> text "=" <+> ppEvalName name <.> text "()" <.> semi)
-                  return ()
-
-extractArgs :: Name -> Expr -> ([Type],[Name])
-extractArgs name expr
-  = case expr of
-      TypeLam tpars (Lam pars eff e)
-        -> (map TVar tpars,map getName pars)
-      Lam pars eff e
-        -> ([],map getName pars)
-      _ -> failure ("CSharp.FromCore.genDef.extractArgs: recursive definition that is not a function? " ++ show name)
-
-
-etaExpand :: Expr -> [Expr] -> Int -> Asm Expr
--- etaExpand fun [] 0 = return fun
-etaExpand fun args n
-  = assertion "Backend.CSharp.FromCore.etaExpand" (n > length args || (n == 0 && null args)) $
-    do names <- mapM (\i -> newVarName "x") [length args + 1 .. n]
-       let types = map snd (fst (splitFun (typeOf fun)))
-           tnames = zipWith TName names types
-           args'  = map (\n -> Var n InfoNone) tnames
-       return (Lam tnames typeTotal (App fun (args ++ args')))
-
-tetaExpand :: Expr -> [Type] -> Int -> Asm Expr
-tetaExpand fun [] 0 = return fun
-tetaExpand fun targs m
-  = assertion "Backend.CSharp.FromCore.tetaExpand" (m > length targs || (m==0 && null targs)) $
-    do ids <- uniqueIds ".t" (m - length targs)
-       let (vars,_,_) = splitPredType (typeOf fun)
-           kinds      = map getKind (drop (length targs) vars)
-           vars'      = map (\(id,kind) -> TypeVar id kind Bound) (zip ids kinds)
-       return (TypeLam vars' (TypeApp fun (targs ++ map TVar vars')))
-
-genReturnExpr :: Bool -> Expr -> Asm ()
-genReturnExpr tailCall expr
-  = withReturn tailCall $ genExpr expr
-
-
-genArguments :: [Expr] -> Asm [Doc]
-genArguments exprs
-  = if (length (filter (not . isInline) exprs) <= 1)
-     then mapM genInline exprs
-     else mapM genAtomic exprs
-
-
-
-genInline :: Expr -> Asm Doc
-genInline expr
-  = if isInline expr
-     then withIdOne (genExpr expr)
-     else genAtomic expr
-
-isInline expr
-  = case expr of
-      Case{} -> False
-      _      -> True
-
-isAtomic expr
-  = case expr of
-      Lit _          -> True
-      Var _ info     -> infoIsLocal info
-      Con _ _        -> True
-      _              -> False
-
-genExpr :: Expr  -> Asm ()
-genExpr expr
-  = -- trace ("genExpr: " ++ show expr) $
-    do def <- getCurrentDef
-       case expr of
-          -- note: values with a generic parameter become functions in the C# translation (i.e. nil)
-
-          -- ignore .open function applications
-          App (App (TypeApp var@(Var tname (InfoExternal _)) [from,to]) [arg]) args  | getName tname == nameEffectOpen
-            -> genExpr (App arg args)
-
-          -- int32 constants
-          App (Var tname _) [Lit (LitInt i)]  | getName tname == nameInt32 && isSmallInt i
-            -> result (pretty i)
-
-          -- function calls
-          TypeApp (Var tname (InfoArity m n )) targs
-            -> genStatic tname m n targs Nothing
-
-          App var@(Var tname (InfoArity m n )) args
-            -> genStatic tname m n [] (Just args)
-
-          App (TypeApp (Var tname (InfoArity m n )) targs) args
-            -> genStatic tname m n targs (Just args)
-
-          -- possible dynamic tail calls
-          App (TypeApp (Var tname InfoNone) targs) args | def == getName tname
-            -> genTailCall expr tname targs args
-
-          App (Var tname InfoNone) args  | def == getName tname
-            -> genTailCall expr tname [] args
-
-          -- constructors
-          TypeApp (Con tname repr) targs
-            -> genCon tname repr targs []
-
-          App con@(Con tname repr) args
-            -> genCon tname repr [] args
-
-          App tapp@(TypeApp (Con tname repr) targs) args
-            -> genCon tname repr targs args
-
-          -- externals
-          TypeApp (Var tname (InfoExternal formats)) targs
-            -> genExternal tname formats targs []
-
-          App var@(Var tname (InfoExternal formats)) args
-            -> genExternal tname formats [] args
-
-          App (TypeApp (Var tname (InfoExternal formats)) targs) args
-            -> genExternal tname formats targs args
-
-
-          -- Optimize case of booleans to if statements or expressions.
-          Case [e] [Branch ps1 [g1], Branch ps2 [g2]] | typeOf e == typeBool && isExprTrue (guardTest g1) && isExprTrue (guardTest g2)
-            -> if (isAtomic (guardExpr g1) && isAtomic (guardExpr g2))
-                then do d  <- genInline e
-                        b1 <- genAtomic (guardExpr g1)
-                        b2 <- genAtomic (guardExpr g2)
-                        result $ parens (d <+> text "?" <+> b1 <+> text ":" <+> b2)
-                else do rk <- getResultKind
-                        case rk of
-                          ResultId -> do d <- genAtomic expr -- recurse but this time under a ResultAssign
-                                         result d
-                          _        -> do d <- genInline e
-                                         putLn (text "if" <+> parens d <+> text "{")
-                                         indented $ genExpr (guardExpr g1)
-                                         putLn (text "}")
-                                         putLn (text "else {")
-                                         indented $ genExpr (guardExpr g2)
-                                         putLn (text "}")
-
-          -- the rest
-          _ -> genExprBasic expr
-
-
-
-genExternal :: TName -> [(Target,String)] -> [Type] -> [Expr] -> Asm ()
-genExternal  tname formats targs args
- = do let (m,n) = getTypeArities (typeOf tname)
-      cps <- useCps
-      ctx <- getModule
-      if (n > length args)
-        then assertion "CSharp.FromCore.genExternal: m /= targs" (m == length targs) $
-             do eta <- etaExpand (TypeApp (Var tname (InfoExternal formats)) targs) args n
-                genExpr eta
-      {- else if (not cps && getName tname == nameYieldOp && length targs == 2)
-        then do let resTp = last (filter (\t -> isKindStar (getKind t)) targs)
-                currentDef <- getCurrentDef
-                result (text "Primitive.UnsupportedExternal<" <.> ppType ctx (resTp) <.> text ">(" <.> ppLit (LitString (show currentDef)) <.> text ")")
-                -}
-        else -- assertion ("CSharp.FromCore.genExternal: " ++ show tname ++ ": n < args: " ++ show (m,n) ++ show (length targs,length args)) (n == length args && m == length targs) $
-             do argDocs <- genArguments args
-                if (getName tname == nameReturn)
-                 then -- return statements
-                      assertion "CSharp.FromCore.genExternal: return with arguments > 1" (length argDocs <= 1) $
-                      do let argDoc = if (length argDocs == 1) then head argDocs else (text "Unit.unit")
-                         isret <- isReturnContext
-                         if (isret)
-                          then result argDoc
-                          else do putLn (text "return" <+> argDoc <.> semi)
-                                  result (text "Primitive.Unreachable<" <.> ppType ctx (resultType [] (typeOf tname)) <.> text ">()")
-                 else -- general external
-                      do currentDef <- getCurrentDef
-                         let resTp = resultType targs (typeOf tname)
-                             targDocs = map (ppType ctx) targs
-                             extDoc = ppExternal currentDef tname formats (ppType ctx resTp) targDocs argDocs
-                         if (isTypeUnit resTp)
-                           then do putLn (extDoc <.> semi)
-                                   result (text "Unit.unit")
-                           else result extDoc
-
-resultType targs tp
-  = let (vars,preds,rho) = splitPredType tp
-    in subNew (zip vars targs) |->
-       (case splitFunType rho of
-         Just (pars,eff,res) -> res
-         Nothing             -> rho)
-
-kindCast :: ModuleName -> [Type] -> Type -> (Doc -> Doc)
-kindCast ctx targs tp doc
-  = if (all (\t -> not (isKindFun (getKind t))) targs)
-     then doc
-     else parens (ppType ctx (resultType targs tp)) <.> parens doc
-
-
-genStatic :: TName -> Int -> Int -> [Type] -> Maybe [Expr] -> Asm ()
-genStatic tname m n targs mbArgs
- = -- trace ("genStatic: " ++ show tname ++ show (m,n)) $
-   let args = case mbArgs of
-                Just xs -> xs
-                Nothing -> []
-   in if (null args && m > length targs)
-    then do teta <- tetaExpand (Var tname (InfoArity m n )) targs m
-            genExpr teta
-   else if ((n == 0 || n > length args) && isNothing mbArgs)
-    then assertion ("CSharp.FromCore.genStatic: m /= targs: " ++ show tname ++ show (m,n)) (m == length targs) $
-         do eta <- etaExpand (TypeApp (Var tname (InfoArity m n )) targs) args n
-            genExpr eta
-    else do cdef <- getCurrentDef
-            assertion ("CSharp.FromCore.genApp in: " ++ show cdef ++ ": " ++ show tname ++ " " ++ show (m,n) ++ show (length targs,length args)) (n == length args && m == length targs) $
-            -- trace("genStatic: " ++ show cdef ++ ": " ++ show (m,n) ++ show (length targs, length args)) $
-             do argDocs <- genArguments args
-                -- let cast  = kindCast ctx targs (typeOf tname)
-                ctx <- getModule
-                ret <- isTailCallContext
-                def <- getCurrentDef
-                mbArgs <- getCurrentArgs
-                -- trace ("test rec: " ++ show (getName tname,def,ret,mbArgs,targs)) $ return ()
-                case (ret,mbArgs) of
-                  (True,Just (tpars,parNames)) | def == getName tname && targs == tpars
-                    -> -- tail call
-                       assertion ("CSharp.FromCore.genStatic: tail arguments /= arguments") (length args == length parNames) $
-                       do assignArguments parNames argDocs args
-                          putLn (text "goto recurse;")
-                  _ -> result (kindCast ctx targs (typeOf (App (TypeApp (Var tname (InfoArity m n )) targs) args))
-                               (hang 2 $ ppQName ctx (getName tname) <.>
-                                 (if (null targs) then empty else angled (map (ppType ctx) targs)) <//>
-                                 ({- if (null args && null targs) then empty else -} septupled argDocs)))
-
-genDynamic :: Expr -> [Expr] -> Asm ()
-genDynamic v@(Var tname (InfoArity m n)) args
-  = genStatic tname m n [] (Just args)
-
-genDynamic f args
-  = do d <- genInline f
-       ds <- genArguments (args)
-       -- result (parens (ppType ctx (typeOf expr)) <.> parens (d <.> dot <.> text "Apply" <.> tupled ds))
-       -- trace ("dynamic call: " ++ show f) $
-       result (d <.> dot <.> text "Call" <.> tupled ds)
-
-septupled docs
-  = lparen <.> vsep (punctuate (comma) docs) <.> rparen
-
-isNothing Nothing = True
-isNothing _       = False
-
-genTailCall :: Expr -> TName -> [Type] -> [Expr] -> Asm ()
-genTailCall expr tname targs args
-  = do ctx <- getModule
-       ret <- isTailCallContext
-       def <- getCurrentDef
-       mbArgs <- getCurrentArgs
-       -- trace ("genTailCall: " ++ show (getName tname, def, ret,mbArgs)) $ return ()
-       case (ret,mbArgs) of
-         (True,Just (tpars,parNames)) | def == getName tname && targs == tpars
-            -> do argDocs <- genArguments args
-                  assignArguments parNames argDocs args
-                  putLn (text "goto recurse;")
-         _  -> genExprBasic expr
-
-assignArguments parNames0 argDocs0 args0
-  = let (parNames,argDocs,args)
-            = unzip3 (filter notIdentity (zip3 parNames0 argDocs0 args0))
-            where
-              notIdentity (par,argDoc,Var tname _) = getName tname /= par
-              notIdentity _                        = True
-
-        fvs = map (map fst . localFv) args
-        independent (par:pars) (fv:fvs)
-          = all (not . elem par) fvs  && independent pars fvs
-        independent [] []
-          = True
-        independent _ _
-          = matchFailure "Backend.CSharp.FromCore.assignArguments"
-
-    in if (independent parNames fvs)
-        then mapM_ (\(par,argDoc) -> putLn (ppDefName par <+> text "=" <+> argDoc <.> semi)) (zip parNames argDocs)
-        else do ctx <- getModule
-                temps <- mapM (\parName -> newVarName (show parName)) parNames
-                mapM_ (\(tmp,(arg,tp)) -> putLn (ppType ctx tp <+> ppDefName tmp <+> text "=" <+> arg <.> semi)) (zip temps (zip argDocs (map typeOf args)))
-                mapM_ (\(par,tmp) -> putLn (ppDefName par <+> text "=" <+> ppDefName tmp <.> semi)) (zip parNames temps)
-
-
-extractResultType :: Type -> Type
-extractResultType tp
-  = let (vars,preds,rho) = splitPredType tp
-    in case splitFunType rho of
-         Just (pars,eff,res)  -> TForall vars [] res
-         Nothing              -> TForall vars [] rho
-
-genCon :: TName -> ConRepr -> [Type] -> [Expr] -> Asm ()
-genCon tname repr targs args
- = let (m,n) = getTypeArities (typeOf tname)
-   in if (n > length args)
-       then assertion "CSharp.FromCore.genCon: m /= targs" (m == length targs) $
-         do eta <- etaExpand (TypeApp (Con tname repr) targs) args n
-            genExpr eta
-       else assertion "CSharp.FromCore.genCon: n < args" (n == length args && m == length targs) $
-         do argDocs <- genArguments args
-            -- let cast  = kindCast ctx targs (typeOf tname)
-            ctx <- getModule
-            result $ hang 2 $ -- cast $
-             case repr of
-              ConEnum _ _ _
-                -> assertion "genCon: ConEnum has type args or args?" (null targs && null args) $
-                   ppConEnum ctx tname
-              ConSingleton typeName _ _
-                -> ppConSingleton ctx typeName tname targs
-              ConStruct typeName _ _ | null args
-                -> ppConSingleton ctx typeName tname targs
-              ConStruct typeName _ _
-                -> text "new" <+>
-                   ppQName ctx (typeClassName typeName) <.>
-                   ppTypeArgs ctx targs <//>
-                   tupled ({- ppTag ctx typeName (getName tname) : -} argDocs)
-              ConIso typeName _ _
-                -> text "new" <+>
-                   ppQName ctx (typeClassName typeName) <.>
-                   ppTypeArgs ctx targs <//>
-                   tupled ({- ppTag ctx typeName (getName tname) : -} argDocs)
-              _ -> text "new" <+>
-                   (case repr of
-                      ConAsCons typeName _ _ _
-                         -> ppQName ctx (typeClassName typeName)
-                      ConSingle typeName _ _
-                         -> ppQName ctx (typeClassName typeName)
-                      _  -> ppQName ctx (conClassName (getName tname))) <.>
-                   (ppTypeArgs ctx targs) <//>
-                   (-- if (null targs && null args && not (isConNormal repr)) then empty else
-                      tupled argDocs)
-
-ppConEnum :: ModuleName -> TName -> Doc
-ppConEnum ctx tname
-  = let name = getName tname in
-     if (name == nameTrue)
-      then text "true"
-     else if (name == nameFalse)
-      then text "false"
-     else if (name == nameTuple 0)
-      then text "Unit.unit"
-      else ppType ctx (typeOf tname) <.> dot <.> ppDefName (getName tname)
-
-ppConSingleton :: ModuleName -> Name -> TName -> [Type] -> Doc
-ppConSingleton ctx typeName tname targs
-  = ppQName ctx (typeClassName typeName) <.> ppTypeArgs ctx targs <.> text "." <.> ppDefName (conClassName (getName tname))
-
-ppExternal :: Name -> TName -> [(Target,String)] -> Doc -> [Doc] -> [Doc] -> Doc
-ppExternal currentDef extName formats resTp targs args0
-  = let args = map (\argDoc -> if (all (\c -> isAlphaNum c || c == '_') (asString argDoc)) then argDoc else parens argDoc) args0
-    in case lookup CS formats of
-     Nothing -> case lookup Default formats of
-      Nothing ->
-        trace( "warning: backend does not support external in " ++ show currentDef ) $
-        (text "Primitive.UnsupportedExternal<" <.>
-          resTp <.> text ">(\"" <.> text (show currentDef) <.> text "\")")
-      Just s  -> ppExternalF s targs args
-     Just s -> ppExternalF s targs args
-  where
-    ppExternalF :: String -> [Doc] -> [Doc] -> Doc
-    ppExternalF fmt targs args
-      = case fmt of
-          [] -> empty
-          ('#':'#':y:xs) ->
-            if y `elem` ['1'..'9']
-             then (index targs ((fromEnum y) - (fromEnum '1'))) <.> ppExternalF xs targs args
-             else char y <.> ppExternalF  xs targs args
-          ('#':y:xs) ->
-            if y `elem` ['1'..'9']
-             then (index args ((fromEnum y) - (fromEnum '1'))) <.> ppExternalF xs targs args
-             else char y <.> ppExternalF  xs targs args
-          (x:xs) ->
-            char x <.> ppExternalF  xs targs args
-      where
-        index :: [Doc] -> Int -> Doc
-        index xs i
-          = if (i >= 0 && i < length xs)
-             then xs !! i
-             else failure $ "Backend.CSharp.FromCore.ppExternalF: external index out of range: " ++
-                              "in " ++ show currentDef ++ ": " ++ show extName ++ ": " ++ fmt
-
-genExprBasic :: Expr -> Asm ()
-genExprBasic expr
-  = do ctx <- getModule
-       case expr of
-          Var tname info
-            -> case info of
-                 InfoArity m n
-                  -> genStatic tname m n [] Nothing
-                 InfoExternal format
-                  -> genExternal tname format [] []
-                 _ -> do defName <- getCurrentDef
-                         {- if (getName tname == defName)
-                          then result (text "this")  -- recursive call to a first-class function: this only works because we disallow polymorphic recursive local definitions
-                          else -}
-                         result (ppQName ctx (getName tname))                  
-          Con tname repr
-            -> genCon tname repr [] []
-          App e es
-            -> genDynamic e es
-          TypeApp e ts
-            -> do d <- genInline e
-                  result (parens (parens (ppType ctx (typeOf expr)) <.> parens (d <.> dot <.> text "TypeApply"  <.> angled (map (ppType ctx) ts) <.> text "()")))
-                  -- (foldl typeApp d (zip ts (replicate (length ts-1) (text "TypeFun") ++ [ppType ctx (typeOf e)])))
-          TypeLam vars e
-            -> do (newTp,gen) <- genLamOrTypeLam False expr
-                  gen
-
-          Lam vars eff e
-            -> do funname <- getCurrentDef
-                  name <- genName funname
-                  let freeTVars = tvsList (ftv expr)
-                      freeVars  = {- filter (\(nm,tp) -> nm /= funname) -} (localFv expr)
-                  -- trace ("lift expr: " ++ show funname ++ ": " ++ show (map fst freeVars) ++ "\n" ++ show (prettyExpr defaultEnv expr)) $
-                  genClass name freeTVars freeVars
-                      (text "Fun" <.> pretty (length vars) <.> angled (map (ppType ctx) ([tp | TName _ tp <- vars] ++ [typeOf e])))
-                      ((genApplyMethod False vars e))
-                  result (if null freeVars
-                           then (ppQName ctx name <.> ppTypeParams freeTVars <.> dot <.> ppSingletonName)
-                           else (text "new" <+> ppQName ctx name <.> ppTypeParams freeTVars <.> ppArgs (map fst freeVars)))
-
-          Case exprs branches
-            -> do exprDocs <- mapM genAtomic exprs
-                  {-
-                  let patternss = transpose (map branchPatterns branches) -- list of list of patterns per expr
-                      tagDoc   = vcat (concat (map ppGetTag (zip exprDocs (zip [1..] patternss))))
-                  putLocal tagDoc
-                  -}
-                  lab <- genName (newName "label")
-                  genBranches (ppDefName lab) exprDocs branches
-                  -- putLn (text ("throw new Exception(\"" ++ show defName ++ ": pattern match failed.\");"))
-                  ctx <- getModule
-                  defName <- getCurrentDef
-                  -- putLn (text "Primitive.PatternMatchError" <.> ppTypeArgs ctx [typeOf expr] <.> parens (dquotes (string (show defName))) <.> semi)
-                  ret <- isReturnContext
-                  if (ret)
-                   then return ()
-                   else putLn (ppDefName lab <.> text ": ;")
-
-          Let defgroups expr
-            -> genLetGroups defgroups expr
-
-          Lit lit
-            -> result (ppLit lit)
-          -- _ -> result (text "todo genExpr")
-
-
-genLamOrTypeLam tailCtx expr
-  = do ctx     <- getModule
-       funname <- getCurrentDef
-       name    <- genName funname
-       case expr of
-         TypeLam vars e
-           -> do let freeTVars = tvsList (ftv expr)
-                     freeVars  = localFv expr -- filter (\(nm,tp) -> not (isQualified nm) {- && nm /= funname -}) (tnames (fv expr)) -- trick: only local names are not qualified
-                     newType   = ppQName ctx name <.> ppTypeParams freeTVars
-
-                 genClass name freeTVars freeVars (text "TypeFun" <.> pretty (length vars)) ((genTypeApplyMethod vars e))
-                 return (newType
-                        ,result (if null freeVars
-                           then (newType <.> dot <.> ppSingletonName)
-                           else (text "new" <+> newType <.> ppArgs (map fst freeVars)))
-                        )
-         Lam vars eff e
-           -> do let freeTVars = tvsList (ftv expr)
-                     freeVars  = {- filter (\(nm,tp) -> nm /= funname) -} (localFv expr)
-                     newType   = ppQName ctx name <.> ppTypeParams freeTVars
-                 -- trace("lift: " ++ show (map fst freeVars)) $
-                 genClass name freeTVars freeVars
-                      (text "Fun" <.> pretty (length vars) <.> angled (map (ppType ctx) ([tp | TName _ tp <- vars] ++ [typeOf e])))
-                      ((genApplyMethod tailCtx vars e))
-                 return (newType
-                        ,result (if null freeVars
-                           then (newType <.> dot <.> ppSingletonName)
-                           else (text "new" <+> newType <.> ppArgs (map fst freeVars)))
-                        )
-         _ -> matchFailure "Backend.CSharp.FromCore.genLamOrTypeLam"
-
-
-localFv expr
-  = filter (not . isQualified . fst) (tnames (fv expr)) -- trick: only local names are not qualified
-
-genLetGroups [] expr
-  = genExpr expr
-genLetGroups (group:groups) expr
-  = case group of
-      DefNonRec def -> genLetDefs False [def] groups expr
-      DefRec [def]  -> genLetDefs True [def] groups expr
-      DefRec defs   -> genLetDefs True defs  groups expr
-
-genLetDefs isRec defs groups expr
-  = do (subs,defs') <- fmap unzip (mapM uniquefyTopLevel defs)
-       let sub = concat subs
-           (defs'',groups',expr')
-            = if null sub then (defs',groups,expr)
-               else sub |~> (defs',groups,expr)
-       mapM_ (genLetDef isRec) defs''
-       genLetGroups groups' expr'
-  where
-    uniquefyTopLevel def@(Def name tp expr vis isVal inl nameRng doc)
-      = if not (liftDefToTopLevel  def)
-         then return ([],def)
-         else do defname <- getCurrentDef
-                 newVName <- (newVarName (show (unqualify defname) ++ "-" ++ show (unqualify name)))
-                 let newName = qualify (qualifier defname) newVName -- need to qualify or otherwise its considered local
-                     newDef = Def newName tp expr vis isVal inl nameRng ""
-                     (m,n)  = getArity tp
-                 return ([(TName name tp,Var (TName newName (typeOf expr)) (InfoArity m n))], newDef)
-
-liftDefToTopLevel def
-  = case (defExpr def) of
-      TypeLam tpars (Lam pars eff e) -> isTopLevel def
-      Lam pars eff e                 -> isTopLevel def
-      _ -> False
-
-
-
-genLetDef :: Bool -> Def -> Asm ()
-genLetDef isRec def@(Def name tp expr vis isVal inl nameRng doc)
-  = if isLambda expr && isTopLevel def
-     then genDef isRec def
-    else if (isLambda expr && isRec)
-     then do ctx <- getModule
-             let with gen = (if isRec then withRecDef name (extractArgs name expr) else withDef name) gen
-             (newTp,genLam) <- with (genLamOrTypeLam True expr)
-             putLn ({-ppType ctx tp -} newTp <+> ppDefName name <+> text "= null;")
-             withAssign (\_ doc -> ppDefName name <+> text "=" <+> doc <.> semi) (with (genLam))
-             putLn (ppDefName name <.> text "." <.> ppDefName name <+> text "=" <+> ppDefName name <.> semi)
-     else do ctx <- getModule
-             -- let with gen = (if isSingleRec then withRecDef name (extractArgs name expr) else withDef name) gen
-             if (nameIsNil name && isStatement expr)
-              then do withAssign (\_ doc ->  if (show doc == "Unit.unit") -- prevents empty statement, but it is ugly :-(
-                                               then empty
-                                               else (doc <.> semi)) (withDef name (genExpr expr))
-              else do name' <- if nameIsNil name
-                                then genName name
-                                else return name
-                      if (isInline expr)
-                       then do exprDoc <- withDef name' (genInline expr)
-                               putLn (hang 2 $ ppType ctx tp <+> ppDefName name' </> text "=" <+> exprDoc <.> semi)
-                       else do putLn (ppLocalVar ctx tp name')
-                               withAssign (\_ doc -> if (isTypeUnit tp)
-                                                       then if (show doc == "Unit.unit") -- prevents empty statement, but it is ugly :-(
-                                                             then empty
-                                                             else (doc <.> semi)
-                                                       else (ppDefName name' <+> text "=" <+> doc <.> semi))
-                                          (withDef name' (genExpr expr))
-
-ppLocalVar ctx tp name
-  = ppType ctx tp <+> ppDefName name <.>
-    (if isTypeUnit tp
-      then text " = Unit.unit;"
-      else semi)
-
-
-isStatement :: Expr -> Bool
-isStatement expr
-  = case expr of
-      App (Var _ info) _     -> not (infoIsLocal info)
-      App _ _     -> True
-      Let _ body  -> isStatement body
-      _           -> False
-
-isLambda :: Expr -> Bool
-isLambda expr
-  = case expr of
-      TypeLam tpars (Lam pars eff e) -> True
-      Lam pars eff e                 -> True
-      _ -> False
-
-
-genAtomic :: Expr -> Asm Doc
-genAtomic expr
-  = case expr of
-          Var tname InfoNone
-            -> do ctx <- getModule
-                  return (ppQName ctx (getName tname))
-          Con tname repr
-            -> withIdOne (genCon tname repr [] [])
-          Lit lit
-            -> return (ppLit lit)
-          _ -> do ctx <- getModule
-                  local   <- newVarName "x"
-                  if (isInline expr)
-                   then do doc <- genInline expr
-                           putLn (ppType ctx (typeOf expr) <+> ppDefName local <+> text "=" <+> doc <.> semi)
-                   else do putLn (ppType ctx (typeOf expr) <+> ppDefName local <.> semi)
-                           withAssign (\_ doc -> ppDefName local <+> text "=" <+> doc <.> semi) (genExpr expr)
-                  return (ppDefName local)
-
-
-genBranches :: Doc -> [Doc] -> [Branch] -> Asm ()
-genBranches lab exprDocs branches
-  = do mbTagDocs <- mapM genTag (zip exprDocs (transpose (map branchPatterns branches)))
-       let generate = do mapM_ (genBranch mbTagDocs exprDocs True) (init branches)
-                         genBranch mbTagDocs exprDocs False (last branches)
-       rk <- getResultKind
-       case rk of
-         ResultId -> do ctx <- getModule
-                        local  <- newVarName "tmp"
-                        withAssign (\_ doc -> ppDefName local <+> text "=" <+> doc <.> semi <+> text "goto" <+> lab <.> semi) $
-                         generate
-                        result (ppDefName local)
-         ResultReturn _
-                  -> generate
-         ResultAssign f
-                  -> withAssign (\f doc -> f doc <+> text "goto" <+> lab <.> semi) $
-                      generate
-
-genTag :: (Doc,[Pattern]) -> Asm (Maybe Doc)
-genTag (exprDoc,patterns)
-  = if (null (filter isConMatch patterns)) -- for two or more, it pays to get a tag
-     then return Nothing
-     else do -- local <- newVarName "tag"
-             -- putLn (text "int" <+> ppDefName local <+> text "=" <+> exprDoc <.> text "." <.> ppTagName <.> semi)
-             return (Just (exprDoc <.> text "." <.> ppTagName))
-  where
-    isConMatch (PatCon _ _ (ConNormal _ _ _) _ _ _ _ _) = True
-    isConMatch (PatCon _ _ (ConStruct _ _ _) _ _ _ _ _) = True
-    isConMatch (PatCon _ _ (ConIso _ _ _) _ _ _ _ _)    = True
-    isConMatch _                                        = False
-
-genBranch :: [Maybe Doc] -> [Doc] -> Bool -> Branch -> Asm ()
-genBranch mbTagDocs exprDocs doTest branch@(Branch patterns [g@(Guard guard expr)]) -- TODO: adapt for multiple guards!
-  = do ctx <- getModule
-       let rtypeDoc = ppType ctx (typeOf expr)
-           freeVars = localFv branch -- overestimate..
-           freeTVars= tvsList (ftv branch)
-       genPattern doTest (zip3 mbTagDocs exprDocs patterns) (rtypeDoc,freeVars,freeTVars) (genGuard guard expr)
-genBranch _ _ _ _
-  = fail "Backend.CSharp.FromCore.genBranch: multiple guards not implemented"
-
-genGuard :: Expr -> Expr -> Asm ()
-genGuard guard expr
-  = case guard of
-      Con tname repr | getName tname == nameTrue
-        -> genExpr expr
-      _ -> do gdoc <- withIdOne $ genExpr guard  -- TODO: wrap the guard for existentials
-              do putLn (text "if" <+> parens (gdoc))
-                 genScoped expr
-
-genScoped :: Expr -> Asm ()
-genScoped expr
-  = do putLn (text "{")
-       indented (genExpr expr)
-       putLn (text "}")
-       return ()
-
-genPattern :: Bool -> [(Maybe Doc,Doc,Pattern)] -> (Doc,[(Name,Type)],[TypeVar]) -> Asm () -> Asm ()
-genPattern doTest [] einfo genBody
-  = genBody
-genPattern doTest dpatterns einfo@(rtypeDoc,freeVars,freeTVars) genBody
-  = do (testss,localss,nextPatternss,ematchess) <- fmap (unzip4 . concat) $ mapM (genPatternTest doTest) dpatterns
-       let tests = concat testss
-           locals = concat localss
-           nextPatterns = concat nextPatternss
-           ematches = concat ematchess
-
-           genPatBody = do genPattern doTest nextPatterns einfo genBody
-
-           genPat = do if (null locals) then return () else putLn (vcat locals)
-                       case ematches of
-                          [] -> genPatBody
-                          [(etypeDoc,typeDoc,local,exists)]
-                            -> genExistsApply etypeDoc typeDoc rtypeDoc local exists freeTVars freeVars genPatBody
-                          _ -> failure ("Backend.CSharp.FromCore.genPattern: sorry can only handle toplevel simple existential pattern matches")
-
-       if (null tests)
-        then do genPat
-        else do putLn (text "if" <+> parens (hcat (punctuate (text "&&") tests)) <+> text "{")
-                indented genPat
-                putLn (text "}")
-
-genExistsApply ::  Doc -> Doc -> Doc -> Name -> [TypeVar] -> [TypeVar] -> [(Name,Type)] -> Asm () -> Asm ()
-genExistsApply etypeDoc typeDoc rtypeDoc local exists freeTVars freeVars genRetE
-  = do ctx     <- getModule
-       funname <- getCurrentDef
-       name    <- genName funname
-       let newType = ppQName ctx name <.> ppTypeParams freeTVars
-       genClass name freeTVars freeVars (ppExistsApplyType (length exists) typeDoc)
-                (genExistsApplyMethod etypeDoc typeDoc local exists genRetE)
-       let inst = if null freeVars
-                     then (newType <.> dot <.> ppSingletonName)
-                     else (text "new" <+> newType <.> ppArgs (map fst freeVars))
-       result (parens rtypeDoc <.> ppDefName local <.> dot <.> text "ExistsMatch" <.> parens inst)
-
-genExistsApplyMethod :: Doc -> Doc -> Name -> [TypeVar] -> Asm() -> Asm ()
-genExistsApplyMethod etypeDoc typeDoc local exists genRetE
-  = do putLn (text "public object ExistsApply" <.> ppTypeParams exists <.> parens (typeDoc <+> text "_ex"))
-       putLn (text "{")
-       indented $
-         do putLn (etypeDoc <+> ppDefName local <+> text "= " <.> parens etypeDoc <.> text "_ex;")
-            withReturn False $ genRetE
-       putLn (text "}")
-
-
-genPatternTest :: Bool -> (Maybe Doc,Doc,Pattern) -> Asm [([Doc],[Doc],[(Maybe Doc,Doc,Pattern)],[(Doc,Doc,Name,[TypeVar])])]
-genPatternTest doTest (mbTagDoc,exprDoc,pattern)
-  = let test xs = if doTest then xs else [] in
-    case pattern of
-      PatWild -> return []
-      PatVar tname pattern
-        -> do ctx <- getModule
-              let after = ppType ctx (typeOf tname) <+> ppDefName (getName tname) <+> text "=" <+> exprDoc <.> semi
-                  next  = genNextPatterns (ppDefName (getName tname)) (typeOf tname) [pattern]
-              return [([],[after],next,[])]
-      PatLit lit
-        -> return [(test [exprDoc <+> text "==" <+> ppLit lit],[],[],[])]
-      PatCon tname patterns repr targs exists tres info skip -- TODO: use skip
-        -> do ctx <- getModule
-              case repr of
-                 ConEnum _ _ _
-                  -> assertion "CSharp.FromCore.ppPatternTest.enum with patterns?" (null patterns) $
-                     return [(test [exprDoc <+> text "==" <+> ppConEnum ctx tname],[],[],[])]
-                 ConSingleton typeName _ _
-                  -> assertion "CSharp.FromCore.ppPatternTest.singleton with patterns?" (null patterns) $
-                     return [(test [exprDoc <+> text "==" <+> ppConSingleton ctx typeName tname tpars],[],[],[])]
-                 ConSingle typeName _ _
-                  -> -- assertion ("CSharp.FromCore.ppPatternTest.single with test? ")  (doTest == False) $
-                     -- note: the assertion can happen when a nested singleton is tested
-                     do -- generate local for the test result
-                        ctx <- getModule
-                        -- local <- newVarName (show (unqualify (getName tname)))
-                        let next = genNextPatterns (exprDoc) (typeOf tname) patterns
-                        return [([] -- test [exprDoc <+> text "!=" <+> ppConSingleton ctx typeName (TName nilName (typeOf tname)) targs]
-                                ,[],next,[])]
-
-                 ConAsCons typeName _ nilName _
-                  -> do let next    = genNextPatterns (exprDoc) (typeOf tname) patterns
-                        return [(test [exprDoc <+> text "!=" <+>
-                                    ppConSingleton ctx typeName (TName nilName (typeOf tname)) tpars]
-                                ,[],next,[])]
-                 ConAsJust typeName _ _ _
-                  -> testStruct typeName
-                 ConStruct typeName _ _
-                  -> testStruct typeName
-                 ConIso typeName _ _
-                  -> testStruct typeName
-                 ConNormal typeName _ _
-                  -> conTest ctx typeName exists -- TODO: use tags if available
-                 ConOpen typeName _
-                  -> conTest ctx typeName exists
-        where
-          testStruct typeName
-            = case mbTagDoc of
-               Nothing -> failure "CSharp.FromCore: should always have tag when matching on structs"
-               Just tagDoc
-                -> do ctx <- getModule
-                      let next    = genNextPatterns (exprDoc) (typeOf tname) patterns
-                      return [(test [tagDoc <+> text "==" <+> ppTag ctx typeName (getName tname)],[],next,[])]
-          tpars
-            = case expandSyn tres of
-                TApp _ targs -> targs
-                _ -> -- trace ("could not expand to app: " ++ show (niceType defaultEnv tres)) $
-                     []
-
-          conTest ctx typeName exists
-            =do -- generate local for the test result
-                ctx <- getModule
-                local <- newVarName (show (unqualify (getName tname)))
-                let typeDoc = ppQName ctx (conClassName (getName tname)) <.> ppTypeArgs ctx tpars
-                    next    = genNextPatterns (ppDefName local) (typeOf tname) patterns
-                case mbTagDoc of
-                  Nothing
-                    -> assertion ("Backend.CSharp.FromCore.genPattern: existentials without tag!") (null exists) $
-                       do putLn (typeDoc <+> ppDefName local <+> text "=" <+>
-                                 (if (doTest)
-                                   then parens exprDoc <+> text "as" <+> typeDoc <.> semi
-                                   else parens typeDoc <.> parens exprDoc <.> semi))
-                          return [(test [ppDefName local <+> text "!= null"],[],next,[])]
-                  Just tagDoc
-                    -> do let localCast
-                                   = -- tests show that a cast is faster than "as" here !?!
-                                     typeDoc <+> ppDefName local <+> text "=" <+> parens typeDoc <.> parens exprDoc <.> semi
-                              ematch
-                                   = if (null exists) then []
-                                        else let etypeDoc = ppQName ctx (conClassName (getName tname)) <.> ppTypeArgs ctx (tpars ++ map TVar exists)
-                                             in [(etypeDoc,typeDoc,local,exists)]
-                              cast = if (null next && null ematch)
-                                      then [] else [localCast]
-                          return [(test [tagDoc <+> text "==" <+> ppTag ctx typeName (getName tname)],cast,next,ematch)]
-
-
-genNextPatterns :: Doc -> Type -> [Pattern] -> [(Maybe Doc,Doc,Pattern)]
-genNextPatterns exprDoc tp []
-  = []
-genNextPatterns exprDoc tp patterns
-  = let (vars,preds,rho) = splitPredType tp
-    in case expandSyn rho of
-         TFun args eff res
-          -> case patterns of
-               [PatWild]  | length args > 1 -> []
-               [pat]      | length args == 0 || length args > 1 -> [(Nothing, exprDoc, pat)]
-               _          -> assertion ("CSharp.FromCore.genNextPatterns: args != patterns " ++ show (length args, length patterns) ++ show (args,patterns) ++ ":\n expr: " ++ show exprDoc ++ "\n type: " ++ show tp) (length args == length patterns) $
-                             concatMap genNextPattern (zip [if nameIsNil name then newFieldName i else name  | (name,i) <- zip (map fst args) [1..]]
-                                                       patterns)
-         _ -> case patterns of
-                [PatWild] -> []
-                [pat]     -> [(Nothing,exprDoc,pat)]
-                _         -> failure "CSharp.FromCore.genNextPatterns: patterns but not a function"
-  where
-    genNextPattern (name,pattern)
-      = case pattern of
-          PatWild -> []
-          _       -> let patDoc = exprDoc <.> dot <.> ppDefName name
-                     in [(Nothing,patDoc, pattern)]
-
-
-tnames :: TNames -> [(Name,Type)]
-tnames tns
-  = [(name,tp) | (TName name tp) <- tnamesList tns]
-
-ppEvalName name
-  = ppDefName (makeHiddenName "eval" name)
-
-ppNewName
-  = text "New"
-
-genClass :: Name -> [TypeVar] -> [(Name,Type)] -> Doc -> Asm () -> Asm ()
-genClass name freeTVars freeVars derives genMore
-  = onTopLevel $
-    do ctx <- getModule
-       let ppClassType = ppDefName name <.> ppTypeParams (freeTVars)
-           ppNewExpr   = text "new" <+> ppClassType <.> ppArgs (map fst freeVars)
-       putLn (text "sealed class" <+> ppClassType <+> colon <+> derives <+>
-            text "{" <.> tab (vcatBreak
-             (map (\var -> ppField ctx var) freeVars
-              ++
-              (if (null freeVars)
-                then [text "public readonly static" <+> ppClassType <+> ppSingletonName <+> text "=" <+> ppNewExpr <.> semi]
-                else [text "public" <+> ppDefName name <.> ppParams ctx freeVars <+>
-                      block (linebreak <.> vcat (map ppAssignField freeVars))])
-              {-
-              ++
-               (if (null freeTVars)
-                 then []
-                 else [text "public int Tag() { return 0; }"])
-              -}
-              {-
-              ++
-              [text "public static" <+> ppClassType <+> ppNewName <.> ppParams ctx freeVars <+>
-               block (linebreak <.> text "return" <+> (if null freeVars then ppSingletonName else ppNewExpr) <.> semi)]
-              -}
-             )) <.> linebreak
-           )
-       withDoc tab genMore
-       putLn (text "}")
-  where
-    ppAssignField (name,tp) = text "this." <.> ppName name <+> text "=" <+> ppName name <.> semi
-
-genTypeApplyMethod :: [TypeVar] -> Expr -> Asm ()
-genTypeApplyMethod tvars expr
-  = do putLn (text "public object TypeApply" <.> ppTypeParams tvars <.> text "()" )
-       genBody False False expr
-
-
-genApplyMethod :: Bool -> [TName] -> Expr -> Asm ()
-genApplyMethod tailCtx vars expr
-  = do ctx <- getModule
-       putLn (text "public" <+> text "object" {- ppType ctx (typeOf expr) -} <+> text "Apply" <.> ppParams ctx [(name,tp) | TName name tp <- vars] )
-       genBody True tailCtx expr
-
-
-genBody :: Bool -> Bool -> Expr -> Asm ()
-genBody genLabel tailCall expr
-  = do putLn (text "{")
-       if (genLabel)
-        then putLn (text "recurse:")
-        else return ()
-       indented $ genReturnExpr tailCall expr
-       putLn (text "}")
-       return ()
-
-ppField ctx (name,tp)
-  = (if (isFunOrForall tp) then text "public" else text "readonly") <+>
-    ppType ctx tp <+> ppQName ctx name <.> semi
-  where
-    isFunOrForall tp
-      = case expandSyn tp of
-          TForall _ _ _ -> True
-          TFun _ _ _    -> True
-          _             -> False
-
-ppLit :: Lit -> Doc
-ppLit lit
-  = case lit of
-      LitInt i  -> if (isSmallInt i)
-                    then (case i of
-                            -1 -> text "BigInteger.MinusOne"
-                            0  -> text "BigInteger.Zero"
-                            1  -> text "BigInteger.One"
-                            _  -> text "(BigInteger)" <.> (if (i < 0) then parens (pretty i) else pretty i))
-                    else text ("Primitive.IntString(\"" ++ show i ++ "\")")
-      LitChar c -> text ("0x" ++ showHex 4 (fromEnum c))
-      LitFloat d -> text (showsPrec 20 d "")
-      LitString s -> dquotes (hcat (map escape s))
-  where
-    escape c
-      = if (c >= ' ' && c <= '~' && not (elem c "\\\"'"))
-         then char c
-        else if (fromEnum c <= 0xFFFF)
-         then text ("\\u" ++ showHex 4 (fromEnum c))
-         else text ("\\U" ++ showHex 8 (fromEnum c))
-
-isSmallInt :: Integer -> Bool
-isSmallInt i = (i >= -0x80000000 && i <= 0x7FFFFFFF)
-
----------------------------------------------------------------------------------
--- Types
----------------------------------------------------------------------------------
-
-ppTypeParams  [] = empty
-ppTypeParams tvs
-  = angled (map ppTypeVar tvs)
-
-
-
-
-ppType :: ModuleName -> Type -> Doc
-ppType ctx tp
-  = case expandSyn tp of
-      TForall vars preds t
-        -> if (not (null vars))
-            then primitive ("TypeFun" ++ show (length vars))
-            else case expandSyn t of
-                   TFun pars eff res -> ppTypeFun ctx preds pars eff res
-                   _                 -> ppType ctx t
-      TFun pars eff res
-        -> ppTypeFun ctx [] pars eff res
-
-      TApp t ts
-        -> -- case expandSyn t of
-           --  TCon c | getKind tp == kindStar -> ppQName ctx (typeClassName (typeConName c)) <.> angled (map (ppType ctx) ts)
-           --  _      ->
-           ppTypeApp ctx t ts
-      TCon c
-        -> ppTypeCon ctx c (getKind tp)
-      TVar v
-        -> ppTypeVar v
-      TSyn syn args t
-        -> ppType ctx t
-
-ppTypeCon ctx c kind
-   = let name = typeConName c
-     in if (name == nameTpInt)
-         then text "BigInteger"
-        else if (name == nameTpString)
-         then text "string"
-        else if (name == nameTpChar)
-         then text "int"  -- we need to represent as int since Char in C# is only defined as a UTF16 point
-        else if (name == nameTpInt32)
-         then text "int"
-        else if (name == nameTpFloat)
-         then text "double"
-        else if (name == nameTpBool)
-         then text "bool"
-        else if (name == nameTpUnit)
-         then text "Unit"
-        else if (name == nameTpRef)
-         then text "Ref"
-        else if (name == nameTpAny)
-         then text "object"
-        -- else if (name == nameTpAsyncEvent)
-        --  then text "Async"
-        else if (name == nameTpException)
-         then text "Exception"
-        else if (name == nameTpDict)
-         then text "Primitive.Dict"
-        else if (name == nameTpMDict)
-         then text "Primitive.MDict"
-        else if (name == nameTpException)
-         then text "Exception"
-        else if (name == nameTpHandlerBranch0)
-         then text "Eff.Branch"
-        else if (name == nameTpHandlerBranch1)
-         then text "Eff.Branch1"
-        else if (isKindFun kind)
-         then ppQName ctx (typeConClassName name)
-         else ppQName ctx (typeClassName name)
-
-ppTypeApp ctx t ts
-  = case expandSyn t of
-      TVar v -> ppTAApp ctx t ts
-      TCon c  | typeConName c == nameTpArray && length ts == 2
-             -> ppType ctx (head (tail ts)) <.> text "[]"
-             | typeConName c == nameTpBuilder && length ts == 1
-             -> text "System.Text.StringBuilder"
-             | typeConName c == nameTpVector && length ts == 1
-             -> ppType ctx (head ts) <.> text "[]"
-             | typeConName c == nameTpNull && length ts == 1
-             -> ppType ctx (head ts)
-             | (typeConName c == nameTpHandlerBranch0 || typeConName c == nameTpHandlerBranch1) && length ts >= 1
-             -> ppTypeCon ctx c (getKind (TApp t ts)) <.> angled (map (ppType ctx) (tail ts)) -- discard effect type
-             | otherwise
-             -> (ppTypeCon ctx c (getKind (TApp t ts))) <.> angled (map (ppType ctx) ts)
-      _      -> (ppType ctx t) <.> angled (map (ppType ctx) ts)
-
-ppTAApp ctx t ts
-  = ppTAAppDocs (ppType ctx t) (map (ppType ctx) ts)
-
-ppTAAppDocs t ts
-  = foldl (\d targ -> primitive "TA" <.> angled [d,targ]) t ts
-
-ppTypeVar v
-  = text ("T" ++ show (typeVarId v))
-
-ppTypeFun ctx preds pars eff res
-  = ppTFun (map predType preds ++ map snd pars ++ [res])
-  where
-    ppTFun (arg:rest)
-      = primitive ("Fun" ++ show (length rest)) <.> angled (ppType ctx arg :   map (ppType ctx) rest)
-    ppTFun []
-      = matchFailure "Backend.CSharp.ppTypeFun"
-
-ppVis Public  = text "public"
-ppVis Private = text "private"
-
-
-primitive s
-  = text s
-
-
-ppTypeEx :: ModuleName -> Type -> [Type] -> Doc
-ppTypeEx ctx tp targs
-  = let (tvars,preds,rho) = splitPredType tp in
-    assertion "Backend.CSharp.FromCore.ppTypeApp" (length tvars == length targs) $
-    if (all (\targ -> kindStar == getKind targ) targs)
-     then ppType ctx (subNew (zip tvars targs) |-> rho)
-     else let argDocs = map (ppType ctx) targs
-              sub = zip tvars argDocs
-          in -- trace ("ppTypeEx: " ++ show (tp,targs) ++ ": " ++ show sub) $
-             ppTypeSub ctx sub (TForall [] preds rho)
-
-ppTypeSub :: ModuleName -> [(TypeVar,Doc)] -> Type -> Doc
-ppTypeSub ctx sub tp
-  = case expandSyn tp of
-      TForall vars preds t
-        -> if (not (null vars))
-            then primitive ("TypeFun" ++ show (length vars))
-            else case expandSyn t of
-                   TFun pars eff res -> ppTypeFunSub ctx sub preds pars eff res
-                   _                 -> ppTypeSub ctx sub t
-      TFun pars eff res
-        -> ppTypeFunSub ctx sub [] pars eff res
-      TApp t ts
-        -> -- case expandSyn t of
-           --   TCon c | getKind tp == kindStar -> ppQName ctx (typeClassName (typeConName c)) <.> angled (map (ppTypeSub ctx sub) ts)
-           --   _      ->
-           ppTypeAppSub ctx sub t ts
-      TVar v
-        -> case lookup v sub of
-             Just doc -> doc
-             Nothing  -> ppTypeVar v
-      t -> ppType ctx t
-
-
-ppTypeAppSub ctx sub t ts
-  = foldl (\d targ -> primitive "TA" <.> angled [d,ppTypeSub ctx sub targ]) (ppTypeSub ctx sub t) ts
-
-ppTypeFunSub ctx sub preds pars eff res
-  = ppTFun (map predType preds ++ map snd pars ++ [res])
-  where
-    ppTFun (arg:rest)
-      = primitive ("Fun" ++ show (length rest)) <.> angled (ppTypeSub ctx sub arg : map (ppTypeSub ctx sub) rest)
-    ppTFun []
-      = matchFailure "Backend.CSharp.ppTypeFunSub"
-
----------------------------------------------------------------------------------
--- Monad and Environment
----------------------------------------------------------------------------------
-
-newtype Asm a = Asm { unAsm :: Env -> St -> (a, St)}
-
-instance Functor Asm where
-  fmap f (Asm a) = Asm (\env st -> case a env st of
-                                     (x,st') -> (f x, st'))
-instance Applicative Asm where
-  pure  = return
-  (<*>) = ap
-
-instance Monad Asm where
-  return x      = Asm (\env st -> (x,st))
-  (Asm a) >>= f = Asm (\env st -> case a env st of
-                                    (x,st1) -> case f x of
-                                                 Asm b -> b env st1)
-
-instance MonadFail Asm where
-<<<<<<< HEAD
-  fail = error
-=======
-  fail = failure
->>>>>>> 2f9a165d
-
-runAsm :: Env -> Asm () -> Doc
-runAsm initEnv (Asm asm)
-  = case asm initEnv initSt of
-      ((),st) -> vcat (reverse (toplevel st))
-
-
-data St  = St  { uniq     :: Int
-               , results  :: [Doc]
-               , locals   :: [Doc]
-               , toplevel :: [Doc]
-               }
-
-data Env = Env { moduleName :: Name      -- | current module
-               , currentDef :: Name
-               , currentArgs :: Maybe ([Type],[Name])  -- | current recursive definition argument types and argument names
-               , resultKind :: ResultKind
-               , currentIndent :: Int
-               , withCps     :: Bool
-               }
-
-data ResultKind = ResultReturn Bool -- ^ True if in a tail call context
-                | ResultAssign (Doc -> Doc)
-                | ResultId
-
-
-initSt = St 0 [] [] []
-
-
-instance HasUnique Asm where
-  updateUnique f
-    = Asm (\env st -> (uniq st, st{ uniq = f (uniq st)}))
-
-
-updateSt f
-  = Asm (\env st -> (st,f st))
-
-getSt
-  = updateSt id
-
-setSt st
-  = updateSt (const st)
-
-getEnv
-  = Asm (\env st -> (env, st))
-
-withEnv f (Asm asm)
-  = Asm (\env st -> asm (f env) st)
-
-withTopLevel :: ([Doc] -> [Doc]) -> Asm ()
-withTopLevel f
-  = do updateSt (\st -> st{ toplevel = f (toplevel st) })
-       return ()
-
-onTopLevel :: Asm () -> Asm ()
-onTopLevel asm
-  = withEnv (\env -> env{ currentIndent = if (currentIndent env > 0) then 2 else 0 }) $
-    do st0 <- getSt
-       let (d,ds) = case toplevel st0 of
-                      [] -> (empty,[])
-                      (d:ds) -> (d,ds)
-       setSt (st0{ toplevel = empty:ds })
-       asm
-       updateSt (\st -> st{ toplevel = d:toplevel st })
-       return ()
-
-withDoc :: (Doc -> Doc) -> Asm a -> Asm a
-withDoc f  asm
-  = do st0 <- getSt
-       let (d,ds) = case toplevel st0 of
-                      [] -> (empty,[])
-                      (d:ds) -> (d,ds)
-       setSt (st0{ toplevel = empty:ds })
-       x <- asm
-       updateSt (\st -> let (e:es) = toplevel st
-                        in st{ toplevel = ((d <.> f e):es) })
-       return x
-
-
-
-onLocals :: Asm a -> Asm ([Doc],a)
-onLocals asm
-  = do st0 <- updateSt (\st -> st{ locals = [] })
-       x   <- asm
-       st1 <- updateSt (\st -> st{ locals = (locals st0)})
-       return ((locals st1), x)
-
-putLineNo range
-  = -- return ()
-    if (rangeNull == range || posLine (rangeStart range) >= bigLine)
-     then putLn (text "#line default")
-     else putLn (text "// #line" <+> pretty (posLine (rangeStart range)) <+> dquotes (string (notdir (sourceName (rangeSource range)))))
-
-
-putLn :: Doc -> Asm ()
-putLn doc
-  = do env <- getEnv
-       let ndoc = indent (currentIndent env) doc
-       updateSt (\st -> st{ toplevel = case (toplevel st) of { [] -> [ndoc]; (d:ds) -> ((d <-> ndoc) : ds)}})
-       return ()
-
-put :: Doc -> Asm ()
-put doc
-  = do env <- getEnv
-       -- let ndoc = hang (currentIndent env) doc
-       updateSt (\st -> st{ toplevel = case (toplevel st) of { [] -> [doc]; (d:ds) -> ((d <.> doc) : ds)}})
-       return ()
-
-indented :: Asm a -> Asm a
-indented asm
-  = withEnv (\env -> env{ currentIndent = (currentIndent env) + 2 }) asm
-
-
-useCps :: Asm Bool
-useCps
-  = do env <- getEnv
-       return (withCps env)
-
-getModule :: Asm Name
-getModule
-  = do env <- getEnv
-       return (moduleName env)
-
-getCurrentDef :: Asm Name
-getCurrentDef
-  = do env <- getEnv
-       return (currentDef env)
-
-getCurrentArgs :: Asm (Maybe ([Type],[Name]))
-getCurrentArgs
-  = do env <- getEnv
-       return (currentArgs env)
-
-result :: Doc -> Asm ()
-result doc
-  = do env <- getEnv
-       case (resultKind env) of
-         ResultReturn _   -> putLn (text "return" <+> doc <.> semi)
-         ResultAssign f   -> putLn (f doc)
-         ResultId         -> do updateSt (\st -> st{ results = doc : results st })
-                                return ()
-
-getResultKind :: Asm ResultKind
-getResultKind
-  = do env <- getEnv
-       return (resultKind env)
-
-isReturnContext
-  = do rk <- getResultKind
-       case rk of
-         ResultReturn _ -> return True
-         _              -> return False
-
-isTailCallContext
-  = do rk <- getResultKind
-       case rk of
-         ResultReturn tailCall -> return tailCall
-         _                     -> return False
-
-noTailCall asm
-  = withEnv (\env -> env{ resultKind = case resultKind env of
-                                         ResultReturn _ -> ResultReturn False
-                                         _              -> resultKind env }) asm
-withResult k asm
-  = withEnv (\env -> env{ resultKind = k }) asm
-
-withDef name asm
-  = -- trace ("withDef: " ++ show name) $
-    withEnv (\env -> env{ currentDef = name, currentArgs = Nothing }) asm
-
-withRecDef name (targs,parNames) asm
-  = -- trace ("withRecDef: " ++ show name ++ show (targs,parNames)) $
-    withEnv (\env -> env{ currentDef = name, currentArgs = Just (targs,parNames) }) asm
-
-withReturn :: Bool -> Asm () -> Asm ()
-withReturn tailCall asm
-  = withResult (ResultReturn tailCall) asm
-
-withId :: Asm () -> Asm [Doc]
-withId asm
-  = do st0 <- updateSt (\st -> st{ results = [] })
-       withResult (ResultId) asm
-       st1 <- updateSt (\st -> st{ results = results st0 })
-       return (reverse (results st1))
-
-withIdOne :: Asm () -> Asm Doc
-withIdOne asm
-  = do docs <- withId asm
-       assertion "CSharp.FromCore.withIdOne" (length docs == 1) $
-        return (head docs)
-
-withAssign :: ((Doc -> Doc) -> Doc -> Doc) -> Asm () -> Asm ()
-withAssign f asm
-  = do rk <- getResultKind
-       let g = case rk of
-                 ResultAssign g -> g
-                 _              -> id
-       withResult (ResultAssign (f g)) asm
-
-genName :: Name -> Asm Name
-genName name
-  = do i <- unique
-       return (postpend ("." ++ show i) name)
-
--- non-proper morphisms
-
-
-putLocal   :: Doc -> Asm ()
-putLocal doc
-  = Asm (\env st -> ((), st{ locals = locals st ++ [nest (currentIndent env) doc] }))
-
-captureLocals :: Asm a -> Asm (a,[Doc])
-captureLocals (Asm f)
-  = Asm (\env st -> case f env (st{ locals = [] }) of
-                      (x,st') -> ((x,locals st'), st'{ locals = locals st }))
-
-
-
-
-newVarNames :: Int -> Asm [Name]
-newVarNames 0 = return []
-newVarNames i
-  = do n <- newVarName "x"
-       ns <- newVarNames (i - 1)
-       return (n:ns)
-
-newVarName :: String -> Asm Name
-newVarName s
-  = do u <- unique
-       return (newHiddenName (s ++ show u))
-
----------------------------------------------------------------------------
--- Helpers for name generation
----------------------------------------------------------------------------
-ppDefName :: Name -> Doc
-ppDefName name
-  = ppName (unqualify name)
-
-ppQName :: Name -> Name -> Doc
-ppQName modName name
-  = {- if (modName == qualifier name)   -- We need to qualify always since otherwise we may clash with local variables. i.e. fun f( x : int ) { Main.x( x ) }
-     then ppName (unqualify name)
-     else -} ppName name
-
-ppName :: Name -> Doc
-ppName name
-  = if isQualified name
-     then ppModName (qualifier name) <.> dot <.> encode False (unqualify name)
-     else encode False name
-
-ppModName :: Name -> Doc
-ppModName name
-  = text "__" <.> encode True name
-
-encode :: Bool -> Name -> Doc
-encode isModule name
-  = let s = show name
-    in if (isReserved s)
-        then text ("@" ++ s)
-        else text (asciiEncode isModule s)
-    {-
-    text $ concatMap encodeChar $
-    if (null s || isReserved s || not (isAlpha (head s) || head s == '.'))
-     then (".." ++ s)
-     else s
-  where
-    s = show name -- (nonCanonicalName name)
-
-    encodeChar c
-      = if (isAlphaNum c)
-         then [c]
-        else if (c=='.')  -- we use '.' for internal variables
-         then "_"
-        else  "_" ++ showHex 4 (fromEnum c)
-  -}
-
-isReserved :: String -> Bool
-isReserved s
-  = case s of
-      ('T':rest)  | all isDigit rest
-          -> True                 -- type variables
-      _   -> s `elem` reserved
-
-reserved :: [String]
-reserved
-  = -- Primitive types
-    ["Fun0","Fun1","Fun2"
-    ,"TypeFun0", "TypeFun1","TypeFun2"
-    ,"TA", "Unit", "unit"
-    ,"Ref"
-    ,"Tag", "Apply", "TypeApply", "New"
-    ,"Program", "Main"
-    ]
-    ++
-    -- C# types
-    ["Object","String"]
-    ++
-    -- C# imports
-    ["System"]
-    ++
-    -- C# pseudo-keywords -- reserved only in certain contexts
-    ["add", "alias", "get", "global", "partial", "remove", "set", "value", "where", "yield"]
-    ++
-    -- C# keywords
-    ["abstract", "as",
-     "base", "bool", "break", "byte",
-     "case", "catch", "char", "checked", "class", "const", "continue",
-     "decimal", "default", "delegate", "do", "double",
-     "else", "enum", "event", "explicit", "extern",
-     "false", "finally", "fixed", "float", "for", "foreach",
-     "goto",
-     "if", "implicit", "in", "int", "interface", "internal", "is",
-     "lock", "long",
-     "namespace", "new", "null",
-     "object", "operator", "out", "override",
-     "params", "private", "protected", "public",
-     "readonly", "ref", "return",
-     "sbyte", "sealed", "short", "sizeof", "stackalloc", "static", "string", "struct", "switch",
-     "this", "throw", "true", "try", "typeof",
-     "uint", "ulong", "unchecked", "unsafe", "ushort", "using",
-     "virtual", "void", "volatile",
-     "while"]
-
---------------------------------------------------------------------------
---  Auxillary Document Combinators
---------------------------------------------------------------------------
-commas docs
-  = hcat (punctuate comma docs)
-
-fblock doc
-  = linebreak <.> block doc
-
-block doc
-  = lbrace <.> tab doc <-> rbrace
-
-tab doc
-  = nest 2 doc
-
-xcat :: [Doc] -> Doc
-xcat []
-  = empty
-xcat docs
-  = vcat docs <.> linebreak
-
-unzip4 xs = unzipx4 [] [] [] [] xs
-unzipx4 acc1 acc2 acc3 acc4 []           = (reverse acc1, reverse acc2, reverse acc3, reverse acc4)
-unzipx4 acc1 acc2 acc3 acc4 ((x,y,z,zz):xs) = unzipx4 (x:acc1) (y:acc2) (z:acc3) (zz:acc4) xs
+-----------------------------------------------------------------------------
+-- Copyright 2012 Microsoft Corporation.
+--
+-- This is free software; you can redistribute it and/or modify it under the
+-- terms of the Apache License, Version 2.0. A copy of the License can be
+-- found in the file "license.txt" at the root of this distribution.
+-----------------------------------------------------------------------------
+-----------------------------------------------------------------------------
+-- System F-like core language.
+-----------------------------------------------------------------------------
+
+module Backend.CSharp.FromCore( csharpFromCore
+                              -- , ArityMap, ExtMap
+                              -- , arityMapInit, externalMapInit
+                              ) where
+
+import Platform.Config(version)
+import Lib.Trace( trace )
+import Control.Applicative hiding (empty)
+import Control.Monad
+import Data.Char( isDigit, isAlphaNum )
+import Data.List( transpose )
+import Lib.PPrint
+
+import Kind.Kind
+import Type.Type
+import Type.TypeVar
+import Type.Kind( getKind )
+import Type.Assumption( getArity )
+import Type.Pretty( niceType )
+
+import Common.Syntax( Target(..) )
+import Common.Name
+import Common.NamePrim
+import Common.Failure
+import Common.Unique
+import Common.Range
+import Common.File(notdir)
+
+import Core.Core
+import Core.Pretty
+import Core.CoreVar
+import Type.Pretty(defaultEnv)
+-- import Lib.Trace ( trace )
+
+--------------------------------------------------------------------------
+-- Generate CSharp code from System-F
+--------------------------------------------------------------------------
+
+csharpFromCore :: Bool -> Maybe (Name,Type) -> Core -> Doc
+csharpFromCore useCps mbMain core
+  = let body = runAsm initEnv (genProgram core)
+    in text "// Koka generated module:" <+> string (showName (coreProgName core)) <.> text ", koka version:" <+> string version <->
+       text "#pragma warning disable 164 // unused label" <->
+       text "#pragma warning disable 162 // unreachable code" <->
+       text "#pragma warning disable 219 // variable is assigned but never used" <->
+       text "using System;" <->
+       text "using System.Numerics;" <->
+       vcat (concatMap includeExternal (coreProgExternals core)) <->
+       text "// module" <+> pretty (coreProgName core) <->
+       text "public static class" <+> ppModName (coreProgName core) <+> block (linebreak <.> body)  <->
+       (case mbMain of
+          Just (name,tp)
+            -> (text "public static class Program {" <-> indent 2 (ppMain name tp) <-> text "}")
+          Nothing
+            -> empty)
+  where
+    isAsync = case mbMain of
+                Just (name,tp) -> isAsyncFunction tp
+                _ -> False
+
+    initEnv = Env { moduleName = coreProgName core
+                  , currentDef = nameNil
+                  , resultKind = ResultReturn True
+                  , currentIndent = 0
+                  , currentArgs = Nothing
+                  , withCps     = useCps
+                  }
+
+includeExternal :: External -> [Doc]
+includeExternal (ExternalInclude includes range)
+  = let content = case lookup CS includes of
+                    Just s -> s
+                    Nothing -> case lookup Default includes of
+                                 Just s -> s
+                                 Nothing -> "" -- failure ("backend does not support external inline at " ++ show range)
+    in [text content]
+includeExternal _  = []
+
+
+ppMain :: Name -> Type -> Doc
+ppMain name tp
+  = classFun <->
+    text "static void Main() {" <->
+     indent 4 (ppName nameMainConsole <.> text "<Unit,Unit>( new MainFun() );" ) <->
+    text "}"
+  where
+    classFun = vcat [
+                 text "sealed class MainFun : Fun0<Unit> {",
+                 indent 2 $ text "public object Apply() {",
+                 indent 4 $ text "return (object)" <.> parens callMain <.> semi,
+                 indent 2 $ text "}",
+                 text "}"
+               ]
+    callMain    = if (isAsyncFunction tp) then asyncMain else consoleMain
+    asyncMain   = text "__std_async.async_handle( new Primitive.FunFunc0<Unit>( () => " <+> consoleMain <+> text "))"
+    consoleMain = ppName name <.> typeArgs <.> text "()"
+    typeArgs = case expandSyn tp of
+                 TForall pars _ _ | not (null pars)
+                   -> angled (map (\_ -> text "object") pars)
+                 _ -> empty
+
+genProgram :: Core -> Asm ()
+genProgram core
+  = do mapM_ (genTypeDefGroup ) (coreProgTypeDefs core)
+       mapM_ genDefGroup (coreProgDefs core)
+
+
+
+
+---------------------------------------------------------------------------------
+-- Type definitions
+---------------------------------------------------------------------------------
+
+genTypeDefGroup (TypeDefGroup tdefs)
+  = mapM_ (genTypeDef) tdefs
+
+
+
+vcatBreak []  = empty
+vcatBreak xs  = linebreak <.> vcat xs
+
+isStruct :: DataRepr -> Bool
+isStruct DataSingleStruct = True
+isStruct DataStruct       = True
+isStruct DataIso          = True  -- because C# distinguishes on types, we cannot unwrap :-(
+isStruct _                = False
+
+hasTagField :: DataRepr -> Bool
+hasTagField (DataNormal _) = True
+hasTagField DataStruct     = True
+hasTagField _              = False
+
+genTypeDef :: TypeDef -> Asm ()
+genTypeDef (Synonym synInfo)
+  = return ()
+genTypeDef (Data info isExtend)
+  = onTopLevel $
+    do -- generate the type constructor
+       ctx <- getModule
+       putLn $ text "// type" <+> pretty (dataInfoName info)
+       case getDataRepr info of
+         (DataEnum,_)
+           -> do putLn (ppVis (dataInfoVis info) <+> text "enum" <+> ppDefName (typeClassName (dataInfoName info)) <+>
+                      block (vcatBreak (punctuate comma (map ppEnumCon (dataInfoConstrs info))))
+                     )
+         (dataRepr,conReprs)
+           -> do if (isExtend) then return ()
+                  else do  -- generate type parameter constants
+                           if (null (dataInfoParams info))
+                            then return ()
+                            else putLn (ppVis (dataInfoVis info) <+>
+                                        text "sealed class" <+>
+                                        ppDefName (typeConClassName (dataInfoName info)) <+> text "{ }")
+                           -- generate the type
+                           let noCons = null conReprs
+                           putLn (ppVis (dataInfoVis info) <+> (if (noCons && not (dataInfoIsOpen info)) then text "sealed " else empty) <.>
+                                  (if isStruct dataRepr then text "struct" else text "class") <+>
+                                  ppDefName (typeClassName (dataInfoName info)) <.>
+                                  ppTypeParams (dataInfoParams info) <.>
+                                  (if (null (dataInfoParams info))
+                                    then empty
+                                    else (colon <+> ppTAAppDocs (ppDefName (typeConClassName (dataInfoName info))) (map (ppType ctx) (map TVar (dataInfoParams info))))
+                                  ))
+                           putLn $ text "{"
+                 indented $
+                   do -- tag field
+                      if (hasTagField dataRepr)
+                       then do onTopLevel $
+                                  putLn (text "public enum" <+> ppTagType ctx (unqualify (dataInfoName info)) <+>
+                                          block (vcatBreak (punctuate comma (map ppDefName (map conInfoName (dataInfoConstrs info))))))
+                               putLn (text "public readonly" <+> ppTagType ctx (dataInfoName info) <+> ppTagName <.> semi <->
+                                             text (if (isDataStruct dataRepr) then "private" else "protected")
+                                              <+> ppDefName (typeClassName (dataInfoName info)) <.> parens (ppTagType ctx (dataInfoName info) <+> ppTagName) <.>
+                                               block (linebreak <.> vcat (
+                                                 [text "this." <.> ppTagName <+> text "=" <+> ppTagName <.> semi]
+                                                 ++
+                                                 (case dataRepr of
+                                                    DataStruct -> let allfields = concatMap conInfoParams (dataInfoConstrs info)
+                                                                  in map (ppAssignDefault ctx) allfields
+                                                    _          -> [])
+                                               ))
+                                            )
+                       else if (dataRepr == DataAsList)
+                        then putLn (text "public" <+> ppDefName (typeClassName (dataInfoName info)) <.> text "() { }")
+                        else return ()
+                      -- generate constructors
+                      mapM_ (genConstructor info dataRepr) (zip (dataInfoConstrs info) conReprs)
+
+                 if (isExtend) then return () else putLn (text "}")
+  where
+    ppEnumCon (con)
+      = ppDefName (conInfoName con)
+
+genConstructor :: DataInfo -> DataRepr -> (ConInfo,ConRepr) -> Asm ()
+genConstructor info dataRepr (con,conRepr) =
+  case conRepr of
+    ConEnum _ _ _
+       -> return ()
+    ConSingleton typeName _ _
+       -> assertion ("CSharp.FromCore.genTypeDef: singleton constructor with existentials?") (null (conInfoExists con)) $
+          conSingleton typeName
+
+    ConAsCons typeName _ nilName _
+       -> -- merge it into the type class itself
+          do ctx <- getModule
+             putLn (vcat (map (ppConField ctx) (conInfoParams con) ++ ppConConstructor ctx con conRepr []))
+
+    ConSingle typeName _ _
+       -> -- merge it into the type class itself
+          do ctx <- getModule
+             let docs = map (ppConField ctx) (conInfoParams con) ++ ppConConstructor ctx con conRepr []
+             if (null docs)
+              then return ()
+              else putLn (vcat docs)
+
+    ConStruct typeName _ _
+       -> conStruct typeName
+
+    ConIso typeName _ _
+       -> conStruct typeName
+
+    _  -> onTopLevel $
+          do ctx <- getModule
+             (ppSuper,matchMethods) <- conExistsMatch ctx (conInfoExists con)
+             let ppConType = ppDefName (conClassName (conInfoName con)) <.> ppTypeParams (dataInfoParams info ++ conInfoExists con)
+             putLn (ppVis vis <+> text "sealed class" <+> ppConType <.> colon
+                      <+> ppSuper <.> ppTypeParams (dataInfoParams info) <+>
+                   block ( linebreak <.> vcat
+                         (map (ppConField ctx) (conInfoParams con) ++
+                          ppConConstructor ctx con conRepr [] ++
+                          matchMethods
+                         )
+                        )
+                 )
+             -- genConCreator con conRepr vis
+             -- putLn (linebreak)
+  where
+    vis = conInfoVis con
+    conStruct typeName  | null (conInfoParams con)
+      = conSingleton typeName
+    conStruct typeName
+        -- merge it into the type class itself
+      = do ctx <- getModule
+           let defaults = concatMap conInfoParams (filter (\ci -> conInfoName ci /= conInfoName con) (dataInfoConstrs info))
+               docs = map (ppConField ctx) (conInfoParams con) ++
+                      ppConConstructor ctx con conRepr defaults
+           if (null docs)
+            then return ()
+            else putLn (vcat (docs))
+
+    conSingleton typeName
+      = do let ppTpParams = ppTypeParams (dataInfoParams info ++ conInfoExists con)
+               ppConType  = ppDefName (typeClassName typeName) <.> ppTpParams
+           ctx <- getModule
+           putLn (text "public static readonly" <+> ppConType <+> ppDefName (conClassName (conInfoName con)) <+>
+                  text "=" <+> text "new" <+> ppConType <.> parens (if (hasTagField dataRepr) then ppTag ctx typeName (conInfoName con) else empty) <.> semi)
+
+
+    conExistsMatch ctx exists
+      = let super = ppQName ctx (typeClassName (dataInfoName info))
+        in if (null exists)
+            then return (super,[])
+            else do let ppConName = ppDefName (conClassName (conInfoName con))
+                        ppConType = ppConName <.> ppTypeParams (dataInfoParams info)
+                        ppExistsMatchMethodHeader
+                          = text "object ExistsMatch" <.> parens (ppExistsApplyType (length exists) ppConType <+> text "_match")
+                    putLn (ppVis vis <+> text "abstract class" <+> ppConType <+> colon <+> super <.> ppTypeParams (dataInfoParams info) <.>
+                             block (linebreak <.> vcat
+                                    [text "public" <+> ppConName <.> parens (ppTagType ctx (dataInfoName info) <+> text "_tag")
+                                        <+> text ": base(_tag) { }"
+                                    ,text "public abstract" <+> ppExistsMatchMethodHeader <.> semi
+                                    ]
+                                   )
+                           )
+                    let ppExistsMatchMethod
+                          = text "public override" <+> ppExistsMatchMethodHeader
+                              <+> block (linebreak <.> text "return _match.ExistsApply" <.> ppTypeParams exists <.> parens (text "this") <.> semi)
+                    return (ppConName, [ppExistsMatchMethod])
+
+ppExistsApplyType :: Int -> Doc -> Doc
+ppExistsApplyType i tp = text ("ExistsApply" ++ show i) <.> angled [tp]
+
+ppConField :: ModuleName -> (Name,Type) -> Doc
+ppConField ctx (name,tp)
+  = text "public readonly" <+> ppType ctx tp <+> ppQName ctx name <.> semi
+
+ppConConstructor :: ModuleName -> ConInfo -> ConRepr -> [(Name,Type)] -> [Doc]
+ppConConstructor ctx con conRepr defaults
+  = ppConConstructorEx ctx con conRepr (conInfoParams con) defaults
+
+ppConConstructorEx :: ModuleName -> ConInfo -> ConRepr -> [(Name,Type)] -> [(Name,Type)] -> [Doc]
+ppConConstructorEx ctx con conRepr conParams defaults
+  = if (null conParams && not (isConNormal conRepr))
+     then []
+     else [text "public" <+>
+           (case conRepr of
+              ConAsCons typeName _ nilName _ -> ppDefName (typeClassName typeName)
+              ConSingle typeName _ _ -> ppDefName (typeClassName typeName)
+              ConStruct typeName _ _ -> ppDefName (typeClassName typeName)
+              ConIso    typeName _ _ -> ppDefName (typeClassName typeName)
+              _                      -> ppDefName (conClassName (conInfoName con))) <.>
+           tupled (map ppParam (conInfoParams con)) <+>
+           (case conRepr of
+              ConNormal typeName _ _ -> text ":" <+> text "base" <.> parens (ppTag ctx typeName (conInfoName con)) <.> space
+              _                      -> empty) <.>
+           block (linebreak <.> vcat (
+              (case conRepr of
+                 ConStruct typeName _ _ -> [text "this." <.> ppTagName <+> text "=" <+> ppTag ctx typeName (conInfoName con) <.> semi]
+                 _             -> [])
+              ++ map ppAssignConField conParams
+              ++ map (ppAssignDefault ctx) defaults
+             )
+          )]
+  where
+    ppParam (name,tp)
+      = ppType ctx tp <+> ppDefName name
+
+    ppAssignConField (name,tp)
+      = text "this." <.> ppDefName name <+> text "=" <+> ppQName ctx name <.> semi
+
+ppAssignDefault ctx (name,tp)
+  = text "this." <.> ppDefName name <+> text "=" <+> text "default" <.> parens (ppType ctx tp) <.> semi;
+
+
+
+ppTag ctx typeName conName
+  = ppTagType ctx typeName <.> text "." <.> ppDefName conName
+
+ppTagType ctx typeName
+  = ppQName ctx (typeClassName typeName) <.> text "_Tag"
+
+ppTagName
+  = text tagName
+
+tagName
+  = "tag_";
+
+ppSingletonName
+  = text "singleton_";
+
+---------------------------------------------------------------------------------
+-- Helpers
+---------------------------------------------------------------------------------
+ppFunctionHeaderGen :: ModuleName -> Name -> [TypeVar] -> [Pred] -> Type -> Doc
+ppFunctionHeaderGen ctx name vars preds tp
+  = case expandSyn tp of
+      TForall vars' preds' t -> ppFunctionHeaderGen ctx name (vars' ++ vars) (preds' ++ preds) t
+      TFun pars eff res
+        -> ppType ctx res <+> ppDefName name <.>
+           ppTypeParams vars <.>
+           ppParams ctx (map predToParam (zip preds [1..]) ++ pars)
+      _ -> matchFailure "Backend.CSharp.FromCore.ppFunctionHeaderGen"
+  where
+    predToParam (p,n)
+      = (newHiddenName (show n), predType p)
+
+
+type ModuleName = Name
+
+ppArgs names
+  = tupled (map ppName names)
+
+ppTypeArgs ctx []
+  = empty
+ppTypeArgs ctx tps
+  = angled (map (ppType ctx) tps)
+
+ppParams :: ModuleName -> [(Name,Type)] -> Doc
+ppParams ctx params
+  = tupled (map ppParam params)
+  where
+    ppParam (name,tp)  = ppType ctx tp <+> ppDefName name
+
+-- | Returns the type constructor class name, for "List" it would be ".List"
+typeConClassName :: Name -> Name
+typeConClassName name
+  = postpend "." (prepend "." name)
+
+conClassName, typeClassName :: Name -> Name
+typeClassName name
+  = prepend "." name
+conClassName name
+  = postpend "." name
+
+
+---------------------------------------------------------------------------------
+-- Definitions
+---------------------------------------------------------------------------------
+
+unzipTNames ts
+  = [(name,tp) | TName name tp <- ts]
+
+genDefGroup (DefNonRec def)
+  = genDef False def
+genDefGroup (DefRec [def])
+  = genDef True def
+genDefGroup (DefRec defs)
+  = mapM_ (genDef True) defs
+
+genDef :: Bool -> Def -> Asm ()
+genDef isRec def@(Def name tp expr vis defsort inl nameRng doc)
+  = if (defIsVal def)
+     then genDefX isRec def
+     else case expr of  -- Ensure a top level non-value always gets compiled to a top-level function
+            TypeLam _ _ -> genDefX isRec def
+            Lam _ _ _   -> genDefX isRec def
+            _ -> let (n,m) = getTypeArities tp
+                 in if (m <= 0) then genDefX isRec def else
+                     do expr1 <- tetaExpand expr [] n
+                        expr2 <- etaExpand expr1 [] m
+                        genDefX isRec (Def name tp expr2 vis defsort inl nameRng doc)
+
+genDefZ :: Bool -> Def -> Asm ()
+genDefZ isRec def  = genDefX isRec def
+
+genDefX :: Bool -> Def -> Asm ()
+genDefX isRec (Def name tp expr vis isVal inl nameRng doc)
+  = -- trace ("genDef: " ++ show name) $
+    onTopLevel $
+    (if (isRec) then withRecDef name (extractArgs name expr) else withDef name) $
+    do ctx <- getModule
+       putLn empty
+       putLineNo nameRng
+       case expr of
+         TypeLam tpars (Lam pars eff e)
+            -> do putLn (hang 2 $ ppVis vis <+> text "static" <+> ppType ctx (typeOf e) </> ppDefName name <.> ppTypeParams tpars <.> ppParams ctx (unzipTNames pars))
+                  genBody isRec True e
+
+         Lam pars eff e
+            -> do putLn (hang 2 $ ppVis vis <+> text "static" <+> ppType ctx (typeOf e) </> ppDefName name <.> ppParams ctx (unzipTNames pars))
+                  genBody isRec True e
+         Lit lit
+            -> do putLn (ppVis vis <+> text constdecl <+> ppType ctx tp <+> ppDefName name <+> text "=" <+> ppLit lit <.> semi)
+            where
+               constdecl = case lit of
+                             LitInt _ -> "static readonly"
+                             _        -> "const"
+         _  -> do putLn (text "private static " <+> ppType ctx tp <+> ppEvalName name <.> text "()")
+                  genBody False True expr
+                  putLn (hang 2 $ ppVis vis <+> text "static readonly" <+> ppType ctx tp <+> ppDefName name </> text "=" <+> ppEvalName name <.> text "()" <.> semi)
+                  return ()
+
+extractArgs :: Name -> Expr -> ([Type],[Name])
+extractArgs name expr
+  = case expr of
+      TypeLam tpars (Lam pars eff e)
+        -> (map TVar tpars,map getName pars)
+      Lam pars eff e
+        -> ([],map getName pars)
+      _ -> failure ("CSharp.FromCore.genDef.extractArgs: recursive definition that is not a function? " ++ show name)
+
+
+etaExpand :: Expr -> [Expr] -> Int -> Asm Expr
+-- etaExpand fun [] 0 = return fun
+etaExpand fun args n
+  = assertion "Backend.CSharp.FromCore.etaExpand" (n > length args || (n == 0 && null args)) $
+    do names <- mapM (\i -> newVarName "x") [length args + 1 .. n]
+       let types = map snd (fst (splitFun (typeOf fun)))
+           tnames = zipWith TName names types
+           args'  = map (\n -> Var n InfoNone) tnames
+       return (Lam tnames typeTotal (App fun (args ++ args')))
+
+tetaExpand :: Expr -> [Type] -> Int -> Asm Expr
+tetaExpand fun [] 0 = return fun
+tetaExpand fun targs m
+  = assertion "Backend.CSharp.FromCore.tetaExpand" (m > length targs || (m==0 && null targs)) $
+    do ids <- uniqueIds ".t" (m - length targs)
+       let (vars,_,_) = splitPredType (typeOf fun)
+           kinds      = map getKind (drop (length targs) vars)
+           vars'      = map (\(id,kind) -> TypeVar id kind Bound) (zip ids kinds)
+       return (TypeLam vars' (TypeApp fun (targs ++ map TVar vars')))
+
+genReturnExpr :: Bool -> Expr -> Asm ()
+genReturnExpr tailCall expr
+  = withReturn tailCall $ genExpr expr
+
+
+genArguments :: [Expr] -> Asm [Doc]
+genArguments exprs
+  = if (length (filter (not . isInline) exprs) <= 1)
+     then mapM genInline exprs
+     else mapM genAtomic exprs
+
+
+
+genInline :: Expr -> Asm Doc
+genInline expr
+  = if isInline expr
+     then withIdOne (genExpr expr)
+     else genAtomic expr
+
+isInline expr
+  = case expr of
+      Case{} -> False
+      _      -> True
+
+isAtomic expr
+  = case expr of
+      Lit _          -> True
+      Var _ info     -> infoIsLocal info
+      Con _ _        -> True
+      _              -> False
+
+genExpr :: Expr  -> Asm ()
+genExpr expr
+  = -- trace ("genExpr: " ++ show expr) $
+    do def <- getCurrentDef
+       case expr of
+          -- note: values with a generic parameter become functions in the C# translation (i.e. nil)
+
+          -- ignore .open function applications
+          App (App (TypeApp var@(Var tname (InfoExternal _)) [from,to]) [arg]) args  | getName tname == nameEffectOpen
+            -> genExpr (App arg args)
+
+          -- int32 constants
+          App (Var tname _) [Lit (LitInt i)]  | getName tname == nameInt32 && isSmallInt i
+            -> result (pretty i)
+
+          -- function calls
+          TypeApp (Var tname (InfoArity m n )) targs
+            -> genStatic tname m n targs Nothing
+
+          App var@(Var tname (InfoArity m n )) args
+            -> genStatic tname m n [] (Just args)
+
+          App (TypeApp (Var tname (InfoArity m n )) targs) args
+            -> genStatic tname m n targs (Just args)
+
+          -- possible dynamic tail calls
+          App (TypeApp (Var tname InfoNone) targs) args | def == getName tname
+            -> genTailCall expr tname targs args
+
+          App (Var tname InfoNone) args  | def == getName tname
+            -> genTailCall expr tname [] args
+
+          -- constructors
+          TypeApp (Con tname repr) targs
+            -> genCon tname repr targs []
+
+          App con@(Con tname repr) args
+            -> genCon tname repr [] args
+
+          App tapp@(TypeApp (Con tname repr) targs) args
+            -> genCon tname repr targs args
+
+          -- externals
+          TypeApp (Var tname (InfoExternal formats)) targs
+            -> genExternal tname formats targs []
+
+          App var@(Var tname (InfoExternal formats)) args
+            -> genExternal tname formats [] args
+
+          App (TypeApp (Var tname (InfoExternal formats)) targs) args
+            -> genExternal tname formats targs args
+
+
+          -- Optimize case of booleans to if statements or expressions.
+          Case [e] [Branch ps1 [g1], Branch ps2 [g2]] | typeOf e == typeBool && isExprTrue (guardTest g1) && isExprTrue (guardTest g2)
+            -> if (isAtomic (guardExpr g1) && isAtomic (guardExpr g2))
+                then do d  <- genInline e
+                        b1 <- genAtomic (guardExpr g1)
+                        b2 <- genAtomic (guardExpr g2)
+                        result $ parens (d <+> text "?" <+> b1 <+> text ":" <+> b2)
+                else do rk <- getResultKind
+                        case rk of
+                          ResultId -> do d <- genAtomic expr -- recurse but this time under a ResultAssign
+                                         result d
+                          _        -> do d <- genInline e
+                                         putLn (text "if" <+> parens d <+> text "{")
+                                         indented $ genExpr (guardExpr g1)
+                                         putLn (text "}")
+                                         putLn (text "else {")
+                                         indented $ genExpr (guardExpr g2)
+                                         putLn (text "}")
+
+          -- the rest
+          _ -> genExprBasic expr
+
+
+
+genExternal :: TName -> [(Target,String)] -> [Type] -> [Expr] -> Asm ()
+genExternal  tname formats targs args
+ = do let (m,n) = getTypeArities (typeOf tname)
+      cps <- useCps
+      ctx <- getModule
+      if (n > length args)
+        then assertion "CSharp.FromCore.genExternal: m /= targs" (m == length targs) $
+             do eta <- etaExpand (TypeApp (Var tname (InfoExternal formats)) targs) args n
+                genExpr eta
+      {- else if (not cps && getName tname == nameYieldOp && length targs == 2)
+        then do let resTp = last (filter (\t -> isKindStar (getKind t)) targs)
+                currentDef <- getCurrentDef
+                result (text "Primitive.UnsupportedExternal<" <.> ppType ctx (resTp) <.> text ">(" <.> ppLit (LitString (show currentDef)) <.> text ")")
+                -}
+        else -- assertion ("CSharp.FromCore.genExternal: " ++ show tname ++ ": n < args: " ++ show (m,n) ++ show (length targs,length args)) (n == length args && m == length targs) $
+             do argDocs <- genArguments args
+                if (getName tname == nameReturn)
+                 then -- return statements
+                      assertion "CSharp.FromCore.genExternal: return with arguments > 1" (length argDocs <= 1) $
+                      do let argDoc = if (length argDocs == 1) then head argDocs else (text "Unit.unit")
+                         isret <- isReturnContext
+                         if (isret)
+                          then result argDoc
+                          else do putLn (text "return" <+> argDoc <.> semi)
+                                  result (text "Primitive.Unreachable<" <.> ppType ctx (resultType [] (typeOf tname)) <.> text ">()")
+                 else -- general external
+                      do currentDef <- getCurrentDef
+                         let resTp = resultType targs (typeOf tname)
+                             targDocs = map (ppType ctx) targs
+                             extDoc = ppExternal currentDef tname formats (ppType ctx resTp) targDocs argDocs
+                         if (isTypeUnit resTp)
+                           then do putLn (extDoc <.> semi)
+                                   result (text "Unit.unit")
+                           else result extDoc
+
+resultType targs tp
+  = let (vars,preds,rho) = splitPredType tp
+    in subNew (zip vars targs) |->
+       (case splitFunType rho of
+         Just (pars,eff,res) -> res
+         Nothing             -> rho)
+
+kindCast :: ModuleName -> [Type] -> Type -> (Doc -> Doc)
+kindCast ctx targs tp doc
+  = if (all (\t -> not (isKindFun (getKind t))) targs)
+     then doc
+     else parens (ppType ctx (resultType targs tp)) <.> parens doc
+
+
+genStatic :: TName -> Int -> Int -> [Type] -> Maybe [Expr] -> Asm ()
+genStatic tname m n targs mbArgs
+ = -- trace ("genStatic: " ++ show tname ++ show (m,n)) $
+   let args = case mbArgs of
+                Just xs -> xs
+                Nothing -> []
+   in if (null args && m > length targs)
+    then do teta <- tetaExpand (Var tname (InfoArity m n )) targs m
+            genExpr teta
+   else if ((n == 0 || n > length args) && isNothing mbArgs)
+    then assertion ("CSharp.FromCore.genStatic: m /= targs: " ++ show tname ++ show (m,n)) (m == length targs) $
+         do eta <- etaExpand (TypeApp (Var tname (InfoArity m n )) targs) args n
+            genExpr eta
+    else do cdef <- getCurrentDef
+            assertion ("CSharp.FromCore.genApp in: " ++ show cdef ++ ": " ++ show tname ++ " " ++ show (m,n) ++ show (length targs,length args)) (n == length args && m == length targs) $
+            -- trace("genStatic: " ++ show cdef ++ ": " ++ show (m,n) ++ show (length targs, length args)) $
+             do argDocs <- genArguments args
+                -- let cast  = kindCast ctx targs (typeOf tname)
+                ctx <- getModule
+                ret <- isTailCallContext
+                def <- getCurrentDef
+                mbArgs <- getCurrentArgs
+                -- trace ("test rec: " ++ show (getName tname,def,ret,mbArgs,targs)) $ return ()
+                case (ret,mbArgs) of
+                  (True,Just (tpars,parNames)) | def == getName tname && targs == tpars
+                    -> -- tail call
+                       assertion ("CSharp.FromCore.genStatic: tail arguments /= arguments") (length args == length parNames) $
+                       do assignArguments parNames argDocs args
+                          putLn (text "goto recurse;")
+                  _ -> result (kindCast ctx targs (typeOf (App (TypeApp (Var tname (InfoArity m n )) targs) args))
+                               (hang 2 $ ppQName ctx (getName tname) <.>
+                                 (if (null targs) then empty else angled (map (ppType ctx) targs)) <//>
+                                 ({- if (null args && null targs) then empty else -} septupled argDocs)))
+
+genDynamic :: Expr -> [Expr] -> Asm ()
+genDynamic v@(Var tname (InfoArity m n)) args
+  = genStatic tname m n [] (Just args)
+
+genDynamic f args
+  = do d <- genInline f
+       ds <- genArguments (args)
+       -- result (parens (ppType ctx (typeOf expr)) <.> parens (d <.> dot <.> text "Apply" <.> tupled ds))
+       -- trace ("dynamic call: " ++ show f) $
+       result (d <.> dot <.> text "Call" <.> tupled ds)
+
+septupled docs
+  = lparen <.> vsep (punctuate (comma) docs) <.> rparen
+
+isNothing Nothing = True
+isNothing _       = False
+
+genTailCall :: Expr -> TName -> [Type] -> [Expr] -> Asm ()
+genTailCall expr tname targs args
+  = do ctx <- getModule
+       ret <- isTailCallContext
+       def <- getCurrentDef
+       mbArgs <- getCurrentArgs
+       -- trace ("genTailCall: " ++ show (getName tname, def, ret,mbArgs)) $ return ()
+       case (ret,mbArgs) of
+         (True,Just (tpars,parNames)) | def == getName tname && targs == tpars
+            -> do argDocs <- genArguments args
+                  assignArguments parNames argDocs args
+                  putLn (text "goto recurse;")
+         _  -> genExprBasic expr
+
+assignArguments parNames0 argDocs0 args0
+  = let (parNames,argDocs,args)
+            = unzip3 (filter notIdentity (zip3 parNames0 argDocs0 args0))
+            where
+              notIdentity (par,argDoc,Var tname _) = getName tname /= par
+              notIdentity _                        = True
+
+        fvs = map (map fst . localFv) args
+        independent (par:pars) (fv:fvs)
+          = all (not . elem par) fvs  && independent pars fvs
+        independent [] []
+          = True
+        independent _ _
+          = matchFailure "Backend.CSharp.FromCore.assignArguments"
+
+    in if (independent parNames fvs)
+        then mapM_ (\(par,argDoc) -> putLn (ppDefName par <+> text "=" <+> argDoc <.> semi)) (zip parNames argDocs)
+        else do ctx <- getModule
+                temps <- mapM (\parName -> newVarName (show parName)) parNames
+                mapM_ (\(tmp,(arg,tp)) -> putLn (ppType ctx tp <+> ppDefName tmp <+> text "=" <+> arg <.> semi)) (zip temps (zip argDocs (map typeOf args)))
+                mapM_ (\(par,tmp) -> putLn (ppDefName par <+> text "=" <+> ppDefName tmp <.> semi)) (zip parNames temps)
+
+
+extractResultType :: Type -> Type
+extractResultType tp
+  = let (vars,preds,rho) = splitPredType tp
+    in case splitFunType rho of
+         Just (pars,eff,res)  -> TForall vars [] res
+         Nothing              -> TForall vars [] rho
+
+genCon :: TName -> ConRepr -> [Type] -> [Expr] -> Asm ()
+genCon tname repr targs args
+ = let (m,n) = getTypeArities (typeOf tname)
+   in if (n > length args)
+       then assertion "CSharp.FromCore.genCon: m /= targs" (m == length targs) $
+         do eta <- etaExpand (TypeApp (Con tname repr) targs) args n
+            genExpr eta
+       else assertion "CSharp.FromCore.genCon: n < args" (n == length args && m == length targs) $
+         do argDocs <- genArguments args
+            -- let cast  = kindCast ctx targs (typeOf tname)
+            ctx <- getModule
+            result $ hang 2 $ -- cast $
+             case repr of
+              ConEnum _ _ _
+                -> assertion "genCon: ConEnum has type args or args?" (null targs && null args) $
+                   ppConEnum ctx tname
+              ConSingleton typeName _ _
+                -> ppConSingleton ctx typeName tname targs
+              ConStruct typeName _ _ | null args
+                -> ppConSingleton ctx typeName tname targs
+              ConStruct typeName _ _
+                -> text "new" <+>
+                   ppQName ctx (typeClassName typeName) <.>
+                   ppTypeArgs ctx targs <//>
+                   tupled ({- ppTag ctx typeName (getName tname) : -} argDocs)
+              ConIso typeName _ _
+                -> text "new" <+>
+                   ppQName ctx (typeClassName typeName) <.>
+                   ppTypeArgs ctx targs <//>
+                   tupled ({- ppTag ctx typeName (getName tname) : -} argDocs)
+              _ -> text "new" <+>
+                   (case repr of
+                      ConAsCons typeName _ _ _
+                         -> ppQName ctx (typeClassName typeName)
+                      ConSingle typeName _ _
+                         -> ppQName ctx (typeClassName typeName)
+                      _  -> ppQName ctx (conClassName (getName tname))) <.>
+                   (ppTypeArgs ctx targs) <//>
+                   (-- if (null targs && null args && not (isConNormal repr)) then empty else
+                      tupled argDocs)
+
+ppConEnum :: ModuleName -> TName -> Doc
+ppConEnum ctx tname
+  = let name = getName tname in
+     if (name == nameTrue)
+      then text "true"
+     else if (name == nameFalse)
+      then text "false"
+     else if (name == nameTuple 0)
+      then text "Unit.unit"
+      else ppType ctx (typeOf tname) <.> dot <.> ppDefName (getName tname)
+
+ppConSingleton :: ModuleName -> Name -> TName -> [Type] -> Doc
+ppConSingleton ctx typeName tname targs
+  = ppQName ctx (typeClassName typeName) <.> ppTypeArgs ctx targs <.> text "." <.> ppDefName (conClassName (getName tname))
+
+ppExternal :: Name -> TName -> [(Target,String)] -> Doc -> [Doc] -> [Doc] -> Doc
+ppExternal currentDef extName formats resTp targs args0
+  = let args = map (\argDoc -> if (all (\c -> isAlphaNum c || c == '_') (asString argDoc)) then argDoc else parens argDoc) args0
+    in case lookup CS formats of
+     Nothing -> case lookup Default formats of
+      Nothing ->
+        trace( "warning: backend does not support external in " ++ show currentDef ) $
+        (text "Primitive.UnsupportedExternal<" <.>
+          resTp <.> text ">(\"" <.> text (show currentDef) <.> text "\")")
+      Just s  -> ppExternalF s targs args
+     Just s -> ppExternalF s targs args
+  where
+    ppExternalF :: String -> [Doc] -> [Doc] -> Doc
+    ppExternalF fmt targs args
+      = case fmt of
+          [] -> empty
+          ('#':'#':y:xs) ->
+            if y `elem` ['1'..'9']
+             then (index targs ((fromEnum y) - (fromEnum '1'))) <.> ppExternalF xs targs args
+             else char y <.> ppExternalF  xs targs args
+          ('#':y:xs) ->
+            if y `elem` ['1'..'9']
+             then (index args ((fromEnum y) - (fromEnum '1'))) <.> ppExternalF xs targs args
+             else char y <.> ppExternalF  xs targs args
+          (x:xs) ->
+            char x <.> ppExternalF  xs targs args
+      where
+        index :: [Doc] -> Int -> Doc
+        index xs i
+          = if (i >= 0 && i < length xs)
+             then xs !! i
+             else failure $ "Backend.CSharp.FromCore.ppExternalF: external index out of range: " ++
+                              "in " ++ show currentDef ++ ": " ++ show extName ++ ": " ++ fmt
+
+genExprBasic :: Expr -> Asm ()
+genExprBasic expr
+  = do ctx <- getModule
+       case expr of
+          Var tname info
+            -> case info of
+                 InfoArity m n
+                  -> genStatic tname m n [] Nothing
+                 InfoExternal format
+                  -> genExternal tname format [] []
+                 _ -> do defName <- getCurrentDef
+                         {- if (getName tname == defName)
+                          then result (text "this")  -- recursive call to a first-class function: this only works because we disallow polymorphic recursive local definitions
+                          else -}
+                         result (ppQName ctx (getName tname))                  
+          Con tname repr
+            -> genCon tname repr [] []
+          App e es
+            -> genDynamic e es
+          TypeApp e ts
+            -> do d <- genInline e
+                  result (parens (parens (ppType ctx (typeOf expr)) <.> parens (d <.> dot <.> text "TypeApply"  <.> angled (map (ppType ctx) ts) <.> text "()")))
+                  -- (foldl typeApp d (zip ts (replicate (length ts-1) (text "TypeFun") ++ [ppType ctx (typeOf e)])))
+          TypeLam vars e
+            -> do (newTp,gen) <- genLamOrTypeLam False expr
+                  gen
+
+          Lam vars eff e
+            -> do funname <- getCurrentDef
+                  name <- genName funname
+                  let freeTVars = tvsList (ftv expr)
+                      freeVars  = {- filter (\(nm,tp) -> nm /= funname) -} (localFv expr)
+                  -- trace ("lift expr: " ++ show funname ++ ": " ++ show (map fst freeVars) ++ "\n" ++ show (prettyExpr defaultEnv expr)) $
+                  genClass name freeTVars freeVars
+                      (text "Fun" <.> pretty (length vars) <.> angled (map (ppType ctx) ([tp | TName _ tp <- vars] ++ [typeOf e])))
+                      ((genApplyMethod False vars e))
+                  result (if null freeVars
+                           then (ppQName ctx name <.> ppTypeParams freeTVars <.> dot <.> ppSingletonName)
+                           else (text "new" <+> ppQName ctx name <.> ppTypeParams freeTVars <.> ppArgs (map fst freeVars)))
+
+          Case exprs branches
+            -> do exprDocs <- mapM genAtomic exprs
+                  {-
+                  let patternss = transpose (map branchPatterns branches) -- list of list of patterns per expr
+                      tagDoc   = vcat (concat (map ppGetTag (zip exprDocs (zip [1..] patternss))))
+                  putLocal tagDoc
+                  -}
+                  lab <- genName (newName "label")
+                  genBranches (ppDefName lab) exprDocs branches
+                  -- putLn (text ("throw new Exception(\"" ++ show defName ++ ": pattern match failed.\");"))
+                  ctx <- getModule
+                  defName <- getCurrentDef
+                  -- putLn (text "Primitive.PatternMatchError" <.> ppTypeArgs ctx [typeOf expr] <.> parens (dquotes (string (show defName))) <.> semi)
+                  ret <- isReturnContext
+                  if (ret)
+                   then return ()
+                   else putLn (ppDefName lab <.> text ": ;")
+
+          Let defgroups expr
+            -> genLetGroups defgroups expr
+
+          Lit lit
+            -> result (ppLit lit)
+          -- _ -> result (text "todo genExpr")
+
+
+genLamOrTypeLam tailCtx expr
+  = do ctx     <- getModule
+       funname <- getCurrentDef
+       name    <- genName funname
+       case expr of
+         TypeLam vars e
+           -> do let freeTVars = tvsList (ftv expr)
+                     freeVars  = localFv expr -- filter (\(nm,tp) -> not (isQualified nm) {- && nm /= funname -}) (tnames (fv expr)) -- trick: only local names are not qualified
+                     newType   = ppQName ctx name <.> ppTypeParams freeTVars
+
+                 genClass name freeTVars freeVars (text "TypeFun" <.> pretty (length vars)) ((genTypeApplyMethod vars e))
+                 return (newType
+                        ,result (if null freeVars
+                           then (newType <.> dot <.> ppSingletonName)
+                           else (text "new" <+> newType <.> ppArgs (map fst freeVars)))
+                        )
+         Lam vars eff e
+           -> do let freeTVars = tvsList (ftv expr)
+                     freeVars  = {- filter (\(nm,tp) -> nm /= funname) -} (localFv expr)
+                     newType   = ppQName ctx name <.> ppTypeParams freeTVars
+                 -- trace("lift: " ++ show (map fst freeVars)) $
+                 genClass name freeTVars freeVars
+                      (text "Fun" <.> pretty (length vars) <.> angled (map (ppType ctx) ([tp | TName _ tp <- vars] ++ [typeOf e])))
+                      ((genApplyMethod tailCtx vars e))
+                 return (newType
+                        ,result (if null freeVars
+                           then (newType <.> dot <.> ppSingletonName)
+                           else (text "new" <+> newType <.> ppArgs (map fst freeVars)))
+                        )
+         _ -> matchFailure "Backend.CSharp.FromCore.genLamOrTypeLam"
+
+
+localFv expr
+  = filter (not . isQualified . fst) (tnames (fv expr)) -- trick: only local names are not qualified
+
+genLetGroups [] expr
+  = genExpr expr
+genLetGroups (group:groups) expr
+  = case group of
+      DefNonRec def -> genLetDefs False [def] groups expr
+      DefRec [def]  -> genLetDefs True [def] groups expr
+      DefRec defs   -> genLetDefs True defs  groups expr
+
+genLetDefs isRec defs groups expr
+  = do (subs,defs') <- fmap unzip (mapM uniquefyTopLevel defs)
+       let sub = concat subs
+           (defs'',groups',expr')
+            = if null sub then (defs',groups,expr)
+               else sub |~> (defs',groups,expr)
+       mapM_ (genLetDef isRec) defs''
+       genLetGroups groups' expr'
+  where
+    uniquefyTopLevel def@(Def name tp expr vis isVal inl nameRng doc)
+      = if not (liftDefToTopLevel  def)
+         then return ([],def)
+         else do defname <- getCurrentDef
+                 newVName <- (newVarName (show (unqualify defname) ++ "-" ++ show (unqualify name)))
+                 let newName = qualify (qualifier defname) newVName -- need to qualify or otherwise its considered local
+                     newDef = Def newName tp expr vis isVal inl nameRng ""
+                     (m,n)  = getArity tp
+                 return ([(TName name tp,Var (TName newName (typeOf expr)) (InfoArity m n))], newDef)
+
+liftDefToTopLevel def
+  = case (defExpr def) of
+      TypeLam tpars (Lam pars eff e) -> isTopLevel def
+      Lam pars eff e                 -> isTopLevel def
+      _ -> False
+
+
+
+genLetDef :: Bool -> Def -> Asm ()
+genLetDef isRec def@(Def name tp expr vis isVal inl nameRng doc)
+  = if isLambda expr && isTopLevel def
+     then genDef isRec def
+    else if (isLambda expr && isRec)
+     then do ctx <- getModule
+             let with gen = (if isRec then withRecDef name (extractArgs name expr) else withDef name) gen
+             (newTp,genLam) <- with (genLamOrTypeLam True expr)
+             putLn ({-ppType ctx tp -} newTp <+> ppDefName name <+> text "= null;")
+             withAssign (\_ doc -> ppDefName name <+> text "=" <+> doc <.> semi) (with (genLam))
+             putLn (ppDefName name <.> text "." <.> ppDefName name <+> text "=" <+> ppDefName name <.> semi)
+     else do ctx <- getModule
+             -- let with gen = (if isSingleRec then withRecDef name (extractArgs name expr) else withDef name) gen
+             if (nameIsNil name && isStatement expr)
+              then do withAssign (\_ doc ->  if (show doc == "Unit.unit") -- prevents empty statement, but it is ugly :-(
+                                               then empty
+                                               else (doc <.> semi)) (withDef name (genExpr expr))
+              else do name' <- if nameIsNil name
+                                then genName name
+                                else return name
+                      if (isInline expr)
+                       then do exprDoc <- withDef name' (genInline expr)
+                               putLn (hang 2 $ ppType ctx tp <+> ppDefName name' </> text "=" <+> exprDoc <.> semi)
+                       else do putLn (ppLocalVar ctx tp name')
+                               withAssign (\_ doc -> if (isTypeUnit tp)
+                                                       then if (show doc == "Unit.unit") -- prevents empty statement, but it is ugly :-(
+                                                             then empty
+                                                             else (doc <.> semi)
+                                                       else (ppDefName name' <+> text "=" <+> doc <.> semi))
+                                          (withDef name' (genExpr expr))
+
+ppLocalVar ctx tp name
+  = ppType ctx tp <+> ppDefName name <.>
+    (if isTypeUnit tp
+      then text " = Unit.unit;"
+      else semi)
+
+
+isStatement :: Expr -> Bool
+isStatement expr
+  = case expr of
+      App (Var _ info) _     -> not (infoIsLocal info)
+      App _ _     -> True
+      Let _ body  -> isStatement body
+      _           -> False
+
+isLambda :: Expr -> Bool
+isLambda expr
+  = case expr of
+      TypeLam tpars (Lam pars eff e) -> True
+      Lam pars eff e                 -> True
+      _ -> False
+
+
+genAtomic :: Expr -> Asm Doc
+genAtomic expr
+  = case expr of
+          Var tname InfoNone
+            -> do ctx <- getModule
+                  return (ppQName ctx (getName tname))
+          Con tname repr
+            -> withIdOne (genCon tname repr [] [])
+          Lit lit
+            -> return (ppLit lit)
+          _ -> do ctx <- getModule
+                  local   <- newVarName "x"
+                  if (isInline expr)
+                   then do doc <- genInline expr
+                           putLn (ppType ctx (typeOf expr) <+> ppDefName local <+> text "=" <+> doc <.> semi)
+                   else do putLn (ppType ctx (typeOf expr) <+> ppDefName local <.> semi)
+                           withAssign (\_ doc -> ppDefName local <+> text "=" <+> doc <.> semi) (genExpr expr)
+                  return (ppDefName local)
+
+
+genBranches :: Doc -> [Doc] -> [Branch] -> Asm ()
+genBranches lab exprDocs branches
+  = do mbTagDocs <- mapM genTag (zip exprDocs (transpose (map branchPatterns branches)))
+       let generate = do mapM_ (genBranch mbTagDocs exprDocs True) (init branches)
+                         genBranch mbTagDocs exprDocs False (last branches)
+       rk <- getResultKind
+       case rk of
+         ResultId -> do ctx <- getModule
+                        local  <- newVarName "tmp"
+                        withAssign (\_ doc -> ppDefName local <+> text "=" <+> doc <.> semi <+> text "goto" <+> lab <.> semi) $
+                         generate
+                        result (ppDefName local)
+         ResultReturn _
+                  -> generate
+         ResultAssign f
+                  -> withAssign (\f doc -> f doc <+> text "goto" <+> lab <.> semi) $
+                      generate
+
+genTag :: (Doc,[Pattern]) -> Asm (Maybe Doc)
+genTag (exprDoc,patterns)
+  = if (null (filter isConMatch patterns)) -- for two or more, it pays to get a tag
+     then return Nothing
+     else do -- local <- newVarName "tag"
+             -- putLn (text "int" <+> ppDefName local <+> text "=" <+> exprDoc <.> text "." <.> ppTagName <.> semi)
+             return (Just (exprDoc <.> text "." <.> ppTagName))
+  where
+    isConMatch (PatCon _ _ (ConNormal _ _ _) _ _ _ _ _) = True
+    isConMatch (PatCon _ _ (ConStruct _ _ _) _ _ _ _ _) = True
+    isConMatch (PatCon _ _ (ConIso _ _ _) _ _ _ _ _)    = True
+    isConMatch _                                        = False
+
+genBranch :: [Maybe Doc] -> [Doc] -> Bool -> Branch -> Asm ()
+genBranch mbTagDocs exprDocs doTest branch@(Branch patterns [g@(Guard guard expr)]) -- TODO: adapt for multiple guards!
+  = do ctx <- getModule
+       let rtypeDoc = ppType ctx (typeOf expr)
+           freeVars = localFv branch -- overestimate..
+           freeTVars= tvsList (ftv branch)
+       genPattern doTest (zip3 mbTagDocs exprDocs patterns) (rtypeDoc,freeVars,freeTVars) (genGuard guard expr)
+genBranch _ _ _ _
+  = fail "Backend.CSharp.FromCore.genBranch: multiple guards not implemented"
+
+genGuard :: Expr -> Expr -> Asm ()
+genGuard guard expr
+  = case guard of
+      Con tname repr | getName tname == nameTrue
+        -> genExpr expr
+      _ -> do gdoc <- withIdOne $ genExpr guard  -- TODO: wrap the guard for existentials
+              do putLn (text "if" <+> parens (gdoc))
+                 genScoped expr
+
+genScoped :: Expr -> Asm ()
+genScoped expr
+  = do putLn (text "{")
+       indented (genExpr expr)
+       putLn (text "}")
+       return ()
+
+genPattern :: Bool -> [(Maybe Doc,Doc,Pattern)] -> (Doc,[(Name,Type)],[TypeVar]) -> Asm () -> Asm ()
+genPattern doTest [] einfo genBody
+  = genBody
+genPattern doTest dpatterns einfo@(rtypeDoc,freeVars,freeTVars) genBody
+  = do (testss,localss,nextPatternss,ematchess) <- fmap (unzip4 . concat) $ mapM (genPatternTest doTest) dpatterns
+       let tests = concat testss
+           locals = concat localss
+           nextPatterns = concat nextPatternss
+           ematches = concat ematchess
+
+           genPatBody = do genPattern doTest nextPatterns einfo genBody
+
+           genPat = do if (null locals) then return () else putLn (vcat locals)
+                       case ematches of
+                          [] -> genPatBody
+                          [(etypeDoc,typeDoc,local,exists)]
+                            -> genExistsApply etypeDoc typeDoc rtypeDoc local exists freeTVars freeVars genPatBody
+                          _ -> failure ("Backend.CSharp.FromCore.genPattern: sorry can only handle toplevel simple existential pattern matches")
+
+       if (null tests)
+        then do genPat
+        else do putLn (text "if" <+> parens (hcat (punctuate (text "&&") tests)) <+> text "{")
+                indented genPat
+                putLn (text "}")
+
+genExistsApply ::  Doc -> Doc -> Doc -> Name -> [TypeVar] -> [TypeVar] -> [(Name,Type)] -> Asm () -> Asm ()
+genExistsApply etypeDoc typeDoc rtypeDoc local exists freeTVars freeVars genRetE
+  = do ctx     <- getModule
+       funname <- getCurrentDef
+       name    <- genName funname
+       let newType = ppQName ctx name <.> ppTypeParams freeTVars
+       genClass name freeTVars freeVars (ppExistsApplyType (length exists) typeDoc)
+                (genExistsApplyMethod etypeDoc typeDoc local exists genRetE)
+       let inst = if null freeVars
+                     then (newType <.> dot <.> ppSingletonName)
+                     else (text "new" <+> newType <.> ppArgs (map fst freeVars))
+       result (parens rtypeDoc <.> ppDefName local <.> dot <.> text "ExistsMatch" <.> parens inst)
+
+genExistsApplyMethod :: Doc -> Doc -> Name -> [TypeVar] -> Asm() -> Asm ()
+genExistsApplyMethod etypeDoc typeDoc local exists genRetE
+  = do putLn (text "public object ExistsApply" <.> ppTypeParams exists <.> parens (typeDoc <+> text "_ex"))
+       putLn (text "{")
+       indented $
+         do putLn (etypeDoc <+> ppDefName local <+> text "= " <.> parens etypeDoc <.> text "_ex;")
+            withReturn False $ genRetE
+       putLn (text "}")
+
+
+genPatternTest :: Bool -> (Maybe Doc,Doc,Pattern) -> Asm [([Doc],[Doc],[(Maybe Doc,Doc,Pattern)],[(Doc,Doc,Name,[TypeVar])])]
+genPatternTest doTest (mbTagDoc,exprDoc,pattern)
+  = let test xs = if doTest then xs else [] in
+    case pattern of
+      PatWild -> return []
+      PatVar tname pattern
+        -> do ctx <- getModule
+              let after = ppType ctx (typeOf tname) <+> ppDefName (getName tname) <+> text "=" <+> exprDoc <.> semi
+                  next  = genNextPatterns (ppDefName (getName tname)) (typeOf tname) [pattern]
+              return [([],[after],next,[])]
+      PatLit lit
+        -> return [(test [exprDoc <+> text "==" <+> ppLit lit],[],[],[])]
+      PatCon tname patterns repr targs exists tres info skip -- TODO: use skip
+        -> do ctx <- getModule
+              case repr of
+                 ConEnum _ _ _
+                  -> assertion "CSharp.FromCore.ppPatternTest.enum with patterns?" (null patterns) $
+                     return [(test [exprDoc <+> text "==" <+> ppConEnum ctx tname],[],[],[])]
+                 ConSingleton typeName _ _
+                  -> assertion "CSharp.FromCore.ppPatternTest.singleton with patterns?" (null patterns) $
+                     return [(test [exprDoc <+> text "==" <+> ppConSingleton ctx typeName tname tpars],[],[],[])]
+                 ConSingle typeName _ _
+                  -> -- assertion ("CSharp.FromCore.ppPatternTest.single with test? ")  (doTest == False) $
+                     -- note: the assertion can happen when a nested singleton is tested
+                     do -- generate local for the test result
+                        ctx <- getModule
+                        -- local <- newVarName (show (unqualify (getName tname)))
+                        let next = genNextPatterns (exprDoc) (typeOf tname) patterns
+                        return [([] -- test [exprDoc <+> text "!=" <+> ppConSingleton ctx typeName (TName nilName (typeOf tname)) targs]
+                                ,[],next,[])]
+
+                 ConAsCons typeName _ nilName _
+                  -> do let next    = genNextPatterns (exprDoc) (typeOf tname) patterns
+                        return [(test [exprDoc <+> text "!=" <+>
+                                    ppConSingleton ctx typeName (TName nilName (typeOf tname)) tpars]
+                                ,[],next,[])]
+                 ConAsJust typeName _ _ _
+                  -> testStruct typeName
+                 ConStruct typeName _ _
+                  -> testStruct typeName
+                 ConIso typeName _ _
+                  -> testStruct typeName
+                 ConNormal typeName _ _
+                  -> conTest ctx typeName exists -- TODO: use tags if available
+                 ConOpen typeName _
+                  -> conTest ctx typeName exists
+        where
+          testStruct typeName
+            = case mbTagDoc of
+               Nothing -> failure "CSharp.FromCore: should always have tag when matching on structs"
+               Just tagDoc
+                -> do ctx <- getModule
+                      let next    = genNextPatterns (exprDoc) (typeOf tname) patterns
+                      return [(test [tagDoc <+> text "==" <+> ppTag ctx typeName (getName tname)],[],next,[])]
+          tpars
+            = case expandSyn tres of
+                TApp _ targs -> targs
+                _ -> -- trace ("could not expand to app: " ++ show (niceType defaultEnv tres)) $
+                     []
+
+          conTest ctx typeName exists
+            =do -- generate local for the test result
+                ctx <- getModule
+                local <- newVarName (show (unqualify (getName tname)))
+                let typeDoc = ppQName ctx (conClassName (getName tname)) <.> ppTypeArgs ctx tpars
+                    next    = genNextPatterns (ppDefName local) (typeOf tname) patterns
+                case mbTagDoc of
+                  Nothing
+                    -> assertion ("Backend.CSharp.FromCore.genPattern: existentials without tag!") (null exists) $
+                       do putLn (typeDoc <+> ppDefName local <+> text "=" <+>
+                                 (if (doTest)
+                                   then parens exprDoc <+> text "as" <+> typeDoc <.> semi
+                                   else parens typeDoc <.> parens exprDoc <.> semi))
+                          return [(test [ppDefName local <+> text "!= null"],[],next,[])]
+                  Just tagDoc
+                    -> do let localCast
+                                   = -- tests show that a cast is faster than "as" here !?!
+                                     typeDoc <+> ppDefName local <+> text "=" <+> parens typeDoc <.> parens exprDoc <.> semi
+                              ematch
+                                   = if (null exists) then []
+                                        else let etypeDoc = ppQName ctx (conClassName (getName tname)) <.> ppTypeArgs ctx (tpars ++ map TVar exists)
+                                             in [(etypeDoc,typeDoc,local,exists)]
+                              cast = if (null next && null ematch)
+                                      then [] else [localCast]
+                          return [(test [tagDoc <+> text "==" <+> ppTag ctx typeName (getName tname)],cast,next,ematch)]
+
+
+genNextPatterns :: Doc -> Type -> [Pattern] -> [(Maybe Doc,Doc,Pattern)]
+genNextPatterns exprDoc tp []
+  = []
+genNextPatterns exprDoc tp patterns
+  = let (vars,preds,rho) = splitPredType tp
+    in case expandSyn rho of
+         TFun args eff res
+          -> case patterns of
+               [PatWild]  | length args > 1 -> []
+               [pat]      | length args == 0 || length args > 1 -> [(Nothing, exprDoc, pat)]
+               _          -> assertion ("CSharp.FromCore.genNextPatterns: args != patterns " ++ show (length args, length patterns) ++ show (args,patterns) ++ ":\n expr: " ++ show exprDoc ++ "\n type: " ++ show tp) (length args == length patterns) $
+                             concatMap genNextPattern (zip [if nameIsNil name then newFieldName i else name  | (name,i) <- zip (map fst args) [1..]]
+                                                       patterns)
+         _ -> case patterns of
+                [PatWild] -> []
+                [pat]     -> [(Nothing,exprDoc,pat)]
+                _         -> failure "CSharp.FromCore.genNextPatterns: patterns but not a function"
+  where
+    genNextPattern (name,pattern)
+      = case pattern of
+          PatWild -> []
+          _       -> let patDoc = exprDoc <.> dot <.> ppDefName name
+                     in [(Nothing,patDoc, pattern)]
+
+
+tnames :: TNames -> [(Name,Type)]
+tnames tns
+  = [(name,tp) | (TName name tp) <- tnamesList tns]
+
+ppEvalName name
+  = ppDefName (makeHiddenName "eval" name)
+
+ppNewName
+  = text "New"
+
+genClass :: Name -> [TypeVar] -> [(Name,Type)] -> Doc -> Asm () -> Asm ()
+genClass name freeTVars freeVars derives genMore
+  = onTopLevel $
+    do ctx <- getModule
+       let ppClassType = ppDefName name <.> ppTypeParams (freeTVars)
+           ppNewExpr   = text "new" <+> ppClassType <.> ppArgs (map fst freeVars)
+       putLn (text "sealed class" <+> ppClassType <+> colon <+> derives <+>
+            text "{" <.> tab (vcatBreak
+             (map (\var -> ppField ctx var) freeVars
+              ++
+              (if (null freeVars)
+                then [text "public readonly static" <+> ppClassType <+> ppSingletonName <+> text "=" <+> ppNewExpr <.> semi]
+                else [text "public" <+> ppDefName name <.> ppParams ctx freeVars <+>
+                      block (linebreak <.> vcat (map ppAssignField freeVars))])
+              {-
+              ++
+               (if (null freeTVars)
+                 then []
+                 else [text "public int Tag() { return 0; }"])
+              -}
+              {-
+              ++
+              [text "public static" <+> ppClassType <+> ppNewName <.> ppParams ctx freeVars <+>
+               block (linebreak <.> text "return" <+> (if null freeVars then ppSingletonName else ppNewExpr) <.> semi)]
+              -}
+             )) <.> linebreak
+           )
+       withDoc tab genMore
+       putLn (text "}")
+  where
+    ppAssignField (name,tp) = text "this." <.> ppName name <+> text "=" <+> ppName name <.> semi
+
+genTypeApplyMethod :: [TypeVar] -> Expr -> Asm ()
+genTypeApplyMethod tvars expr
+  = do putLn (text "public object TypeApply" <.> ppTypeParams tvars <.> text "()" )
+       genBody False False expr
+
+
+genApplyMethod :: Bool -> [TName] -> Expr -> Asm ()
+genApplyMethod tailCtx vars expr
+  = do ctx <- getModule
+       putLn (text "public" <+> text "object" {- ppType ctx (typeOf expr) -} <+> text "Apply" <.> ppParams ctx [(name,tp) | TName name tp <- vars] )
+       genBody True tailCtx expr
+
+
+genBody :: Bool -> Bool -> Expr -> Asm ()
+genBody genLabel tailCall expr
+  = do putLn (text "{")
+       if (genLabel)
+        then putLn (text "recurse:")
+        else return ()
+       indented $ genReturnExpr tailCall expr
+       putLn (text "}")
+       return ()
+
+ppField ctx (name,tp)
+  = (if (isFunOrForall tp) then text "public" else text "readonly") <+>
+    ppType ctx tp <+> ppQName ctx name <.> semi
+  where
+    isFunOrForall tp
+      = case expandSyn tp of
+          TForall _ _ _ -> True
+          TFun _ _ _    -> True
+          _             -> False
+
+ppLit :: Lit -> Doc
+ppLit lit
+  = case lit of
+      LitInt i  -> if (isSmallInt i)
+                    then (case i of
+                            -1 -> text "BigInteger.MinusOne"
+                            0  -> text "BigInteger.Zero"
+                            1  -> text "BigInteger.One"
+                            _  -> text "(BigInteger)" <.> (if (i < 0) then parens (pretty i) else pretty i))
+                    else text ("Primitive.IntString(\"" ++ show i ++ "\")")
+      LitChar c -> text ("0x" ++ showHex 4 (fromEnum c))
+      LitFloat d -> text (showsPrec 20 d "")
+      LitString s -> dquotes (hcat (map escape s))
+  where
+    escape c
+      = if (c >= ' ' && c <= '~' && not (elem c "\\\"'"))
+         then char c
+        else if (fromEnum c <= 0xFFFF)
+         then text ("\\u" ++ showHex 4 (fromEnum c))
+         else text ("\\U" ++ showHex 8 (fromEnum c))
+
+isSmallInt :: Integer -> Bool
+isSmallInt i = (i >= -0x80000000 && i <= 0x7FFFFFFF)
+
+---------------------------------------------------------------------------------
+-- Types
+---------------------------------------------------------------------------------
+
+ppTypeParams  [] = empty
+ppTypeParams tvs
+  = angled (map ppTypeVar tvs)
+
+
+
+
+ppType :: ModuleName -> Type -> Doc
+ppType ctx tp
+  = case expandSyn tp of
+      TForall vars preds t
+        -> if (not (null vars))
+            then primitive ("TypeFun" ++ show (length vars))
+            else case expandSyn t of
+                   TFun pars eff res -> ppTypeFun ctx preds pars eff res
+                   _                 -> ppType ctx t
+      TFun pars eff res
+        -> ppTypeFun ctx [] pars eff res
+
+      TApp t ts
+        -> -- case expandSyn t of
+           --  TCon c | getKind tp == kindStar -> ppQName ctx (typeClassName (typeConName c)) <.> angled (map (ppType ctx) ts)
+           --  _      ->
+           ppTypeApp ctx t ts
+      TCon c
+        -> ppTypeCon ctx c (getKind tp)
+      TVar v
+        -> ppTypeVar v
+      TSyn syn args t
+        -> ppType ctx t
+
+ppTypeCon ctx c kind
+   = let name = typeConName c
+     in if (name == nameTpInt)
+         then text "BigInteger"
+        else if (name == nameTpString)
+         then text "string"
+        else if (name == nameTpChar)
+         then text "int"  -- we need to represent as int since Char in C# is only defined as a UTF16 point
+        else if (name == nameTpInt32)
+         then text "int"
+        else if (name == nameTpFloat)
+         then text "double"
+        else if (name == nameTpBool)
+         then text "bool"
+        else if (name == nameTpUnit)
+         then text "Unit"
+        else if (name == nameTpRef)
+         then text "Ref"
+        else if (name == nameTpAny)
+         then text "object"
+        -- else if (name == nameTpAsyncEvent)
+        --  then text "Async"
+        else if (name == nameTpException)
+         then text "Exception"
+        else if (name == nameTpDict)
+         then text "Primitive.Dict"
+        else if (name == nameTpMDict)
+         then text "Primitive.MDict"
+        else if (name == nameTpException)
+         then text "Exception"
+        else if (name == nameTpHandlerBranch0)
+         then text "Eff.Branch"
+        else if (name == nameTpHandlerBranch1)
+         then text "Eff.Branch1"
+        else if (isKindFun kind)
+         then ppQName ctx (typeConClassName name)
+         else ppQName ctx (typeClassName name)
+
+ppTypeApp ctx t ts
+  = case expandSyn t of
+      TVar v -> ppTAApp ctx t ts
+      TCon c  | typeConName c == nameTpArray && length ts == 2
+             -> ppType ctx (head (tail ts)) <.> text "[]"
+             | typeConName c == nameTpBuilder && length ts == 1
+             -> text "System.Text.StringBuilder"
+             | typeConName c == nameTpVector && length ts == 1
+             -> ppType ctx (head ts) <.> text "[]"
+             | typeConName c == nameTpNull && length ts == 1
+             -> ppType ctx (head ts)
+             | (typeConName c == nameTpHandlerBranch0 || typeConName c == nameTpHandlerBranch1) && length ts >= 1
+             -> ppTypeCon ctx c (getKind (TApp t ts)) <.> angled (map (ppType ctx) (tail ts)) -- discard effect type
+             | otherwise
+             -> (ppTypeCon ctx c (getKind (TApp t ts))) <.> angled (map (ppType ctx) ts)
+      _      -> (ppType ctx t) <.> angled (map (ppType ctx) ts)
+
+ppTAApp ctx t ts
+  = ppTAAppDocs (ppType ctx t) (map (ppType ctx) ts)
+
+ppTAAppDocs t ts
+  = foldl (\d targ -> primitive "TA" <.> angled [d,targ]) t ts
+
+ppTypeVar v
+  = text ("T" ++ show (typeVarId v))
+
+ppTypeFun ctx preds pars eff res
+  = ppTFun (map predType preds ++ map snd pars ++ [res])
+  where
+    ppTFun (arg:rest)
+      = primitive ("Fun" ++ show (length rest)) <.> angled (ppType ctx arg :   map (ppType ctx) rest)
+    ppTFun []
+      = matchFailure "Backend.CSharp.ppTypeFun"
+
+ppVis Public  = text "public"
+ppVis Private = text "private"
+
+
+primitive s
+  = text s
+
+
+ppTypeEx :: ModuleName -> Type -> [Type] -> Doc
+ppTypeEx ctx tp targs
+  = let (tvars,preds,rho) = splitPredType tp in
+    assertion "Backend.CSharp.FromCore.ppTypeApp" (length tvars == length targs) $
+    if (all (\targ -> kindStar == getKind targ) targs)
+     then ppType ctx (subNew (zip tvars targs) |-> rho)
+     else let argDocs = map (ppType ctx) targs
+              sub = zip tvars argDocs
+          in -- trace ("ppTypeEx: " ++ show (tp,targs) ++ ": " ++ show sub) $
+             ppTypeSub ctx sub (TForall [] preds rho)
+
+ppTypeSub :: ModuleName -> [(TypeVar,Doc)] -> Type -> Doc
+ppTypeSub ctx sub tp
+  = case expandSyn tp of
+      TForall vars preds t
+        -> if (not (null vars))
+            then primitive ("TypeFun" ++ show (length vars))
+            else case expandSyn t of
+                   TFun pars eff res -> ppTypeFunSub ctx sub preds pars eff res
+                   _                 -> ppTypeSub ctx sub t
+      TFun pars eff res
+        -> ppTypeFunSub ctx sub [] pars eff res
+      TApp t ts
+        -> -- case expandSyn t of
+           --   TCon c | getKind tp == kindStar -> ppQName ctx (typeClassName (typeConName c)) <.> angled (map (ppTypeSub ctx sub) ts)
+           --   _      ->
+           ppTypeAppSub ctx sub t ts
+      TVar v
+        -> case lookup v sub of
+             Just doc -> doc
+             Nothing  -> ppTypeVar v
+      t -> ppType ctx t
+
+
+ppTypeAppSub ctx sub t ts
+  = foldl (\d targ -> primitive "TA" <.> angled [d,ppTypeSub ctx sub targ]) (ppTypeSub ctx sub t) ts
+
+ppTypeFunSub ctx sub preds pars eff res
+  = ppTFun (map predType preds ++ map snd pars ++ [res])
+  where
+    ppTFun (arg:rest)
+      = primitive ("Fun" ++ show (length rest)) <.> angled (ppTypeSub ctx sub arg : map (ppTypeSub ctx sub) rest)
+    ppTFun []
+      = matchFailure "Backend.CSharp.ppTypeFunSub"
+
+---------------------------------------------------------------------------------
+-- Monad and Environment
+---------------------------------------------------------------------------------
+
+newtype Asm a = Asm { unAsm :: Env -> St -> (a, St)}
+
+instance Functor Asm where
+  fmap f (Asm a) = Asm (\env st -> case a env st of
+                                     (x,st') -> (f x, st'))
+instance Applicative Asm where
+  pure  = return
+  (<*>) = ap
+
+instance Monad Asm where
+  return x      = Asm (\env st -> (x,st))
+  (Asm a) >>= f = Asm (\env st -> case a env st of
+                                    (x,st1) -> case f x of
+                                                 Asm b -> b env st1)
+
+instance MonadFail Asm where
+  fail = failure
+
+runAsm :: Env -> Asm () -> Doc
+runAsm initEnv (Asm asm)
+  = case asm initEnv initSt of
+      ((),st) -> vcat (reverse (toplevel st))
+
+
+data St  = St  { uniq     :: Int
+               , results  :: [Doc]
+               , locals   :: [Doc]
+               , toplevel :: [Doc]
+               }
+
+data Env = Env { moduleName :: Name      -- | current module
+               , currentDef :: Name
+               , currentArgs :: Maybe ([Type],[Name])  -- | current recursive definition argument types and argument names
+               , resultKind :: ResultKind
+               , currentIndent :: Int
+               , withCps     :: Bool
+               }
+
+data ResultKind = ResultReturn Bool -- ^ True if in a tail call context
+                | ResultAssign (Doc -> Doc)
+                | ResultId
+
+
+initSt = St 0 [] [] []
+
+
+instance HasUnique Asm where
+  updateUnique f
+    = Asm (\env st -> (uniq st, st{ uniq = f (uniq st)}))
+
+
+updateSt f
+  = Asm (\env st -> (st,f st))
+
+getSt
+  = updateSt id
+
+setSt st
+  = updateSt (const st)
+
+getEnv
+  = Asm (\env st -> (env, st))
+
+withEnv f (Asm asm)
+  = Asm (\env st -> asm (f env) st)
+
+withTopLevel :: ([Doc] -> [Doc]) -> Asm ()
+withTopLevel f
+  = do updateSt (\st -> st{ toplevel = f (toplevel st) })
+       return ()
+
+onTopLevel :: Asm () -> Asm ()
+onTopLevel asm
+  = withEnv (\env -> env{ currentIndent = if (currentIndent env > 0) then 2 else 0 }) $
+    do st0 <- getSt
+       let (d,ds) = case toplevel st0 of
+                      [] -> (empty,[])
+                      (d:ds) -> (d,ds)
+       setSt (st0{ toplevel = empty:ds })
+       asm
+       updateSt (\st -> st{ toplevel = d:toplevel st })
+       return ()
+
+withDoc :: (Doc -> Doc) -> Asm a -> Asm a
+withDoc f  asm
+  = do st0 <- getSt
+       let (d,ds) = case toplevel st0 of
+                      [] -> (empty,[])
+                      (d:ds) -> (d,ds)
+       setSt (st0{ toplevel = empty:ds })
+       x <- asm
+       updateSt (\st -> let (e:es) = toplevel st
+                        in st{ toplevel = ((d <.> f e):es) })
+       return x
+
+
+
+onLocals :: Asm a -> Asm ([Doc],a)
+onLocals asm
+  = do st0 <- updateSt (\st -> st{ locals = [] })
+       x   <- asm
+       st1 <- updateSt (\st -> st{ locals = (locals st0)})
+       return ((locals st1), x)
+
+putLineNo range
+  = -- return ()
+    if (rangeNull == range || posLine (rangeStart range) >= bigLine)
+     then putLn (text "#line default")
+     else putLn (text "// #line" <+> pretty (posLine (rangeStart range)) <+> dquotes (string (notdir (sourceName (rangeSource range)))))
+
+
+putLn :: Doc -> Asm ()
+putLn doc
+  = do env <- getEnv
+       let ndoc = indent (currentIndent env) doc
+       updateSt (\st -> st{ toplevel = case (toplevel st) of { [] -> [ndoc]; (d:ds) -> ((d <-> ndoc) : ds)}})
+       return ()
+
+put :: Doc -> Asm ()
+put doc
+  = do env <- getEnv
+       -- let ndoc = hang (currentIndent env) doc
+       updateSt (\st -> st{ toplevel = case (toplevel st) of { [] -> [doc]; (d:ds) -> ((d <.> doc) : ds)}})
+       return ()
+
+indented :: Asm a -> Asm a
+indented asm
+  = withEnv (\env -> env{ currentIndent = (currentIndent env) + 2 }) asm
+
+
+useCps :: Asm Bool
+useCps
+  = do env <- getEnv
+       return (withCps env)
+
+getModule :: Asm Name
+getModule
+  = do env <- getEnv
+       return (moduleName env)
+
+getCurrentDef :: Asm Name
+getCurrentDef
+  = do env <- getEnv
+       return (currentDef env)
+
+getCurrentArgs :: Asm (Maybe ([Type],[Name]))
+getCurrentArgs
+  = do env <- getEnv
+       return (currentArgs env)
+
+result :: Doc -> Asm ()
+result doc
+  = do env <- getEnv
+       case (resultKind env) of
+         ResultReturn _   -> putLn (text "return" <+> doc <.> semi)
+         ResultAssign f   -> putLn (f doc)
+         ResultId         -> do updateSt (\st -> st{ results = doc : results st })
+                                return ()
+
+getResultKind :: Asm ResultKind
+getResultKind
+  = do env <- getEnv
+       return (resultKind env)
+
+isReturnContext
+  = do rk <- getResultKind
+       case rk of
+         ResultReturn _ -> return True
+         _              -> return False
+
+isTailCallContext
+  = do rk <- getResultKind
+       case rk of
+         ResultReturn tailCall -> return tailCall
+         _                     -> return False
+
+noTailCall asm
+  = withEnv (\env -> env{ resultKind = case resultKind env of
+                                         ResultReturn _ -> ResultReturn False
+                                         _              -> resultKind env }) asm
+withResult k asm
+  = withEnv (\env -> env{ resultKind = k }) asm
+
+withDef name asm
+  = -- trace ("withDef: " ++ show name) $
+    withEnv (\env -> env{ currentDef = name, currentArgs = Nothing }) asm
+
+withRecDef name (targs,parNames) asm
+  = -- trace ("withRecDef: " ++ show name ++ show (targs,parNames)) $
+    withEnv (\env -> env{ currentDef = name, currentArgs = Just (targs,parNames) }) asm
+
+withReturn :: Bool -> Asm () -> Asm ()
+withReturn tailCall asm
+  = withResult (ResultReturn tailCall) asm
+
+withId :: Asm () -> Asm [Doc]
+withId asm
+  = do st0 <- updateSt (\st -> st{ results = [] })
+       withResult (ResultId) asm
+       st1 <- updateSt (\st -> st{ results = results st0 })
+       return (reverse (results st1))
+
+withIdOne :: Asm () -> Asm Doc
+withIdOne asm
+  = do docs <- withId asm
+       assertion "CSharp.FromCore.withIdOne" (length docs == 1) $
+        return (head docs)
+
+withAssign :: ((Doc -> Doc) -> Doc -> Doc) -> Asm () -> Asm ()
+withAssign f asm
+  = do rk <- getResultKind
+       let g = case rk of
+                 ResultAssign g -> g
+                 _              -> id
+       withResult (ResultAssign (f g)) asm
+
+genName :: Name -> Asm Name
+genName name
+  = do i <- unique
+       return (postpend ("." ++ show i) name)
+
+-- non-proper morphisms
+
+
+putLocal   :: Doc -> Asm ()
+putLocal doc
+  = Asm (\env st -> ((), st{ locals = locals st ++ [nest (currentIndent env) doc] }))
+
+captureLocals :: Asm a -> Asm (a,[Doc])
+captureLocals (Asm f)
+  = Asm (\env st -> case f env (st{ locals = [] }) of
+                      (x,st') -> ((x,locals st'), st'{ locals = locals st }))
+
+
+
+
+newVarNames :: Int -> Asm [Name]
+newVarNames 0 = return []
+newVarNames i
+  = do n <- newVarName "x"
+       ns <- newVarNames (i - 1)
+       return (n:ns)
+
+newVarName :: String -> Asm Name
+newVarName s
+  = do u <- unique
+       return (newHiddenName (s ++ show u))
+
+---------------------------------------------------------------------------
+-- Helpers for name generation
+---------------------------------------------------------------------------
+ppDefName :: Name -> Doc
+ppDefName name
+  = ppName (unqualify name)
+
+ppQName :: Name -> Name -> Doc
+ppQName modName name
+  = {- if (modName == qualifier name)   -- We need to qualify always since otherwise we may clash with local variables. i.e. fun f( x : int ) { Main.x( x ) }
+     then ppName (unqualify name)
+     else -} ppName name
+
+ppName :: Name -> Doc
+ppName name
+  = if isQualified name
+     then ppModName (qualifier name) <.> dot <.> encode False (unqualify name)
+     else encode False name
+
+ppModName :: Name -> Doc
+ppModName name
+  = text "__" <.> encode True name
+
+encode :: Bool -> Name -> Doc
+encode isModule name
+  = let s = show name
+    in if (isReserved s)
+        then text ("@" ++ s)
+        else text (asciiEncode isModule s)
+    {-
+    text $ concatMap encodeChar $
+    if (null s || isReserved s || not (isAlpha (head s) || head s == '.'))
+     then (".." ++ s)
+     else s
+  where
+    s = show name -- (nonCanonicalName name)
+
+    encodeChar c
+      = if (isAlphaNum c)
+         then [c]
+        else if (c=='.')  -- we use '.' for internal variables
+         then "_"
+        else  "_" ++ showHex 4 (fromEnum c)
+  -}
+
+isReserved :: String -> Bool
+isReserved s
+  = case s of
+      ('T':rest)  | all isDigit rest
+          -> True                 -- type variables
+      _   -> s `elem` reserved
+
+reserved :: [String]
+reserved
+  = -- Primitive types
+    ["Fun0","Fun1","Fun2"
+    ,"TypeFun0", "TypeFun1","TypeFun2"
+    ,"TA", "Unit", "unit"
+    ,"Ref"
+    ,"Tag", "Apply", "TypeApply", "New"
+    ,"Program", "Main"
+    ]
+    ++
+    -- C# types
+    ["Object","String"]
+    ++
+    -- C# imports
+    ["System"]
+    ++
+    -- C# pseudo-keywords -- reserved only in certain contexts
+    ["add", "alias", "get", "global", "partial", "remove", "set", "value", "where", "yield"]
+    ++
+    -- C# keywords
+    ["abstract", "as",
+     "base", "bool", "break", "byte",
+     "case", "catch", "char", "checked", "class", "const", "continue",
+     "decimal", "default", "delegate", "do", "double",
+     "else", "enum", "event", "explicit", "extern",
+     "false", "finally", "fixed", "float", "for", "foreach",
+     "goto",
+     "if", "implicit", "in", "int", "interface", "internal", "is",
+     "lock", "long",
+     "namespace", "new", "null",
+     "object", "operator", "out", "override",
+     "params", "private", "protected", "public",
+     "readonly", "ref", "return",
+     "sbyte", "sealed", "short", "sizeof", "stackalloc", "static", "string", "struct", "switch",
+     "this", "throw", "true", "try", "typeof",
+     "uint", "ulong", "unchecked", "unsafe", "ushort", "using",
+     "virtual", "void", "volatile",
+     "while"]
+
+--------------------------------------------------------------------------
+--  Auxillary Document Combinators
+--------------------------------------------------------------------------
+commas docs
+  = hcat (punctuate comma docs)
+
+fblock doc
+  = linebreak <.> block doc
+
+block doc
+  = lbrace <.> tab doc <-> rbrace
+
+tab doc
+  = nest 2 doc
+
+xcat :: [Doc] -> Doc
+xcat []
+  = empty
+xcat docs
+  = vcat docs <.> linebreak
+
+unzip4 xs = unzipx4 [] [] [] [] xs
+unzipx4 acc1 acc2 acc3 acc4 []           = (reverse acc1, reverse acc2, reverse acc3, reverse acc4)
+unzipx4 acc1 acc2 acc3 acc4 ((x,y,z,zz):xs) = unzipx4 (x:acc1) (y:acc2) (z:acc3) (zz:acc4) xs