-----------------------------------------------------------------------------
-- Copyright 2020-2021, Microsoft Research, Daan Leijen.
--
-- This is free software; you can redistribute it and/or modify it under the
-- terms of the Apache License, Version 2.0. A copy of the License can be
-- found in the LICENSE file at the root of this distribution.
-----------------------------------------------------------------------------

module Backend.C.FromCore ( cFromCore ) where

import Platform.Runtime( showHFloat )
import Platform.Config(version)
import Lib.Trace
import Control.Applicative hiding (empty)
import Control.Monad
import Data.List ( intersperse, partition )
import Data.Char
-- import Data.Maybe
-- import Data.Monoid ( mappend )
import qualified Data.Set as S

import Common.File( normalizeWith, startsWith, endsWith  )
import Kind.Kind
import Kind.Newtypes
import Type.Type
import Type.TypeVar
import Type.Kind( getKind )
-- import Type.Assumption( getArity )
import qualified Type.Pretty as Pretty

import Lib.PPrint
-- import qualified Lib.PPrint
import Common.Name
-- import Common.Range
import Common.NamePrim
import Common.Failure
import Common.Unique
import Common.Syntax

import Core.Core
import Core.Pretty
import Core.CoreVar
import Core.Borrowed ( Borrowed, borrowedExtendICore )

import Backend.C.Parc
import Backend.C.ParcReuse
import Backend.C.ParcReuseSpec
import Backend.C.Box

type CommentDoc   = Doc
type ConditionDoc = Doc

type ModuleName = Name

debug :: Bool
debug  = False

externalNames :: [(TName, Doc)]
externalNames
  = [ (conName exprTrue,  text "true")
    , (conName exprFalse, text "false")
    -- , (TName nameOptionalNone typeOptional, text "undefined")  -- ugly but has real performance benefit
    ]

--------------------------------------------------------------------------
-- Generate C code from System-F core language
--------------------------------------------------------------------------

<<<<<<< HEAD
cFromCore :: BuildType -> FilePath -> Pretty.Env -> Platform -> Newtypes -> Borrowed -> Int -> Bool -> Bool -> Bool -> Bool -> Maybe (Name,Bool) -> Core -> (Doc,Doc,Core)
cFromCore buildType sourceDir penv0 platform newtypes borrowed uniq enableReuse enableSpecialize enableReuseSpecialize enableBorrowInference mbMain core
  = case runAsm uniq (Env moduleName moduleName False penv externalNames newtypes platform False)
           (genModule buildType sourceDir penv platform newtypes borrowed enableReuse enableSpecialize enableReuseSpecialize enableBorrowInference mbMain core) of
=======
cFromCore :: BuildType -> FilePath -> Pretty.Env -> Platform -> Newtypes -> Int -> Bool -> Bool -> Bool -> Int -> Maybe (Name,Bool) -> Core -> (Doc,Doc,Core)
cFromCore buildType sourceDir penv0 platform newtypes uniq enableReuse enableSpecialize enableReuseSpecialize stackSize mbMain core
  = case runAsm uniq (Env moduleName moduleName False penv externalNames newtypes platform False)
           (genModule buildType sourceDir penv platform newtypes enableReuse enableSpecialize enableReuseSpecialize stackSize mbMain core) of
>>>>>>> d4563ad8
      (bcore,cdoc,hdoc) -> (cdoc,hdoc,bcore)
  where
    moduleName = coreProgName core
    penv       = penv0{ Pretty.context = moduleName, Pretty.fullNames = False }

contextDoc :: Doc
contextDoc = text "_ctx"

contextParam :: Doc
contextParam = text "kk_context_t* _ctx"

<<<<<<< HEAD
genModule :: BuildType -> FilePath -> Pretty.Env -> Platform -> Newtypes -> Borrowed -> Bool -> Bool -> Bool -> Bool -> Maybe (Name,Bool) -> Core -> Asm Core
genModule buildType sourceDir penv platform newtypes borrowed0 enableReuse enableSpecialize enableReuseSpecialize enableBorrowInference mbMain core0
=======
genModule :: BuildType -> FilePath -> Pretty.Env -> Platform -> Newtypes -> Bool -> Bool -> Bool -> Int -> Maybe (Name,Bool) -> Core -> Asm Core
genModule buildType sourceDir penv platform newtypes enableReuse enableSpecialize enableReuseSpecialize stackSize mbMain core0
>>>>>>> d4563ad8
  =  do core <- liftUnique (do bcore <- boxCore core0            -- box/unbox transform
                               let borrowed = borrowedExtendICore bcore borrowed0
                               pcore <- parcCore penv platform newtypes borrowed enableSpecialize bcore -- precise automatic reference counting
                               rcore <- parcReuseCore penv enableReuse platform newtypes pcore -- constructor reuse analysis
                               if enableReuse && enableReuseSpecialize
                                  then parcReuseSpecialize penv rcore -- selective reuse
                                  else return rcore
                           )

        let headComment   = text "// Koka generated module:" <+> string (showName (coreProgName core)) <.> text ", koka version:" <+> string version
                            <.> text ", platform:" <+> string (show (8 * sizePtr platform)) <.> text "-bit"
            initSignature = text "void" <+> ppName (qualify (coreProgName core) (newName ".init")) <.> parameters []
            doneSignature = text "void" <+> ppName (qualify (coreProgName core) (newName ".done")) <.> parameters []

        emitToInit $ vcat $ [text "static bool _kk_initialized = false;"
                            ,text "if (_kk_initialized) return;"
                            ,text "_kk_initialized = true;"]
                            ++ map initImport (coreProgImports core)
                            ++ 
                            [text "#if defined(KK_CUSTOM_INIT)"
                            ,text "  KK_CUSTOM_INIT" <+> arguments [] <.> semi
                            ,text "#endif"]

        emitToDone $ vcat (map doneImport (reverse (coreProgImports core)))                            

        emitToC $ vcat $ [headComment
                         ,text "#include" <+> dquotes (text (moduleNameToPath (coreProgName core)) <.> text ".h")]
                         ++ externalImportIncludes
                         ++ externalIncludesC

        emitToH $ vcat $ [ text "#pragma once"
                         , text "#ifndef " <.> modName <.> text "_H"
                         , text "#define " <.> modName <.> text "_H"
                         , headComment
                         , text "#include <kklib.h>" ]
                         ++ map moduleImport (coreProgImports core)
                         ++ externalIncludesH

        emitToH (linebreak <.> text "// type declarations")
        genTypeDefs (coreProgTypeDefs core)
        emitToH (linebreak <.> text "// value declarations")
        genTopGroups (coreProgDefs core)

        genMain (coreProgName core) platform stackSize mbMain

        emitToDone $ vcat [text "static bool _kk_done = false;"
                          ,text "if (_kk_done) return;"
                          ,text "_kk_done = true;"
                          ,empty
                          ,text "#if defined(KK_CUSTOM_DONE)"
                          ,text "  KK_CUSTOM_DONE" <+> arguments [] <.> semi
                          ,text "#endif"]

        init <- getInit
        done <- getDone
        emitToC $ linebreak
                  <.> text "// initialization"
                  <-> initSignature
                  <.> block init
                  <-> text "\n// termination"
                  <-> doneSignature
                  <.> block done

        emitToH $ vcat $  [ linebreak <.> initSignature <.> semi <.> linebreak
                          , linebreak <.> doneSignature <.> semi <.> linebreak]
                          ++ externalEndIncludesH
                          ++ [text "#endif // header"]
        return core -- box/unboxed core
  where
    modName         = ppModName (coreProgName core0)

    externalIncludesC :: [Doc]
    externalIncludesC
      = concatMap (includeExternalC buildType) (coreProgExternals core0)

    externalIncludesH :: [Doc]
    externalIncludesH
      = concatMap (includeExternalH buildType) (coreProgExternals core0)

    externalEndIncludesH :: [Doc]
    externalEndIncludesH
      = concatMap (includeEndExternalH buildType) (coreProgExternals core0)


    externalImportIncludes :: [Doc]
    externalImportIncludes
      = concatMap (importExternalInclude buildType sourceDir) (coreProgExternals core0)

    initImport :: Import -> Doc
    initImport imp
      = ppName (qualify (importName imp) (newName ".init")) <.> arguments [] <.> semi

    doneImport :: Import -> Doc
    doneImport imp
      = ppName (qualify (importName imp) (newName ".done")) <.> arguments [] <.> semi



moduleImport :: Import -> Doc
moduleImport imp
  = text "#include" <+>
    (if null (importPackage imp)
      then dquotes (text (moduleNameToPath  (importName imp)) <.> text ".h")
      else brackets (text (importPackage imp) <.> text "/" <.> text (moduleNameToPath  (importName imp))) <.> text ".h")

includeExternalC :: BuildType -> External -> [Doc]
includeExternalC buildType  ext
  = case externalImportLookup C buildType  "include-inline" ext of
      Just content -> [text (dropWhile isSpace content)]
      _ -> []

includeExternalH :: BuildType -> External -> [Doc]
includeExternalH buildType  ext
  = case externalImportLookup C buildType  "header-include-inline" ext of
      Just content -> [text (dropWhile isSpace content)]
      _ -> []

includeEndExternalH :: BuildType -> External -> [Doc]
includeEndExternalH buildType  ext
  = case externalImportLookup C buildType  "header-end-include-inline" ext of
      Just content -> [text (dropWhile isSpace content)]
      _ -> []

importExternalInclude :: BuildType -> FilePath -> External -> [Doc]
importExternalInclude buildType  sourceDir ext
  = case externalImportLookup C buildType  "include" ext of
      Just path -> [(text "#include" <+>
                      (if (head path == '<')
                        then text path
                        else dquotes (if (null sourceDir) then text path
                                        else text (normalizeWith '/' sourceDir ++ "/" ++ path)))                                            
                    )]
      _ -> [] 


genMain :: Name -> Platform -> Int -> Maybe (Name,Bool) -> Asm ()
genMain progName platform stackSize Nothing = return ()
genMain progName platform stackSize (Just (name,_))
  = emitToC $
    text "\n// main exit\nstatic void _kk_main_exit(void)" <+> block (vcat [
            text "kk_context_t* _ctx = kk_get_context();",
            ppName (qualify progName (newName ".done")) <.> parens (text "_ctx") <.> semi
          ]) 
    <->
    text "\n// main entry\nint main(int argc, char** argv)" <+> block (vcat [
        text $ "kk_assert(sizeof(size_t)==" ++ show (sizeSize platform) ++ " && sizeof(void*)==" ++ show (sizePtr platform) ++ ");"
      , if stackSize == 0 then empty else
        text $ "kk_os_set_stack_size(KIZ(" ++ show stackSize ++ "));"
      , text "kk_context_t* _ctx = kk_main_start(argc, argv);"
      , ppName (qualify progName (newName ".init")) <.> parens (text "_ctx") <.> semi
      , text "atexit(&_kk_main_exit);"
      , ppName name <.> parens (text "_ctx") <.> semi
      , ppName (qualify progName (newName ".done")) <.> parens (text "_ctx") <.> semi
      , text "kk_main_end(_ctx);"
      , text "return 0;"
      ])

---------------------------------------------------------------------------------
-- Generate C statements for value definitions
---------------------------------------------------------------------------------

genLocalGroups :: [DefGroup] -> Asm [Doc]
genLocalGroups dgs
  = mapM genLocalGroup dgs

genLocalGroup :: DefGroup -> Asm Doc
genLocalGroup (DefRec _) = error "Backend.C.FromCore.genLocalGroup: local resursive function definitions are not allowed"
genLocalGroup (DefNonRec def)
  = genLocalDef def


genLocalDef :: Def -> Asm Doc
genLocalDef def@(Def name tp expr vis sort inl rng comm)
  = do penv <- getPrettyEnv
       let resDoc = typeComment (Pretty.ppType penv tp)
       defDoc <- genStat (ResultAssign (defTName def) Nothing) expr
       let fdoc = vcat ([ if null comm
                           then empty
                           else align (vcat (space : map text (lines (trimComment comm)))) {- already a valid C comment -}]
                        ++
                        if (not (nameIsNil name) && dstartsWith defDoc (show (ppName name) ++ " ="))
                          then --single assignment without declarations
                               [ ppType tp <+> defDoc <.> semi ]
                          else [ if (nameIsNil name) then empty else ppVarDecl (defTName def) <.> unitSemi tp
                               , if (isDiscardExpr expr) then empty else defDoc]
                       )
       return (fdoc)
  where
    isDiscardExpr expr                     = isExprUnit expr  || isReuseNull expr

-- remove final newlines and whitespace and line continuations (\\)
trimComment comm
  = unlines (map trimLine (lines comm))
  where
    trimLine s = case reverse s of
                   '\\':xs -> trimRest xs
                   xs      -> trimRest xs
    trimRest xs = reverse (dropWhile (`elem` " \n\r\t") xs)


---------------------------------------------------------------------------------
-- Generate C declaration for top level definitions
---------------------------------------------------------------------------------

genTopGroups :: [DefGroup] -> Asm ()
genTopGroups groups
  = localUnique $
    mapM_ genTopGroup groups

genTopGroup :: DefGroup -> Asm ()
genTopGroup group
  = do case group of
        DefRec defs   -> do mapM_ genFunTopDefSig defs
                            mapM_ (genTopDef False False) defs
        DefNonRec def -> do let inlineC =  (defInline def == InlineAlways || isInlineable 5 def)
                            genTopDef True inlineC def

genFunTopDefSig :: Def -> Asm ()
genFunTopDefSig def@(Def name tp defExpr vis sort inl rng comm)
  = do penv <- getPrettyEnv
       let tpDoc = typeComment (Pretty.ppType penv tp)
           sig   = (genFunDefSig False def)
       -- (if (isPublic vis) then emitToH else emitToC)
       emitToH (linebreak <.> sig <.> semi <+> tpDoc)

genFunDefSig :: Bool -> Def -> Doc
genFunDefSig inlineC def@(Def name tp defExpr vis sort inl rng comm)
  = genFunSig inlineC vis name defExpr

genFunSig :: Bool -> Visibility -> Name -> Expr -> Doc
genFunSig inlineC vis name defExpr
  = let tryFun expr = case expr of
                        TypeApp e _   -> tryFun e
                        TypeLam _ e   -> tryFun e
                        Lam params eff body  -> genLamSig inlineC vis name params body
                        _             -> error ("Backend.C.FromCore.genFunDefSig: not a function: " ++ show (name,defExpr))
    in tryFun defExpr

genLamSig :: Bool -> Visibility -> Name -> [TName] -> Expr -> Doc
genLamSig inlineC vis name params body
  = (if (inlineC) then text "static inline "
       -- else if (not (isPublic vis)) then text "static "
       else empty) <.>
    ppType (typeOf body) <+> ppName name <.> tparameters params


genTopDef :: Bool -> Bool -> Def -> Asm ()
genTopDef genSig inlineC def@(Def name tp expr vis sort inl rng comm)
  = do when (not (null comm)) $
         (if inlineC then emitToH else emitToC) (align (vcat (space : map text (lines (trimComment comm))))) {- already a valid C comment -}
       genTopDefDecl genSig inlineC def

genTopDefDecl :: Bool -> Bool -> Def -> Asm ()
genTopDefDecl genSig inlineC def@(Def name tp defBody vis sort inl rng comm) | isValueOperation tp
  = return () -- don't generate code for phantom definitions for value operations (these were only needed for type checking)
genTopDefDecl genSig inlineC def@(Def name tp defBody vis sort inl rng comm)
  = let tryFun expr = case expr of
                        TypeApp e _   -> tryFun e
                        TypeLam _ e   -> tryFun e
                        Lam params eff body | isDefFun sort -> genFunDef params body
                        _ | isDefFun sort
                          -> -- some optimization turned a toplevel lambda into
                             -- a value; wrap it back into a lambda again as all occurrences
                             -- will have InfoArity and call it directly (so it cannot be a function_t)
                             case splitFunScheme tp of
                               Nothing -> failure ("Backend.C.FromCore.getTopDefDecl: function def has not a function type: " ++ show (name,tp))
                               Just (_,_,argTps,_,resTp)
                                 -> do names <- mapM newVarName ["x" ++ show i | i <- [1..length argTps]]
                                       let tnames = [TName name tp | (name,(_,tp)) <- zip names argTps]
                                           app    = App expr [Var tname InfoNone | tname <- tnames]
                                       genFunDef tnames app
                        -- special case string literals
                        Lit (LitString s)
                          -> do let (cstr,clen) = cstring s
                                    decl = if (isPublic vis) then empty else text "static"
                                if (clen > 0)
                                 then emitToC (text "kk_define_string_literal" <.> tupled [decl,ppName name,pretty clen,cstr] {- <.> semi -})
                                 else emitToC (text "kk_define_string_literal_empty" <.> tupled [decl, ppName name])
                                when (isPublic vis) $
                                 emitToH (linebreak <.> text "extern" <+> ppType typeString <+> ppName name <.> semi)
                        -- special case for doubles
                        Lit lit@(LitFloat f)
                          -> do let flt  = ppLit lit
                                emitToH (text "#define" <+> ppName name <+> parens (text "(double)" <.> parens flt))
                        _ -> do doc <- genStat (ResultAssign (TName name tp) Nothing) (defBody)
                                emitToInit (block doc)  -- must be scoped to avoid name clashes
                                case genDupDropCall False {-drop-} tp (ppName name) of 
                                  []   -> return ()
                                  docs -> emitToDone (hcat docs <.> semi)
                                let decl = ppType tp <+> ppName name <.> unitSemi tp
                                -- if (isPublic vis) -- then do
                                -- always public since inlined definitions can refer to it (sin16 in std/num/ddouble)
                                emitToH (linebreak <.> text "extern" <+> decl)
                                emitToC (linebreak <.> decl)
                                -- else do emitToC (linebreak <.> text "static" <+> decl)
    in withDef name inlineC (tryFun defBody)
  where
    emit = if inlineC then emitToH else emitToC

    resTp = case splitFunScheme tp of
                    Nothing -> tp
                    Just (_,_,argTps,_,resTp0) -> resTp0

    genFunDef :: [TName] -> Expr -> Asm ()
    genFunDef params body
      = do let args = map ( ppName . getName ) params
               isTailCall = body `isTailCalling` name
           bodyDoc <- (if isTailCall then withStatement else id)
                      (genStat (ResultReturn (Just (TName name resTp)) params) body)
           penv <- getPrettyEnv
           let tpDoc = typeComment (Pretty.ppType penv tp)
           let sig = genLamSig inlineC vis name params body
           when (genSig && not inlineC {-&& isPublic (defVis def)-}) $ emitToH (linebreak <.> sig <.> semi <+> tpDoc)
           top <- getTop -- get top level decls generated by body (for functions etc)
           emit $ linebreak
                  <.> top
                  <.> sig
                  <+> ( if isTailCall
                          then tcoBlock tpDoc bodyDoc
                          else debugComment ("genFunDef: no tail calls to " ++ showName name ++ " found")
                            <.> tblock tpDoc bodyDoc
                      )

unitSemi :: Type -> Doc
unitSemi tp  = if (isTypeUnit tp) then text " = kk_Unit;" else semi

---------------------------------------------------------------------------------
-- Generate value constructors for each defined type
---------------------------------------------------------------------------------

genTypeDefs :: TypeDefGroups -> Asm ()
genTypeDefs groups
  = mapM_ (genTypeDefGroup) groups


genTypeDefGroup :: TypeDefGroup -> Asm ()
genTypeDefGroup (TypeDefGroup tds)
  = do mapM_ (genTypeDefPre) tds  -- forward declaration for mutually recursive types
       mapM_ (genTypeDefPost) tds

genTypeDefPre :: TypeDef -> Asm ()
genTypeDefPre (Synonym synInfo)
  = return ()
genTypeDefPre (Data info isExtend)
  = do -- generate the type constructor
       emitToH $ linebreak <.> text ("// " ++ if (dataInfoIsValue info) then "value type" else "type") <+> pretty (dataInfoName info)
       let (dataRepr,conReprs) = getDataRepr info
           name   = (dataInfoName info)

       -- trace ("type " ++ show name ++ ": " ++ show dataRepr ++ ": " ++ show conReprs) $ return ()
       -- generate the type declaration
       if (dataRepr == DataEnum)
        then let enumIntTp = case (dataInfoDef info) of
                               DataDefValue 1 0 -> "uint8_t"
                               DataDefValue 2 0 -> "uint16_t"
                               _                -> "uint32_t"
                 ppEnumCon (con,conRepr)
                           = ppName (conInfoName con)  -- <+> text "= datatype_enum(" <.> pretty (conTag conRepr) <.> text ")"
             in  emitToH $ ppVis (dataInfoVis info) <.> text "enum" <+> ppName (typeClassName (dataInfoName info)) <.> text "_e" <+>
                           block (if (null conReprs)
                                   then ppName (dataInfoName info) <.> text "_empty"
                                   else vcat (punctuate comma (map ppEnumCon (zip (dataInfoConstrs info) conReprs)))) <.> semi <->
                           text "typedef" <+> text enumIntTp <+> ppName (typeClassName (dataInfoName info)) <.> semi <.> linebreak
        else if (dataReprIsValue dataRepr || isExtend) then return ()
          else emitToH $ ppVis (dataInfoVis info) <.> text "struct" <+> ppName (typeClassName name) <.> text "_s" <+>
                         block (vcat ([text "kk_block_t _block;"] ++
                                      (if (dataRepr /= DataOpen) then [] else [text "kk_string_t _tag;"])
                               )) <.> semi
                         <->
                         (if dataReprMayHaveSingletons dataRepr
                           then (text "typedef kk_datatype_t" <+> ppName (typeClassName name) <.> semi)
                           else (text "typedef struct" <+> ppName (typeClassName name) <.> text "_s*" <+> ppName (typeClassName name) <.> semi))


genTypeDefPost:: TypeDef -> Asm ()
genTypeDefPost (Synonym synInfo)
  = return ()
genTypeDefPost (Data info isExtend)
  = do -- generate the type constructor
       -- emitToH $ linebreak <.> text ("// " ++ if (dataInfoIsValue info) then "value type" else "type") <+> pretty (dataInfoName info)
       let (dataRepr,conReprs) = getDataRepr info
           noCons = null conReprs
           name   = (dataInfoName info)

       -- order fields of constructors to have their scan fields first
       let conInfoReprs = zip (dataInfoConstrs info) conReprs
       conInfos <- mapM (\(conInfo,conRepr) -> do -- should never fail as mixed raw/scan is checked in kindInfer
                                                  newtypes <- getNewtypes
                                                  platform <- getPlatform
                                                  let (fields,size,scanCount) = orderConFieldsEx platform newtypes (dataRepr == DataOpen) (conInfoParams conInfo)
                                                  return (conInfo,conRepr,fields,scanCount)) conInfoReprs
       let maxScanCount = maxScanCountOf conInfos
           minScanCount = minScanCountOf conInfos

       -- generate types for constructors
       if (dataRepr == DataEnum)
        then return ()
        else mapM_ (genConstructorType info dataRepr) conInfos

       -- wrap up the type definition
       if (dataRepr == DataOpen && not isExtend)
        then {- do let openTag = text "tag_t" <+> openTagName name
                emitToH $ text "extern" <+> openTag <.> semi
                emitToC $ openTag <+> text "= 0;" -}
             return ()
        else if (dataRepr == DataEnum || not (dataReprIsValue dataRepr))
          then return ()
          else emitToH $ if (isDataStructLike dataRepr)
                  then ppVis (dataInfoVis info) <.> text "struct" <+> ppName name <.> text "_s"
                       <+> block (text "kk_value_tag_t _tag;" <-> text "union"
                                  <+> block (vcat (
                                         map ppStructConField (dataInfoConstrs info)
                                         ++ (if (maxScanCount > 0 && minScanCount /= maxScanCount)
                                              then [text "kk_box_t _fields[" <.> pretty maxScanCount <.> text "];"]
                                              else [])
                                      )) <+> text "_cons;") <.> semi
                       <-> ppVis (dataInfoVis info) <.> text "typedef struct" <+> ppName name <.> text "_s" <+> ppName (typeClassName name) <.> semi
                  else ppVis (dataInfoVis info) <.> text "typedef struct"
                       <+> (case (dataRepr,dataInfoConstrs info) of
                              (DataIso,[con])          -> ppName ((conInfoName con))
                              (DataSingleStruct,[con]) -> ppName ((conInfoName con))
                              _                        -> ppName name <.> text "_s")
                       <+> ppName (typeClassName name) <.> semi

       -- generate functions for constructors
       mapM_ (genConstructor info dataRepr maxScanCount) conInfos
       mapM_ (genConstructorTest info dataRepr) conInfos
       genDupDrop (typeClassName name) info dataRepr conInfos

       -- generate functions for the datatype (box/unbox)
       genBoxUnbox name info dataRepr
  where    
    ppStructConField con
      = text "struct" <+> ppName ((conInfoName con)) <+> ppName (unqualify (conInfoName con)) <.> semi

maxScanCountOf :: [(ConInfo,ConRepr,[(Name,Type)],Int)] -> Int
maxScanCountOf conInfos
  = foldr (\(_,_,_,sc) n -> max sc n) 0 conInfos

minScanCountOf :: [(ConInfo,ConRepr,[(Name,Type)],Int)] -> Int
minScanCountOf [] = 0
minScanCountOf conInfos
  = foldr (\(_,_,_,sc) n -> min sc n) (maxScanCountOf conInfos) conInfos

genConstructorType :: DataInfo -> DataRepr -> (ConInfo,ConRepr,[(Name,Type)],Int) -> Asm ()
genConstructorType info dataRepr (con,conRepr,conFields,scanCount) =
  case conRepr of
    ConEnum{}
       -> return () -- already in enum declaration
    ConSingleton{}  | not (dataReprIsValue dataRepr)
       -> return () -- represented as an enum
    -- _ | null conFields && (dataRepr < DataNormal && not (isDataStructLike dataRepr))
    --   -> return ()
    _  -> do emitToH $ ppVis (conInfoVis con) <.> text "struct" <+> ppName ((conInfoName con)) <+>
                       block (let fields = (typeField ++ map ppConField conFields)
                              in if (null fields) then text "kk_box_t _unused;"  -- avoid empty struct
                                                  else vcat fields) <.> semi
  where
    typeField  = if (dataReprIsValue dataRepr) then []
                 else [text "struct" <+> ppName (typeClassName (dataInfoName info)) <.> text "_s" <+> text "_base;"]

ppConField :: (Name,Type) -> Doc
ppConField (name,tp)
  = ppType tp <+> ppName (unqualify name) <.> semi

genConstructor :: DataInfo -> DataRepr -> Int -> (ConInfo,ConRepr,[(Name,Type)],Int) -> Asm ()
genConstructor info dataRepr maxScanCount (con,conRepr,conFields,scanCount)
  = do genConstructorBaseCast info dataRepr con conRepr
       genConstructorCreate info dataRepr con conRepr conFields scanCount maxScanCount
       genConstructorAccess info dataRepr con conRepr

genConstructorTest :: DataInfo -> DataRepr -> (ConInfo,ConRepr,[(Name,Type)],Int) -> Asm ()
genConstructorTest info dataRepr (con,conRepr,conFields,scanCount)
  = do genConstructorTestX info dataRepr con conRepr

genConstructorTestX :: DataInfo -> DataRepr -> ConInfo -> ConRepr -> Asm ()
genConstructorTestX info dataRepr con conRepr
  = do emitToH  $ text "static inline bool" <+> (conTestName con) <.> tupled [ppName (typeClassName (dataInfoName info)) <+> text "x"]
                  <+> block( text "return (" <.> (
                  let nameDoc = ppName (conInfoName con)
                      -- tagDoc  = text "datatype_enum(" <.> pretty (conTag conRepr) <.> text ")"
                      dataTypeTagDoc = text "kk_datatype_tag" <.> tupled [text "x"]
                      valueTagEq     = text "kk_integer_small_eq(x._tag," <+> ppConTag con conRepr dataRepr <.> text ")"
                  in case conRepr of
                    ConEnum{}      -> text "x ==" <+> ppConTag con conRepr dataRepr
                    ConIso{}       -> text "true"
                    ConSingleton{} | dataRepr == DataAsList -> text "kk_datatype_is_singleton(x)" -- text "x ==" <+> conSingletonName con
                                   | dataReprIsValue dataRepr -> valueTagEq
                                   | otherwise -> text "kk_datatype_has_tag" <.> tupled [text "x", ppConTag con conRepr dataRepr]
                    ConSingle{}    -> text "true"
                    ConAsJust{}    -> valueTagEq
                    ConStruct{}    -> valueTagEq
                    ConAsCons{}    -> text "kk_datatype_is_ptr(x)" --  <+> conSingletonNameX (  Nil conRepr)
                    ConNormal{}
                                   -- | dataRepr == DataSingleNormal -> text "datatype_is_ptr(x)"
                                   -- | otherwise -> text "datatype_is_ptr(x) && datatype_tag_fast(x) ==" <+> ppConTag con conRepr dataRepr
                                   -- -> text "datatype_tag(x) ==" <+> ppConTag con conRepr dataRepr
                                   -> text (if (dataReprMayHaveSingletons dataRepr)
                                             then "kk_datatype_has_tag" else "kk_basetype_has_tag")
                                      <.> tupled [text "x", ppConTag con conRepr dataRepr]
                    ConOpen{}      -> text "kk_string_ptr_eq_borrow" <.> tupled [text "x->_tag",ppConTag con conRepr dataRepr]
                  ) <.> text ");")

conTestName con
  = conTestNameX (conInfoName con)
conTestNameX name
  = ppName (makeHiddenName "is" name)

conTagName con
  = ppName (makeHiddenName "tag" (conInfoName con))

ppConTag con conRepr dataRepr
  = case conRepr of
      ConOpen{} ->  ppName (makeHiddenName "tag" (conInfoName con))
      ConEnum{} ->  ppName (conInfoName con)
      -- ConSingleton{}  | dataRepr == DataAsList -> text "datatype_from_enum(" <.> pretty (conTag conRepr) <.> text ")" -- ppName ((conInfoName con))
      _         | isDataStructLike dataRepr -> text "kk_value_tag(" <.> pretty (conTag conRepr) <.> text ")"
      _         ->  text "(kk_tag_t)" <.> parens (pretty (conTag conRepr))


genConstructorCreate :: DataInfo -> DataRepr -> ConInfo -> ConRepr -> [(Name,Type)] -> Int -> Int -> Asm ()
genConstructorCreate info dataRepr con conRepr conFields scanCount maxScanCount
  = do {-
       if (null conFields && not (dataReprIsValue dataRepr))
         then do let structTp = text "struct" <+> ppName (typeClassName (dataInfoName info)) <.> text "_s"
                     declTpName = structTp <+> conSingletonName con
                     open = if (dataRepr == DataOpen) then "open_" else ""
                 emitToH $ text "extern" <+> ppName (typeClassName (dataInfoName info)) <+> conSingletonName con <.> semi
                 emitToC $ text ("define_static_" ++ open ++ "datatype(,")
                             <+> structTp <.> text ","
                             <+> conSingletonName con <.> text ","
                             <+> ppConTag con conRepr dataRepr <.> text ");"
                 when (dataRepr == DataOpen) $
                   emitToInit $ text "_static_" <.> conSingletonName con <.> text "._tag =" <+> ppConTag con conRepr dataRepr <.> semi -- assign open tag
         else return ()
       -}
       when (dataRepr == DataOpen) $ emitToH $ text "extern kk_string_t" <+> conTagName con <.> semi
       let at = newHiddenName "at"
       emitToH $
          text "static inline" <+> ppName (typeClassName (dataInfoName info)) <+> conCreateNameInfo con
          <.> ntparameters ((if (dataReprIsValue dataRepr || (null conFields)) then [] else [(at,typeReuse)])
                             ++ conInfoParams con)
          <.> block (
            let nameDoc = ppName (conInfoName con)
                -- tagDoc  = text "datatype_enum(" <.> pretty (conTag conRepr) <.> text ")"
            in case conRepr of
              ConEnum{}      -> text "return" <+> ppConTag con conRepr dataRepr <.> semi
              ConSingleton{} | not (dataReprIsValue dataRepr)-> text "return kk_datatype_from_tag" <.> parens (ppConTag con conRepr dataRepr) <.> semi
              ConIso{}
                -> let tmp = text "_con"
                   in vcat [ppName (typeClassName (dataInfoName info)) <+> tmp <+> text "= {" <+> ppDefName (fst (head conFields)) <+> text "};"  -- struct init
                           ,text "return" <+> tmp <.> semi]
              _ -> let tmp = text "_con"
                       assignField f (name,tp) = f (ppDefName name) <+> text "=" <+> ppDefName name <.> semi
                   in if (dataReprIsValue dataRepr)
                    then vcat(--[ppName (typeClassName (dataInfoName info)) <+> tmp <.> semi]
                               (if (hasTagField dataRepr)
                                 then [ ppName (typeClassName (dataInfoName info)) <+> tmp <.> semi
                                      , tmp <.> text "._tag =" <+> ppConTag con conRepr dataRepr  <.> semi]
                                      ++ map (assignField (\fld -> tmp <.> text "._cons." <.> ppDefName (conInfoName con) <.> text "." <.> fld)) conFields
                                      ++ [tmp <.> text "._cons._fields[" <.> pretty i <.> text "] = kk_box_null;"
                                          | i <- [scanCount..(maxScanCount-1)]]
                                 else [ ppName (typeClassName (dataInfoName info)) <+> tmp <.> semi {- <+> text "= {0}; // zero initializes all fields" -} ]
                                      ++ map (assignField (\fld -> tmp <.> text "." <.> fld)) conFields
                               )
                               ++ [text "return" <+> tmp <.> semi])
                    else {- if (null conFields)
                     then text "return dup_datatype_as" <.> tupled [ppName (typeClassName (dataInfoName info)),  (conSingletonName con) {-, ppConTag con conRepr dataRepr <+> text "/* _tag */"-}] <.> semi
                     else -}
                          vcat([text "struct" <+> nameDoc <.> text "*" <+> tmp <+> text "="
                               <+> text "kk_block_alloc_at_as"
                                       <.> arguments [ text "struct" <+> nameDoc,
                                                       (if (null conFields {- open singleton -}) then text "kk_reuse_null" else ppName at),
                                                       pretty scanCount <+> text "/* scan count */",
                                                       if (dataRepr /= DataOpen)
                                                        then ppConTag con conRepr dataRepr
                                                        else text "KK_TAG_OPEN"]
                               <.> semi]
                              ++ (if (dataRepr /= DataOpen) then [] else [tmp <.> text "->_base._tag = kk_string_dup" <.> parens(ppConTag con conRepr dataRepr) <.> semi ])
                              ++ map (assignField (\fld -> tmp <.> text "->" <.> fld)) conFields
                              ++ {- [let base = text "&" <.> tmp <.> text "->_base"
                                    in if (dataReprMayHaveSingletons dataRepr)
                                        then text "return kk_datatype_from_base" <.> parens base <.> semi
                                        else text "return" <+> base <.> semi])
                                 -}
                                 [text "return" <+> conBaseCastNameInfo con <.> parens tmp <.> semi])
          )

genConstructorBaseCast :: DataInfo -> DataRepr -> ConInfo -> ConRepr -> Asm ()
genConstructorBaseCast info dataRepr con conRepr
  = case conRepr of
      ConEnum{}      -> return ()
      ConSingleton{} -> return ()
      ConIso{}       -> return ()
      _ | dataReprIsValue dataRepr -> return ()
      _ -> emitToH $
            text "static inline" <+> ppName (typeClassName (dataInfoName info)) <+> conBaseCastNameInfo con
            <.> tupled [text "struct" <+> ppName (conInfoName con) <.> text "* _x"]
            <.> block (
                  let base = text "&_x->_base"
                  in if (dataReprMayHaveSingletons dataRepr)
                      then text "return kk_datatype_from_base" <.> parens base <.> semi
                      else text "return" <+> base <.> semi
                )


genConstructorAccess :: DataInfo -> DataRepr -> ConInfo -> ConRepr -> Asm ()
genConstructorAccess info dataRepr con conRepr
  = if (dataReprIsValue dataRepr || isConSingleton conRepr)
     then return ()
     else gen
  where
    gen = emitToH $ text "static inline struct" <+> ppName (conInfoName con) <.> text "*" <+> conAsName con
                    <.> tupled [ppName (typeClassName (dataInfoName info)) <+> text "x"]
                    <+> block( vcat $
                          [-- text "assert(" <.> conTestName con <.> tupled [text "x"] <.> text ");",
                           text "return" <+>
                           text (if dataReprMayHaveSingletons dataRepr then "kk_datatype_as_assert" else "kk_basetype_as_assert") <.>
                           tupled [text "struct"  <+> ppName (conInfoName con) <.> text "*", text "x",
                               (if (dataRepr == DataOpen) then text "KK_TAG_OPEN" else ppConTag con conRepr dataRepr <+> text "/* _tag */")] <.> semi]
                        )


genBoxUnbox :: Name -> DataInfo -> DataRepr -> Asm ()
genBoxUnbox name info dataRepr
  = do let tname = typeClassName name
       genBox tname info dataRepr
       genUnbox  tname info dataRepr


genBoxCall prim asBorrowed tp arg
  = case cType tp of
      CFun _ _   -> primName_t prim "function_t" <.> parens arg
      CPrim val  | val == "kk_unit_t" || val == "kk_integer_t" || val == "bool" || val == "kk_string_t" 
                 -> primName_t prim val <.> parens arg  -- no context
      --CPrim val  | val == "int32_t" || val == "double" || val == "unit_t"
      --           -> text val <.> arguments [arg]
      CData name -> primName prim (ppName name) <.> tupled [arg,ctx]
      _          -> primName_t prim (show (ppType tp)) <.> tupled [arg,ctx]  -- kk_box_t, int32_t
  where
    ctx          = if asBorrowed then text "NULL" else contextDoc


primName_t prim s = primName prim $ text $
                     (if (s `startsWith` "kk_") then "" else "kk_") ++
                     (if (s `endsWith` "_t") then reverse (drop 2 (reverse s)) else s)
primName prim d   = d <.> text "_" <.> text prim


genBox name info dataRepr
  = emitToH $
    text "static inline kk_box_t " <.> ppName name <.> text "_box" <.> parameters [ppName name <+> text "_x"] <+> block (
      case dataRepr of
        DataEnum -> text "return" <+> text "kk_enum_box" <.> tupled [text "_x"] <.> semi
        DataIso  -> let conInfo = head (dataInfoConstrs info)
                        (isoName,isoTp)   = (head (conInfoParams conInfo))
                    in text "return" <+> genBoxCall "box" False isoTp (text "_x." <.> ppName (unqualify isoName)) <.> semi
        _ -> case dataInfoDef info of
               DataDefValue raw scancount
                  -> let -- extra = if (isDataStructLike dataRepr) then 1 else 0  -- adjust scan count for added "tag_t" members in structs with multiple constructors
                         docScanCount = if (hasTagField dataRepr)
                                         then ppName name <.> text "_scan_count" <.> parens (text "_x")
                                         else pretty scancount <+> text "/* scan count */"
                     in vcat [ text "kk_box_t _box;"
                             , text "kk_valuetype_box" <.> arguments [ppName name, text "_box", text "_x",
                                                                      docScanCount
                                                                     ] <.> semi
                             , text "return _box;" ]
               _  -> text "return" <+> text (if dataReprMayHaveSingletons dataRepr then "kk_datatype_box" else "kk_basetype_box") <.> tupled [text "_x"] <.> semi
    )

genUnbox name info dataRepr
  = emitToH $
    text "static inline" <+> ppName name <+> ppName name <.> text "_unbox" <.> parameters [text "kk_box_t _x"] <+> block (
      (case dataRepr of
        DataEnum -> text "return" <+> parens (ppName name) <.> text "kk_enum_unbox" <.> tupled [text "_x"]
        DataIso  -> let conInfo = head (dataInfoConstrs info)
                        isoTp   = snd (head (conInfoParams conInfo))
                    in text "return" <+> conCreateNameInfo conInfo <.> arguments [genBoxCall "unbox" False isoTp (text "_x")]
        _ | dataReprIsValue dataRepr
          -> vcat [ text "kk_boxed_value_t _p;"
                  , ppName name <+> text "_unbox;"
                  , text "kk_valuetype_unbox_" <.> arguments [ppName name, text "_p", text "_unbox", text "_x"] <.> semi  -- borrowing
                  , text "if (_ctx!=NULL && _p!=NULL)" <+> block (
                      text "if (kk_basetype_is_unique(_p)) { kk_basetype_free(_p); } else" <+> block (
                        vcat [ppName name <.> text "_dup(_unbox);"
                             ,text "kk_basetype_decref" <.> arguments [text "_p"] <.> semi]
                      )
                    )
                  -- , text "else {" <+> ppName name <.> text "_dup(_unbox); }"
                  , text "return _unbox" ]
             -- text "unbox_valuetype" <.> arguments [ppName name, text "x"]
        _ -> text "return"
               <+> (if dataReprMayHaveSingletons dataRepr
                     then text "kk_datatype_unbox(_x)"
                     else text "kk_basetype_unbox_as" <.> tupled [ppName name, text "_x"])
    ) <.> semi)


genDupDrop :: Name -> DataInfo -> DataRepr -> [(ConInfo,ConRepr,[(Name,Type)],Int)] -> Asm ()
genDupDrop name info dataRepr conInfos
  = do genScanFields name info dataRepr conInfos
       genDupDropX True name info dataRepr conInfos
       genDupDropX False name info dataRepr conInfos
       if (dataReprIsValue dataRepr)
        then return ()
        else do  genIsUnique name info dataRepr
                 genFree name info dataRepr          -- free the block
                 genDecRef name info dataRepr        -- decrement the ref count (if > 0)
                 genDropReuseFun name info dataRepr     -- drop, but if refcount==0 return the address of the block instead of freeing
                 genDropNFun name info dataRepr
                 genReuse name info dataRepr         -- return the address of the block
                 genHole name info dataRepr


genIsUnique :: Name -> DataInfo -> DataRepr -> Asm ()
genIsUnique name info dataRepr
  = emitToH $
    text "static inline bool" <+> ppName name <.> text "_is_unique" <.> tupled [ppName name <+> text "_x"] <+> block (
      text "return" <+>
      (if (dataReprMayHaveSingletons dataRepr)
        then text "kk_datatype_is_unique(_x)"
        else text "kk_basetype_is_unique(_x)"
      ) <.> semi)

genFree :: Name -> DataInfo -> DataRepr -> Asm ()
genFree name info dataRepr
  = emitToH $
    text "static inline void" <+> ppName name <.> text "_free" <.> tupled [ppName name <+> text "_x"] <+> block (
      (if (dataReprMayHaveSingletons dataRepr)
        then text "kk_datatype_free(_x)"
        else text "kk_basetype_free(_x)"
      ) <.> semi)

genDecRef :: Name -> DataInfo -> DataRepr -> Asm ()
genDecRef name info dataRepr
  = emitToH $
    text "static inline void" <+> ppName name <.> text "_decref" <.> parameters [ppName name <+> text "_x"] <+> block (
      (if (dataReprMayHaveSingletons dataRepr)
        then text "kk_datatype_decref"
        else text "kk_basetype_decref"
      ) <.> arguments [text "_x"] <.> semi)


genDropReuseFun :: Name -> DataInfo -> DataRepr -> Asm ()
genDropReuseFun name info dataRepr
  = emitToH $
    text "static inline kk_reuse_t" <+> ppName name <.> text "_dropn_reuse" <.> parameters [ppName name <+> text "_x", text "kk_ssize_t _scan_fsize"] <+> block (
      text "return" <+>
      (if (dataReprMayHaveSingletons dataRepr)
        then text "kk_datatype_dropn_reuse"
        else text "kk_basetype_dropn_reuse"
      ) <.> arguments [text "_x", text "_scan_fsize"] <.> semi)


genDropNFun :: Name -> DataInfo -> DataRepr -> Asm ()
genDropNFun name info dataRepr
  = emitToH $
    text "static inline void" <+> ppName name <.> text "_dropn" <.> parameters [ppName name <+> text "_x", text "kk_ssize_t _scan_fsize"] <+> block (
      (if (dataReprMayHaveSingletons dataRepr)
        then text "kk_datatype_dropn"
        else text "kk_basetype_dropn"
      ) <.> arguments [text "_x", text "_scan_fsize"] <.> semi)

genReuse :: Name -> DataInfo -> DataRepr -> Asm ()
genReuse name info dataRepr
  = emitToH $
    text "static inline kk_reuse_t" <+> ppName name <.> text "_reuse" <.> tupled [ppName name <+> text "_x"] <+> block (
      text "return" <+>
      (if (dataReprMayHaveSingletons dataRepr)
        then text "kk_datatype_reuse(_x)"
        else text "kk_basetype_reuse(_x)"
      ) <.> semi)

genHole :: Name -> DataInfo -> DataRepr -> Asm ()
genHole name info dataRepr
  = emitToH $
    text "static inline" <+> ppName name <+> ppName name <.> text "_hole()" <+> block (
      text "return" <+>
      -- holes must be trace-able and look like values (least-significant-bit==1)
      (if (dataReprMayHaveSingletons dataRepr)
        then text "kk_datatype_from_tag((kk_tag_t)0)"
        else parens (ppName name) <.> text "(1)"
      ) <.> semi)


genScanFields :: Name -> DataInfo -> DataRepr -> [(ConInfo,ConRepr,[(Name,Type)],Int)] -> Asm ()
genScanFields name info dataRepr conInfos | not (hasTagField dataRepr)
 = return ()
genScanFields name info dataRepr conInfos
 = emitToH $
    text "static inline kk_ssize_t" <+> ppName name <.> text "_scan_count" <.> tupled [ppName name <+> text "_x"]
    <+> block (vcat (map (genScanFieldTests (length conInfos)) (zip conInfos [1..])))

genScanFieldTests :: Int -> ((ConInfo,ConRepr,[(Name,Type)],Int),Int) -> Doc
genScanFieldTests lastIdx ((con,conRepr,conFields,scanCount),idx)
  = if (lastIdx == idx)
      then (text "else" <+> stat)
      else (text (if (idx==1) then "if" else "else if") <+> parens (conTestName con <.> tupled [text "_x"]))
            <+> stat
  where
    stat = text ("return " ++ show (1 {-tag-} + scanCount) ++ ";")

genDupDropX :: Bool -> Name -> DataInfo -> DataRepr -> [(ConInfo,ConRepr,[(Name,Type)],Int)] -> Asm ()
genDupDropX isDup name info dataRepr conInfos
  = emitToH $
     text "static inline"
     <+> (if isDup then ppName name <+> ppName name <.> text "_dup" else text "void" <+> ppName name <.> text "_drop")
     <.> (if isDup then tupled else parameters) [ppName name <+> text "_x"]
     <+> block (vcat (dupDropTests))
  where
    ret = (if isDup then [text "return _x;"] else [])
    dupDropTests
      | dataRepr == DataEnum   = ret
      | dataRepr == DataIso    = [genDupDropIso isDup (head conInfos)] ++ ret
      | dataRepr <= DataStruct = map (genDupDropTests isDup dataRepr (length conInfos)) (zip conInfos [1..]) ++ ret
      | otherwise = if (isDup) then [text "return"
                                      <+> (if dataReprMayHaveSingletons dataRepr
                                            then text "kk_datatype_dup(_x)"
                                            else text "kk_basetype_dup_as" <.> tupled [ppName name, text "_x"])
                                       <.> semi]
                               else [text (if dataReprMayHaveSingletons dataRepr then "kk_datatype_drop" else "kk_basetype_drop")
                                       <.> arguments [text "_x"] <.> semi]

genDupDropIso :: Bool -> (ConInfo,ConRepr,[(Name,Type)],Int) -> Doc
genDupDropIso isDup (con,conRepr,[(name,tp)],scanCount)
  = hcat $ map (<.>semi) (genDupDropCall isDup tp (text "_x." <.> ppName name))
genDupDropIso _ _
  = failure $ "Backend.C.genDupDropIso: ivalid arguments"

genDupDropTests :: Bool -> DataRepr -> Int -> ((ConInfo,ConRepr,[(Name,Type)],Int),Int) -> Doc
genDupDropTests isDup dataRepr lastIdx ((con,conRepr,conFields,scanCount),idx)
  = let stats = genDupDropFields isDup dataRepr con conFields
    in if (lastIdx == idx)
        then (if null stats
               then empty
              else if (lastIdx == 1)
               then vcat stats
               else text "else" <+> block (vcat stats))
        else (text (if (idx==1) then "if" else "else if") <+> parens (conTestName con <.> tupled [text "_x"]))
             <+> (if null stats then text "{ }" else block (vcat stats))

genDupDropFields :: Bool -> DataRepr -> ConInfo -> [(Name,Type)] -> [Doc]
genDupDropFields isDup dataRepr con conFields
  = map (\doc -> doc <.> semi) $ concat $
    [genDupDropCall isDup tp
      ((if (hasTagField dataRepr) then text "_x._cons." <.> ppDefName (conInfoName con) else text "_x")
       <.> dot <.> ppName name) | (name,tp) <- conFields]


genDupDropCallX prim tp args
  = case cType tp of
      CFun _ _   -> [(primName_t prim "function_t") <.> args]
      CBox       -> [(primName_t prim "box_t") <.> args]
      CPrim val   | val == "kk_integer_t" || val == "kk_string_t" || val == "kk_vector_t" || val == "kk_evv_t" || val == "kk_ref_t" || val == "kk_reuse_t" || val == "kk_box_t"
                  -> [(primName_t prim val) <.> args]
                  | otherwise
                  -> -- trace ("** skip dup/drop call: " ++ pre val ++ ": " ++ show args) $
                     []-- text "value" <.> args
      CData name -> [primName prim (ppName name) <.> args]

genDupCall tp arg  = hcat $ genDupDropCall True tp arg
genDropCall tp arg = hcat $ genDupDropCall False tp arg

genDupDropCall :: Bool -> Type -> Doc -> [Doc]
genDupDropCall isDup tp arg = if (isDup) then genDupDropCallX "dup" tp (parens arg)
                                         else genDupDropCallX "drop" tp (arguments [arg])

genIsUniqueCall :: Type -> Doc -> [Doc]
genIsUniqueCall tp arg  = case genDupDropCallX "is_unique" tp (parens arg) of
                            [call] -> [text "kk_likely" <.> parens call]
                            cs     -> cs

genFreeCall :: Type -> Doc -> [Doc]
genFreeCall tp arg  = genDupDropCallX "free" tp (parens arg)

genDecRefCall :: Type -> Doc -> [Doc]
genDecRefCall tp arg  = genDupDropCallX "decref" tp (arguments [arg])

genDropReuseCall :: Type -> [Doc] -> [Doc]
genDropReuseCall tp args  = genDupDropCallX "dropn_reuse" tp (arguments args)

genReuseCall :: Type -> Doc -> [Doc]
genReuseCall tp arg  = genDupDropCallX "reuse" tp (parens arg)

genDropNCall :: Type -> [Doc] -> [Doc]
genDropNCall tp args  = genDupDropCallX "dropn" tp (arguments args)

conBaseCastNameInfo :: ConInfo -> Doc
conBaseCastNameInfo con = conBaseCastName (conInfoName con)

conBaseCastName :: Name -> Doc
conBaseCastName conName = ppName (makeHiddenName "base" conName)

conCreateNameInfo :: ConInfo -> Doc
conCreateNameInfo con = conCreateName (conInfoName con)

conCreateName :: Name -> Doc
conCreateName conName  = ppName (makeHiddenName "new" conName)

conSingletonName :: ConInfo -> Doc
conSingletonName con = conSingletonNameX (conInfoName con)
conSingletonNameX conName = ppName (makeHiddenName "singleton" conName)

conAsName :: ConInfo -> Doc
conAsName con   = conAsNameX (conInfoName con)

conAsNameX cname = ppName (makeHiddenName "as" cname)

openTagName :: Name -> Doc
openTagName name = ppName (makeHiddenName "tag" name)

ntparameters :: [(Name,Type)] -> Doc
ntparameters pars
  = parameters (map param pars)
  where
    param (name,tp) = ppType tp <+> ppName (unqualify name)

parameters :: [Doc] -> Doc
parameters pars
  = tupled (pars ++ [contextParam])


arguments :: [Doc] -> Doc
arguments args
  = tupled (args ++ [contextDoc])


ppVis :: Visibility -> Doc
ppVis _       = empty
-- ppVis Public  = text "decl_public "
-- ppVis Private = text "decl_private "

-- | Returns the type constructor class name, for "List" it would be ".List"
typeConClassName :: Name -> Name
typeConClassName name
  = name -- postpend "." (prepend "." name)

typeClassName :: Name -> Name
typeClassName name
  = (prepend "." name)  -- prepend . to create separate namespace

ppDefName :: Name -> Doc
ppDefName name
  = ppName (unqualify name)

vcatBreak []  = empty
vcatBreak xs  = linebreak <.> vcat xs

-- explicit tag field?
hasTagField :: DataRepr -> Bool
hasTagField DataAsMaybe = True
hasTagField DataStruct  = True
hasTagField rep         = False

dataReprMayHaveSingletons :: DataRepr -> Bool
dataReprMayHaveSingletons dataRepr
  = case dataRepr of
      DataAsList        -> True
      DataSingleNormal  -> True
      (DataSingle hasSingletons) -> hasSingletons
      (DataNormal hasSingletons) -> hasSingletons
      -- DataOpen          -> True
      _                 -> False



genLambda :: [TName] -> Effect -> Expr -> Asm Doc
genLambda params eff body
  = do funName <- newDefVarName "fun"
       toH     <- getDefToHeader
       let newName   = prepend "new-" funName
           funTpName = postpend "_t" funName
           structDoc = text "struct" <+> ppName funTpName
           freeVars  = [(nm,tp) | (TName nm tp) <- tnamesList (freeLocals (Lam params eff body))]
       newtypes <- getNewtypes
       platform <- getPlatform
       let (fields,_,scanCount) = orderConFieldsEx platform newtypes False freeVars
           fieldDocs = [ppType tp <+> ppName name | (name,tp) <- fields]
           tpDecl  = text "struct" <+> ppName funTpName <+> block (
                       vcat ([text "struct kk_function_s _base;"] ++
                             [ppType tp <+> ppName name <.> semi | (name,tp) <- fields])
                     ) <.> semi

           funSig  = text (if toH then "extern" else "static") <+> ppType (typeOf body)
                     <+> ppName funName <.> parameters ([text "kk_function_t _fself"] ++
                                                        [ppType tp <+> ppName name | (TName name tp) <- params])

           newDef  = funSig <.> semi
                     <-> text (if toH then "static inline" else "static")
                     <+> text "kk_function_t" <+> ppName newName <.> ntparameters fields <+> block ( vcat (
                       (if (null fields)
                         then [text "kk_define_static_function" <.> arguments [text "_fself", ppName funName] -- <.> semi
                               --text "static" <+> structDoc <+> text "_self ="
                              --  <+> braces (braces (text "static_header(1, TAG_FUNCTION), box_cptr(&" <.> ppName funName <.> text ")")) <.> semi
                              ,text "return kk_function_dup(_fself);"]
                         else [structDoc <.> text "* _self = kk_function_alloc_as" <.> arguments [structDoc, pretty (scanCount + 1) -- +1 for the _base.fun
                                                                                              ] <.> semi
                              ,text "_self->_base.fun = kk_cfun_ptr_box(&" <.> ppName funName <.> text ", kk_context());"]
                              ++ [text "_self->" <.> ppName name <+> text "=" <+> ppName name <.> semi | (name,_) <- fields]
                              ++ [text "return &_self->_base;"])
                     ))


       emitToCurrentDef (vcat [linebreak,text "// lift anonymous function", tpDecl, newDef] <.> linebreak)

       bodyDoc <- genStat (ResultReturn Nothing params) body
       let funDef = funSig <+> block (
                      (if (null fields) then text "KK_UNUSED(_fself);"
                        else let dups = braces (hcat [genDupCall tp (ppName name) <.> semi | (name,tp) <- fields])
                             in vcat ([structDoc <.> text "* _self = kk_function_as" <.> tupled [structDoc <.> text "*",text "_fself"] <.> semi]
                                   ++ [ppType tp <+> ppName name <+> text "= _self->" <.> ppName name <.> semi <+> text "/*" <+> pretty tp <+> text "*/"  | (name,tp) <- fields]
                                   ++ [text "kk_drop_match" <.> arguments [text "_self",dups,text "{}"]]
                                   ))
                      <-> bodyDoc
                    )
       emitToC funDef  -- TODO: make  static if for a Private definition

       let funNew = ppName newName <.> arguments [ppName name | (name,_) <- fields]
       return funNew

---------------------------------------------------------------------------------
-- Types
---------------------------------------------------------------------------------


ppType :: Type -> Doc
--ppType (TApp (TCon c) [t])  | typeConName c == nameTpCTail
--  = ppType t <.> text "*"
ppType tp
  = case cType tp of
      CBox -> text "kk_box_t"
      CFun _ _ -> text "kk_function_t"
      CData name -> ppName name
      CPrim prim -> text prim

data CType
  = CBox
  | CFun [CType] CType
  | CData Name
  | CPrim String
  deriving (Eq,Show)

cType :: Type -> CType
cType tp
  = case tp of
      TForall vars preds t
        -> cType t
      TFun pars eff res
        -> CFun (map (cType . snd) pars) (cType res)
      TApp t ts
        -> cType t
      TCon c
        -> cTypeCon c
      TVar v
        -> CBox
      TSyn syn args t
        -> cType t

cTypeCon c
   = let name = typeConName c
     in if (name == nameTpInt)
         then CPrim "kk_integer_t"
        else if (name == nameTpString)
         then CPrim "kk_string_t"
        else if (name == nameTpVector)
         then CPrim "kk_vector_t"
        else if (name ==  nameTpEvv)
         then CPrim "kk_evv_t"
        else if (name == nameTpChar)
         then CPrim "kk_char_t"  -- 32-bit unicode point
        else if (name == nameTpInt32)
         then CPrim "int32_t"
        else if (name == nameTpSSizeT)
         then CPrim "kk_ssize_t"
        else if (name == nameTpIntPtrT)
         then CPrim "intptr_t"
        else if (name == nameTpFloat)
         then CPrim "double"
        else if (name == nameTpBool)
         then CPrim "bool"
        else if (name == nameTpUnit)
         then CPrim "kk_unit_t"
        else if (name == nameTpInt64)
         then CPrim "int64_t"
        else if (name == nameTpByte)
         then CPrim "uint8_t"
        else if (name == nameTpFloat32)
         then CPrim "float"
        else if (name == nameTpRef || name == nameTpLocalVar)
         then CPrim "kk_ref_t"
        else if (name == nameTpBox || name == nameTpAny)
         then CPrim "kk_box_t"
        else if (name == nameTpReuse)
         then CPrim "kk_reuse_t"
        else if (name == nameTpCField)
         then CPrim "kk_box_t*"
        else CData (typeClassName name)



---------------------------------------------------------------------------------
-- Statements
---------------------------------------------------------------------------------

-- | Applies a return context
getResult :: Result -> Doc -> Doc
getResult result doc
  = if isEmptyDoc doc
      then text ""
      else getResultX result doc

getResultX result (retDoc)
  = case result of
     ResultReturn (Just n) _  | (isTypeUnit (typeOf n))
                              -> retDoc <.> text "; return kk_Unit;"
     ResultReturn _ _  -> text "return" <+> retDoc <.> semi
     ResultAssign n ml | isTypeUnit (typeOf n) && dstartsWith retDoc "kk_Unit" -> empty  
     ResultAssign n ml -> (if --isWildcard (getName n) ||
                               nameNil == (getName n) || isTypeUnit (typeOf n)
                              then retDoc <.> semi
                              else ppName (getName n) <+> text "=" <+> retDoc <.> semi <+> text "/*" <.> pretty (typeOf n) <.> text "*/"
                          ) <-> case ml of
                                  Nothing -> empty
                                  Just l  -> text "goto" <+> ppName l <.> semi

ppVarDecl (TName name tp) = ppType tp <+> ppName name

tryTailCall :: Result -> Expr -> Asm (Maybe Doc)
tryTailCall result expr
  = case expr of
     -- Tailcall case 1
     App (Var n info) args  | ( case result of
                                  ResultReturn (Just m) _ -> m == n && infoArity info == (length args)
                                  _                       -> False
                              )
       -> do let (ResultReturn _ params) = result
             stmts <- genOverride params args
             return $ Just $ tailblock $ stmts <-> tailcall

     -- Tailcall case 2
     App (TypeApp (Var n info) _) args | ( case result of
                                            ResultReturn (Just m) _ -> m == n && infoArity info == (length args)
                                            _                       -> False
                                          )
       -> do let (ResultReturn _ params) = result
             stmts <- genOverride params args
             return $ Just $ tailblock $ stmts <-> tailcall

     _ -> return Nothing
  where
    tailblock doc = hang 2 (text "{ // tailcall" <-> doc) <-> text "}"
    -- overriding function arguments carefully
    genOverride :: [TName] -> [Expr] -> Asm Doc
    genOverride params args
      = fmap (debugWrap "genOverride") $
        do (stmts, varNames) <- do -- args' <- mapM tailCallArg args
                                   let args' = args
                                   bs    <- mapM genVarBinding args'
                                   return (unzip bs)
           docs1             <- mapM genDefName params
           docs2             <- mapM genDefName varNames
           let assigns    = map (\(p,a)-> if p == a
                                            then debugComment ("genOverride: skipped overriding `" ++ (show p) ++ "` with itself")
                                            else debugComment ("genOverride: preparing tailcall") <.> p <+> text "=" <+> a <.> semi
                                ) (zip docs1 docs2)
           return $ vcat (stmts ++ assigns)


-- | Generates a statement from an expression by applying a return context (deeply) inside
genStat :: Result -> Expr -> Asm Doc
genStat result expr
  = fmap (debugWrap "genStat") $
    {-
    case extractExternal expr of
      Just (tn,fs,es)
        -> do (statDoc, exprDoc) <- genExternalExpr tn fs es
              return (statDoc <-> getResult result exprDoc)
      Nothing
        -> -}
           do mdoc <- tryTailCall result expr
              case mdoc of
                Just doc
                  -> return doc
                Nothing
                  -> genExprStat result expr


genExprStat :: Result -> Expr -> Asm Doc
genExprStat result expr
  = case expr of
      -- If expression is inlineable, inline it
      _  | isInlineableExpr expr
        -> do exprDoc <- genInline expr
              return (getResult result exprDoc)

      Case exprs branches
         -> do (docs, scrutinees)
                   <- fmap unzip $
                      mapM (\e-> if isInlineableExpr e && isTypeBool (typeOf e)
                                   then do d       <- genInline e
                                           return (text "", d)
                                   else do (sd,vn) <- genVarBinding e
                                           vd      <- genDefName vn
                                           return (sd, vd)
                      ) exprs
               doc <- genMatch result scrutinees branches
               return (vcat docs <-> doc)

      Let groups body
        -> case (reverse groups, body) of
             (DefNonRec (Def name tp expr Private DefVal _ _ _):rgroups, (Case [Var vname _] branches))
               | name == getName vname && not (S.member vname (freeLocals branches)) && isInlineableExpr expr 
               -> genExprStat result (makeLet (reverse rgroups) (Case [expr] branches))
             _ -> do docs1 <- genLocalGroups groups
                     doc2  <- genStat result body
                     return (vcat docs1 <-> doc2)

      -- Handling all other cases
      _ -> do (statDocs,exprDoc) <- genExpr expr
              return (vcat statDocs <-> getResult result exprDoc)

---------------------------------------------------------------------------------
-- Match
---------------------------------------------------------------------------------

-- | Generates a statement for a match expression regarding a given return context
genMatch :: Result -> [Doc] -> [Branch] -> Asm Doc
genMatch result0 exprDocs branches
  = do -- mbTagDocs <- mapM genTag (zip exprDocs (transpose (map branchPatterns branches)))
       (result,genLabel)
          <- case result0 of
               ResultAssign name Nothing | length branches > 1 && not (isSingleTestBranch)
                 -> do label <- newVarName "match"
                       return (ResultAssign name (Just label),[ppName label <.> colon <+> semi])
               _ -> return (result0,[])
       docsInit <- mapM (genBranch result exprDocs True) (init branches)
       docLast0  <- genBranch result0 exprDocs False (last branches)
       let docLast = if (isSingleTestBranch && not (isJumpResult result))
                      then (text "else" <+> block docLast0) else docLast0
           doc = vcat (docsInit ++ [docLast] ++ genLabel)
       return doc
  where
    isJumpResult res
      = case res of
          ResultReturn _ _ -> True
          ResultAssign _ (Just _) -> True
          _ -> False

    isSingleTestBranch
      = case branches of
          -- [_,Branch [pat] _] | testIsSkipped pat
          --  -> True
          [Branch [pat] [Guard test expr],_]
            -> isExprTrue test && isSingleTestPat pat
          _ -> False

    testIsSkipped pat
      = case pat of
          PatWild    -> True
          PatVar _ p -> testIsSkipped p
          PatCon{patConSkip = skip} -> skip
          _ -> False

    isSingleTestPat pat
      = case pat of
          PatWild    -> True
          PatLit _   -> True
          PatVar _ p -> isSingleTestPat p
          PatCon{patConPatterns = ps} -> all isZeroTestPat ps

    isZeroTestPat pat
      = case pat of
          PatWild    -> True
          PatVar _ p -> isZeroTestPat p
          _          -> False

genBranch :: Result -> [Doc] -> Bool -> Branch -> Asm Doc
genBranch result exprDocs doTest branch@(Branch patterns guards)
  = do doc <- genPattern doTest (freeLocals guards)  (zip exprDocs patterns) (genGuards result guards)
       if (doc `dstartsWith` "if") 
         then return doc 
         else return (block doc)  -- for C++ we need to scope the locals or goto's can skip initialization

genGuards :: Result -> [Guard] -> Asm Doc
genGuards result guards
  = do docs <- mapM (genGuard result) guards
       return (vcat docs)

genGuard :: Result -> Guard-> Asm Doc
genGuard result (Guard guard expr)
  = case guard of
      Con tname repr | getName tname == nameTrue
        -> genStat result expr
      _ -> do (gddoc,gdoc) <- genExpr guard
              sdoc <- genStat result expr
              return (vcat gddoc <-> text "if" <+> parensIf gdoc <+> block (sdoc))

parensIf :: Doc -> Doc -- avoid parens if already parenthesized
parensIf d
  = if (dstartsWith d "(" && dendsWith d ")") then d else parens d


genPattern :: Bool -> TNames -> [(Doc,Pattern)] -> Asm Doc -> Asm Doc
genPattern doTest gfree [] genBody
  = genBody
genPattern doTest gfree dpatterns genBody
  = do (testss,localss,nextPatternss) <- fmap (unzip3 . concat) $
                                           mapM (genPatternTest doTest gfree) dpatterns
       let tests  = concat testss
           locals = concat localss
           nextPatterns = concat nextPatternss

       ndoc <- genPattern doTest gfree nextPatterns genBody
       if (null tests)
        then return (vcat (locals ++ [ndoc]))
        else return (text "if" <+> parensIf (hcat (punctuate (text " && ") tests))
                      <+> block (vcat (locals ++ [ndoc])))

genPatternTest :: Bool -> TNames -> (Doc,Pattern) -> Asm [([Doc],[Doc],[(Doc,Pattern)])]
genPatternTest doTest gfree (exprDoc,pattern)
  = let test xs = if doTest then xs else [] in
    case pattern of
      PatWild -> return []
      {-
      PatVar tname pattern | hiddenNameStartsWith (getName tname) "unbox"
        -> do let after = ppType (typeOf tname) <+> ppDefName (getName tname) <+> text "="
                              <+> genBoxCall "unbox" True (typeOf tname) exprDoc <.> semi
                  next  = genNextPatterns (\self fld -> self) (ppDefName (getName tname)) (typeOf tname) [pattern]
              return [([],[after],next)]
      -}
      {-
      PatVar tname(PatCon bname [pattern] repr [targ] exists tres info skip)  | getName bname == nameBoxCon
        -> do let tp    = targ
                  after = ppType tp <+> ppDefName (getName tname) <+> text "="
                          <+> genBoxCall "unbox" True tp exprDoc <.> semi
                  next  = genNextPatterns (\self fld -> self) (ppDefName (getName tname)) tp [pattern]
              return [([],[after],next)]
      -}
      PatCon bname [pattern] repr [targ] exists tres info skip  | getName bname == nameBoxCon
        -> do local <- newVarName "unbox"
              let unbox   = genBoxCall "unbox" True targ exprDoc
                  next    = genNextPatterns (\self fld -> self) {-(ppDefName local)-} unbox targ [pattern]
                  -- assign  = ppType targ <+> ppDefName local <+> text "=" <+> unbox <.> semi
              return [([],[{-assign-}],next)]
      PatVar tname pattern
        -> do let after = if (patternVarFree pattern && not (tnamesMember tname gfree)) then []
                           else [ppType (typeOf tname) <+> ppDefName (getName tname) <+> text "=" <+> exprDoc <.> semi]
                  next  = genNextPatterns (\self fld -> self) (ppDefName (getName tname)) (typeOf tname) [pattern]
              return [([],after,next)]
      PatLit (LitString s)
        -> return [(test [text "kk_string_cmp_cstr_borrow" <.> tupled [exprDoc,fst (cstring s)] <+> text "== 0"],[],[])]
      PatLit lit@(LitInt _)
        -> return [(test [text "kk_integer_eq_borrow" <.> arguments [exprDoc,ppLit lit]],[],[])]
      PatLit lit
        -> return [(test [exprDoc <+> text "==" <+> ppLit lit],[],[])]
      PatCon tname patterns repr targs exists tres info skip
        -> -- trace ("patCon: " ++ show info ++ ","  ++ show tname ++ ", " ++ show repr) $
           case repr of
                 ConEnum{}  | conInfoName info == nameTrue
                    -> return [(xtest [exprDoc],[],[])]
                 ConEnum{} | conInfoName info == nameFalse
                    -> return [(xtest [text "!" <.> parens exprDoc],[],[])]
                 _  -> let dataRepr = conDataRepr repr
                       in if (dataReprIsValue dataRepr || isConSingleton repr)
                           then valTest tname info dataRepr
                           else conTest info
        where
          xtest xs = if skip then [] else test xs

          valTest :: TName -> ConInfo -> DataRepr -> Asm [([Doc],[Doc],[(Doc,Pattern)])]
          valTest conName conInfo dataRepr
            = --do let next = genNextPatterns (exprDoc) (typeOf tname) patterns
              --   return [(test [conTestName conInfo <.> parens exprDoc],[assign],next)]
              do let selectOp = if (isDataStructLike dataRepr)
                                 then "._cons." ++ show (ppDefName (getName conName)) ++ "."
                                 else "."
                     next = genNextPatterns (\self fld -> self <.> text selectOp <.> fld) exprDoc (typeOf tname) patterns
                 return [(xtest [conTestName conInfo <.> tupled [exprDoc]],[],next)]

          conTest conInfo
            = do local <- newVarName "con"
                 let next    = genNextPatterns (\self fld -> self <.> text "->" <.> fld) (ppDefName local) (typeOf tname) patterns
                     typeDoc = text "struct" <+> ppName (conInfoName conInfo) <.> text "*"
                     assign  = typeDoc <+> ppDefName local <+> text "=" <+> conAsName conInfo <.> tupled [exprDoc] <.> semi
                 return [(xtest [conTestName conInfo <.> parens exprDoc],[assign],next)]

patternVarFree  pat
  = case pat of
      PatWild              -> True
      PatLit (LitFloat _)  -> True
      PatLit (LitChar _)   -> True
      _ -> False

genNextPatterns :: (Doc -> Doc -> Doc) -> Doc -> Type -> [Pattern] -> [(Doc,Pattern)]
genNextPatterns select exprDoc tp []
  = []
genNextPatterns select exprDoc tp patterns
  = let (vars,preds,rho) = splitPredType tp
    in case expandSyn rho of
         TFun args eff res
          -> case patterns of
               [PatWild]  | length args > 1 -> []
               [pat]      | length args == 0 || length args > 1 -> [(exprDoc, pat)]
               _          -> assertion ("C.FromCore.genNextPatterns: args != patterns " ++ show (length args, length patterns) ++ show (args,patterns) ++ ":\n expr: " ++ show exprDoc ++ "\n type: " ++ show tp) (length args == length patterns) $
                             concatMap genNextPattern
                                          (zip [if nameIsNil name then newFieldName i else name  | (name,i) <- zip (map fst args) [1..]]
                                           patterns)
         _ -> case patterns of
                [PatWild] -> []
                [pat]     -> [(exprDoc,pat)]
                _         -> failure "C.FromCore.genNextPatterns: patterns but not a function"
  where
    genNextPattern (name,pattern)
      = case pattern of
          PatWild -> []
          _       -> let patDoc = select exprDoc (ppDefName name)
                     in [(patDoc, pattern)]



---------------------------------------------------------------------------------
-- Expressions that produce statements on their way
---------------------------------------------------------------------------------

-- | Generates javascript statements and a javascript expression from core expression
genExpr :: Expr -> Asm ([Doc],Doc)
genExpr expr  | isInlineableExpr expr
  = do doc <- genInline expr
       return ([],doc)
genExpr expr
  = genExprPrim expr

genExprPrim expr
  = -- trace ("genExpr: " ++ show expr) $
    case expr of
     TypeApp e _ -> genExpr e
     TypeLam _ e -> genExpr e

     App f args
       -> genApp f args

     Let groups body
       -> do decls1       <- genLocalGroups groups
             (decls2,doc) <- genExpr body
             return (decls1 ++ decls2, doc)

     Case _ _
       -> do (doc, tname) <- genVarBinding expr
             nameDoc <- genDefName tname
             return ([doc], nameDoc)

     Lit (LitString s)
       -> do name <- newVarName "s"
             if (s=="")
              then return ([],text "kk_string_empty()")
              else do let (cstr,clen) = cstring s
                      return ([text "kk_define_string_literal" <.> tupled [empty,ppName name,pretty clen,cstr]]
                             ,text "kk_string_dup" <.> parens (ppName name));

     Var vname (InfoExternal formats)
       -> case splitFunScheme (typeOf vname) of
            Just(_,_,tpars,teff,tres)
              -> do names <- newVarNames (length tpars)
                    let tnames = [TName name tp | (name,(_,tp)) <- zip names tpars]
                    genExpr $ Lam tnames teff (App expr [Var tname InfoNone | tname <- tnames])
            _ -> failure ("Backend.C.FromCore.genExpr: invalid partially applied external:\n" ++ show expr)
     _ -> failure ("Backend.C.FromCore.genExpr: invalid expression:\n" ++ show expr)


genExprs :: [Expr] -> Asm ([Doc],[Doc])
genExprs exprs
  = do xs <- mapM genExpr exprs
       let (declss,docs) = unzip xs
       return (concat declss, docs)

genInlineableExprs :: [Expr] -> Asm ([Doc],[Doc])
genInlineableExprs exprs
  = do xs <- mapM genInlineableExpr exprs
       let (declss,docs) = unzip xs
       return (concat declss, docs)

genInlineableExpr :: Expr -> Asm ([Doc],Doc)
genInlineableExpr expr  | isInlineableExpr expr
  = do doc <- genInline expr
       return ([],doc)
genInlineableExpr expr
  = do (doc,var) <- genVarBinding expr
       return ([doc],ppName (getName var))


-- | Introduces an additional let binding in core if necessary
--   The expression in the result is guaranteed to be a Var afterwards
genVarBinding :: Expr -> Asm (Doc, TName)
genVarBinding expr
  = case expr of
      Var tn _ | not (isQualified (getName tn))-> return $ (empty, tn)
      _        -> do name <- newVarName "x"
                     let tp = typeOf expr
                         tname = TName name tp
                     doc <- genStat (ResultAssign tname Nothing) expr
                     if (dstartsWith doc (show (ppName name) ++ " ="))
                       then return (ppType tp <+> doc, tname)
                       else return (ppVarDecl tname <.> unitSemi tp  <-> doc, tname)


---------------------------------------------------------------------------------
-- Pure expressions
---------------------------------------------------------------------------------

genPure   :: Expr -> Asm Doc
genPure expr
  = case expr of
     TypeApp e _ -> genPure e
     TypeLam _ e -> genPure e
     -- Var name (InfoExternal formats)
     --   -> genWrapExternal name formats  -- unapplied inlined external: wrap as function
     Var name info
       -> case splitFunScheme (typeOf name) of
            Just (_,_,argTps,eff,resTp) | isQualified (getName name) && isInfoArity info -- wrap bare top-level functions
              -> do argNames <- mapM newVarName ["x" ++ show i | i <- [1..length argTps]]
                    let tnames = [TName name tp | (name,(_,tp)) <- zip argNames argTps]
                        body   = (App expr [Var name InfoNone | name <- tnames])
                    genLambda tnames eff body
            _ -> case info of
                   InfoExternal formats -> genInlineExternal name formats []
                   _ -> return (ppName (getName name))
     Con name info
       | getName name == nameTrue -> return (text "true")
       | getName name == nameFalse -> return (text "false")
       | getName name == nameUnit  -> return (text "kk_Unit")
       | otherwise -> return (conCreateName (getName name) <.> arguments [])
     Lit l
       -> return $ ppLit l
     Lam params eff body
       -> {-
          do args    <- mapM genCommentTName params
             bodyDoc <- genStat (ResultReturn Nothing params) body
             return (text "function" <.> tupled args <+> block bodyDoc)
          -}
          genLambda params eff body
     _ -> failure ("Backend.C.FromCore.genPure: invalid expression:\n" ++ show expr)

{-
genLambda :: Expr -> ([TypeVar],[Pred],[(Name,Type)],Effect,Type) -> Asm Doc
genLambda expr (_,_,argTps,eff,resTp)
  = do argNames <- genVarNames (length argTps)
       let tnames = [TName name tp | (name,tp) <- zip argNames argTps]
           lam = Lam tnames eff $
                 App expr [Var tname InfoNone | tname <- tnames]
       in genInline
-}

isPat :: Bool -> Pattern -> Bool
isPat b q
  = case q of
      PatWild     -> False
      PatLit _    -> False
      PatVar _ q' -> isPat b q'
      PatCon {}   -> getName (patConName q) == if b then nameTrue else nameFalse

-- | Generates an effect-free expression
--   NOTE: Throws an error if expression is not guaranteed to be effectfree
genInline :: Expr -> Asm Doc
genInline expr | isPureExpr expr
  = genPure expr
genInline expr
  = do (decls,doc) <- genExprPrim expr
       when (not (null decls)) $
         failure ("Backend.C.FromCore.genInline: not an inlineable expression? " ++ show expr)
       return doc
    {-
    case expr of
      _  | isPureExpr expr -> genPure expr

      TypeLam _ e -> genInline e
      TypeApp e _ -> genInline e
      App f args
        -> do argDocs <- mapM genInline args
              case extractExtern f of
                Just (tname,formats)
                  -> case args of
                       [Lit (LitInt i)] | getName tname == nameInt32 && isSmallInt32 i
                         -> return (pretty i)
                       _ -> genInlineExternal tname formats argDocs
                Nothing
                  -> case (f,args) of
                       ((Var tname _),[Lit (LitInt i)]) | getName tname == nameInt32 && isSmallInt i
                         -> return (pretty i)
                       _ -> do fdoc <- genInline f
                               return (fdoc <.> tupled argDocs)
      _ -> failure ("Backend.C.FromCore.genInline: invalid expression:\n" ++ show expr)
-}


---------------------------------------------------------------------------------
-- Applications
---------------------------------------------------------------------------------

genApp :: Expr -> [Expr] -> Asm ([Doc],Doc)
genApp f args
  = do sapp <- genAppSpecial f args
       case sapp of
         Just app -> return ([],app)
         Nothing  -> -- trace ("genAppNormal: " ++ show (f,args)) $
                     genAppNormal f args


genAppNormal :: Expr -> [Expr] -> Asm ([Doc],Doc)
-- special: allocat
genAppNormal (Var allocAt _) [Var at _, App (Con tname repr) args]  | getName allocAt == nameAllocAt
  = do (decls,argDocs) <- genInlineableExprs args
       let atDoc = ppName (getName at)
       return (decls,conCreateName (getName tname) <.> arguments ([atDoc] ++ argDocs))
genAppNormal (Var allocAt _) [Var at _, App (TypeApp (Con tname repr) targs) args]  | getName allocAt == nameAllocAt
  = do (decls,argDocs) <- genInlineableExprs args
       let atDoc = ppName (getName at)
       return (decls,conCreateName (getName tname) <.> arguments ([atDoc] ++ argDocs))
genAppNormal v@(Var allocAt _) [at, Let dgs expr]  | getName allocAt == nameAllocAt  -- can happen due to box operations
  = genExpr (Let dgs (App v [at,expr]))

-- special: conAssignFields
genAppNormal (Var (TName conFieldsAssign typeAssign) _) (Var reuseName (InfoConField conName nameNil):fieldValues) | conFieldsAssign == nameConFieldsAssign
  = do (decls,fieldDocs) <- genExprs fieldValues
       tmp <- genVarName "con"
       let conTp    = text "struct" <+> ppName (getName conName) <.> text "*"
           tmpDecl  = conTp <+> tmp <+> text "=" <+> parens conTp <.> ppName (getName reuseName) <.> semi
           fieldNames = case splitFunScheme typeAssign of
                          Just (_,_,args,_,_) -> tail (map fst args)
                          _ -> failure ("Backend.C.FromCore: illegal conAssignFields type: " ++ show (pretty typeAssign))
           assigns  = [tmp <.> text "->" <.> ppName fname <+> text "=" <+> fval <.> semi
                      | (fname,fval) <- zip fieldNames fieldDocs]
           result   = conBaseCastName (getName conName) <.> parens tmp
       return (decls ++ [tmpDecl] ++ assigns, result)

-- special: cfield-hole
genAppNormal (Var unbox _) [App (Var cfieldHole _) []] | getName cfieldHole == nameCFieldHole && getName unbox == nameUnbox
  = return ([],ppType (resultType (typeOf unbox)) <.> text "_hole()")

-- special: cfield-of
genAppNormal (Var cfieldOf _) [App (Var box _) [App (Var dup _) [Var con _]], Lit (LitString conName), Lit (LitString fieldName)]  | getName cfieldOf == nameCFieldOf && getName dup == nameDup
  = do let doc = genFieldAddress con (readQualified conName) (readQualified fieldName)
       return ([],text "(kk_box_t*)" <.> parens doc)

genAppNormal (Var cfieldOf _) [App (Var box _) [Var con _], Lit (LitString conName), Lit (LitString fieldName)]  | getName cfieldOf == nameCFieldOf
 = do let drop = map (<.> semi) (genDupDropCall False (typeOf con) (ppName (getName con)))
          doc = genFieldAddress con (readQualified conName) (readQualified fieldName)
      return (drop,text "(kk_box_t*)" <.> parens doc)


-- normal
genAppNormal f args
  = do (decls,argDocs) <- genInlineableExprs args
       case extractExtern f of
         -- known external
         Just (tname,formats)
           -> do (edecls,doc) <- genExprExternal tname formats argDocs
                 return ((edecls ++ decls), doc)
         Nothing
           -> case f of
               -- constructor
               Con tname repr
                 -> let at = if (dataReprIsValue (conDataRepr repr)) then [] else [text "kk_reuse_null"]
                    in return (decls,conCreateName (getName tname) <.> arguments (at ++ argDocs))
               -- call to known function
               Var tname _ | getName tname == nameAllocAt
                 -> failure ("Backend.C.genApp.Var.allocat: " ++ show (f,args))
               Var tname (InfoArity m n) | isQualified (getName tname)
                 -> return (decls,ppName (getName tname) <.> arguments argDocs)
               -- call unknown function_t
               _ -> do (fdecls,fdoc) <- case f of
                                          Var tname info -> return ([], ppName (getName tname)) -- prevent lambda wrapping recursively
                                          _ -> do (fdecl,fname) <- genVarBinding f
                                                  return ([fdecl],ppName (getName fname))
                       let (cresTp,cargTps) = case splitFunScheme (typeOf f) of
                                               Just (_,_,argTps,_,resTp)
                                                 -> (ppType resTp, tupled ([text "kk_function_t"] ++
                                                                           (map (ppType . snd) argTps) ++
                                                                           [text "kk_context_t*"]))
                                               _ -> failure $ ("Backend.C.genAppNormal: expecting function type: " ++ show (pretty (typeOf f)))
                       return (fdecls ++ decls, text "kk_function_call" <.> tupled [cresTp,cargTps,fdoc,arguments (fdoc:argDocs)])



genFieldAddress :: TName -> Name -> Name -> Doc
genFieldAddress conVar conName fieldName
  = parens (text "&" <.> conAsNameX (conName) <.> parens (ppName (getName conVar)) <.> text "->" <.> ppName (unqualify fieldName))


genAppSpecial :: Expr -> [Expr] -> Asm (Maybe Doc)
genAppSpecial f args
  = do platform <- getPlatform
       case (f,args) of
        (Var tname _, [Lit (LitInt i)]) | getName tname == nameInt32 && isSmallInt32 i
          -> return (Just (genLitInt32 i))
        (Var tname _, [Lit (LitInt i)]) | getName tname == nameInt64 && isSmallInt64 i
          -> return (Just (genLitInt64 i))
        (Var tname _, [Lit (LitInt i)]) | getName tname == nameSSizeT && isSmallSSizeT platform i
          -> return (Just (genLitSSizeT i))
        (Var tname _, [Lit (LitInt i)]) | getName tname == nameIntPtrT && isSmallIntPtrT platform i
          -> return (Just (genLitIntPtrT i))
        (Var tname _, [Lit (LitInt i)]) | getName tname == nameByte && isSmallUInt8 platform i
          -> return (Just (genLitUInt8 i))
        _ -> case extractExtern f of
               Just (tname,formats)
                 -- inline external
                 -> case args of
                     [Lit (LitInt i)] | getName tname == nameInt32 && isSmallInt32 i
                       -> return (Just (genLitInt32 i))
                     [Lit (LitInt i)] | getName tname == nameInt64 && isSmallInt64 i
                       -> return (Just (genLitInt64 i))
                     [Lit (LitInt i)] | getName tname == nameByte && isSmallUInt8 platform i
                       -> return (Just (genLitUInt8 i))
                     [Lit (LitInt i)] | getName tname == nameSSizeT && isSmallSSizeT platform i
                       -> return (Just (genLitSSizeT i))
                     [Lit (LitInt i)] | getName tname == nameIntPtrT && isSmallIntPtrT platform i
                       -> return (Just (genLitIntPtrT i))
                     _ -> return Nothing
               _ -> return Nothing

{-
genAppInline :: Expr -> [Expr] -> Asm Doc
genAppInline f args
  = do sapp <- genAppSpecial f args
       case sapp of
         Just app ->  return app
         Nothing  ->  do argDocs <- mapM genInline args
                         case f of
                           Con tname repr
                             -> return (conCreateName (getName tname) <.> tupled argDocs)
                           _ -> case extractExtern f of
                                  Just (tname,formats)
                                    -> genInlineExternal tname formats argDocs
                                  Nothing
                                    -> do fdoc <- genInline f
                                          return (fdoc <.> tupled argDocs)
-}

---------------------------------------------------------------------------------
-- Externals
---------------------------------------------------------------------------------

extractExtern :: Expr -> Maybe (TName,[(Target,String)])
extractExtern expr
  = case expr of
      TypeApp (Var tname (InfoExternal formats)) targs -> Just (tname,formats)
      Var tname (InfoExternal formats) -> Just (tname,formats)
      _ -> Nothing

-- inlined external sometimes  needs wrapping in a applied function block
genInlineExternal :: TName -> [(Target,String)] -> [Doc] -> Asm Doc
genInlineExternal tname formats argDocs
  = do (decls,doc) <- genExprExternal tname formats argDocs
       if (null decls)
        then return doc
        else error ("Backend.C.FromCore.genInlineExternal: TODO: inline external declarations: " ++ show (vcat (decls++[doc])))

-- generate external: needs to add try blocks for primitives that can throw exceptions
genExprExternal :: TName -> [(Target,String)] -> [Doc] -> Asm ([Doc],Doc)

-- special case box/unbox
genExprExternal tname formats [argDoc] | getName tname == nameBox || getName tname == nameUnbox
  = let isBox = (getName tname == nameBox)
        tp    = case typeOf tname of
                  TFun [(_,fromTp)] _ toTp -> if (isBox) then fromTp else toTp
                  _ -> failure $ ("Backend.C.genExprExternal.unbox: expecting function type: " ++ show tname ++ ": " ++ show (pretty (typeOf tname)))
        call  = genBoxCall (if (isBox) then "box" else "unbox") False tp argDoc
    in return ([], call)


-- special case dropn
genExprExternal tname formats [argDoc,scanDoc] | getName tname == nameDrop
  = let isDup = (getName tname == nameDup)
        tp    = case typeOf tname of
                  TFun [(_,fromTp),(_,_)] _ toTp -> fromTp
                  _ -> failure $ ("Backend.C.genExprExternal.dropn: expecting function type: " ++ show tname ++ ": " ++ show (pretty (typeOf tname)))
        call  = hcat (genDropNCall tp [argDoc,scanDoc])
    in return ([], call)


-- special case drop_reuse
genExprExternal tname formats [argDoc,scanDoc] | getName tname == nameDropReuse
  = let tp    = case typeOf tname of
                  TFun [(_,fromTp),(_,_)] _ toTp -> fromTp
                  _ -> failure $ ("Backend.C.genExprExternal.drop_reuse: expecting function type: " ++ show tname ++ ": " ++ show (pretty (typeOf tname)))
        call  = hcat (genDropReuseCall tp [argDoc,scanDoc])
    in return ([], call)

-- special case dup/drop
genExprExternal tname formats [argDoc] | getName tname == nameDup || getName tname == nameDrop
  = let isDup = (getName tname == nameDup)
        tp    = case typeOf tname of
                  TFun [(_,fromTp)] _ toTp -> fromTp
                  _ -> failure $ ("Backend.C.genExprExternal.drop: expecting function type: " ++ show tname ++ ": " ++ show (pretty (typeOf tname)))
        call  = hcat (genDupDropCall isDup tp argDoc)   -- if empty, pass dup argument along?
    in return ([], call)

-- special case is-unique
genExprExternal tname formats [argDoc] | getName tname == nameIsUnique
  = let tp    = case typeOf tname of
                  TFun [(_,fromTp)] _ toTp -> fromTp
                  _ -> failure $ ("Backend.C.genExprExternal.is_unique: expecting function type: " ++ show tname ++ ": " ++ show (pretty (typeOf tname)))
        call  = hcat (genIsUniqueCall tp argDoc)
    in return ([], call)

-- special case free
genExprExternal tname formats [argDoc] | getName tname == nameFree
  = let tp    = case typeOf tname of
                  TFun [(_,fromTp)] _ toTp -> fromTp
                  _ -> failure $ ("Backend.C.genExprExternal.free: expecting function type: " ++ show tname ++ ": " ++ show (pretty (typeOf tname)))
        call  = hcat (genFreeCall tp argDoc)
    in return ([], call)

-- special case decref
genExprExternal tname formats [argDoc] | getName tname == nameDecRef
  = let tp    = case typeOf tname of
                  TFun [(_,fromTp)] _ toTp -> fromTp
                  _ -> failure $ ("Backend.C.genExprExternal.decref: expecting function type: " ++ show tname ++ ": " ++ show (pretty (typeOf tname)))
        call  = hcat (genDecRefCall tp argDoc)
    in return ([], call)

-- special case reuse
genExprExternal tname formats [argDoc] | getName tname == nameReuse
  = let tp    = case typeOf tname of
                  TFun [(_,fromTp)] _ toTp -> fromTp
                  _ -> failure $ ("Backend.C.genExprExternal.reuse: expecting function type: " ++ show tname ++ ": " ++ show (pretty (typeOf tname)))
        call  = hcat (genReuseCall tp argDoc)
    in return ([], call)

-- special case: cfield hole
genExprExternal tname formats [] | getName tname == nameCFieldHole
  = return ([],ppType (resultType (typeOf tname)) <.> text "_hole()")

-- special case: cfield set
genExprExternal tname formats [fieldDoc,argDoc] | getName tname == nameCFieldSet
  = return ([],text "*" <.> parens fieldDoc <+> text "=" <+> argDoc)

-- normal external
genExprExternal tname formats argDocs0
  = let name = getName tname
        format = getFormat tname formats
        argDocs = map (\argDoc -> if (all (\c -> isAlphaNum c || c == '_') (asString argDoc)) then argDoc else parens argDoc) argDocs0
    in return $ case map (\fmt -> ppExternalF name fmt argDocs) $ lines format of
         [] -> ([],empty)
         ds -> (init ds, last ds)
  where
    ppExternalF :: Name -> String -> [Doc] -> Doc
    ppExternalF name []  args
     = empty
    ppExternalF name k@('\\':'#':xs) args
     = char '#' <.> ppExternalF name xs args
    ppExternalF name k@('#':'#':xs) args
     = failure ("Backend.C.FromCore: type arguments in C external in: " ++ show tname)
    ppExternalF name k@('#':y:xs)  args
     = if  y `elem` ['1'..'9']
        then (let n = length args
                  i = fromEnum y - fromEnum '1'
              in assertion ("illegal index in external: " ++ show tname ++ ":" ++ show (pretty (typeOf tname)) ++ "("++k++"): index: " ++ show i ++ ", arguments: " ++ show args) (i < n) $
                 (args!!i) <.> ppExternalF name xs args)
        else char y <.> ppExternalF name xs args
    ppExternalF name (x:xs)  args
     = char x <.> ppExternalF name xs args

getFormat :: TName -> [(Target,String)] -> String
getFormat tname formats
  = case lookup C formats of
      Nothing -> case lookup Default formats of
         Just s  -> s
         Nothing -> -- failure ("backend does not support external in " ++ show tname ++ ": " ++ show formats)
                    trace( "warning: C backend does not support external in " ++ show tname ) $
                      ("kk_unsupported_external(\"" ++ (show tname) ++ "\")")
      Just s -> s

genDefName :: TName -> Asm Doc
genDefName tname
  = return (ppName (unqualify (getName tname)))


genVarName :: String -> Asm Doc
genVarName s = do n <- newVarName s
                  return $ ppName n

-- | Generates `i` fresh variables and delivers them as `Doc` right away
genVarNames :: Int -> Asm [Doc]
genVarNames i = do ns <- newVarNames i
                   return $ map ppName ns

-- | Generate a name with its type in comments
genCommentTName :: TName -> Asm Doc
genCommentTName (TName n t)
  = do env <- getPrettyEnv
       return $ ppName n <+> comment (Pretty.ppType env t )


---------------------------------------------------------------------------------
-- Classification
---------------------------------------------------------------------------------

extractExternal  :: Expr -> Maybe (TName, String, [Expr])
extractExternal expr
  = case expr of
      App (TypeApp (Var tname (InfoExternal formats)) targs) args
        -> Just (tname, format tname formats, args)
      App var@(Var tname (InfoExternal formats)) args
        -> Just (tname, format tname formats, args)
      _ -> Nothing
  where
    format tn fs
      = case lookup C fs of
          Nothing -> case lookup Default fs of
                       Nothing -> failure ("backend does not support external in " ++ show tn ++ show fs)
                       Just s  -> s
          Just s -> s

isFunExpr :: Expr -> Bool
isFunExpr expr
  = case expr of
      TypeApp e _   -> isFunExpr e
      TypeLam _ e   -> isFunExpr e
      Lam args eff body -> True
      _                 -> False

isReuseNull :: Expr -> Bool 
isReuseNull expr
  = case expr of
      App (Var v (InfoExternal _)) [] | getName v  == nameReuseNull -> True
      _ -> False

isInlineableExpr :: Expr -> Bool
isInlineableExpr expr
  = case expr of
      TypeApp expr _   -> isInlineableExpr expr
      TypeLam _ expr   -> isInlineableExpr expr
      Lit (LitString _)-> False
      
      -- C has no guarantee on argument evaluation so we only allow a select few operations to be inlined
      App (Var v (InfoExternal _)) [] -> getName v `elem` [nameYielding,nameReuseNull,nameCFieldHole]
      -- App (Var v (InfoExternal _)) [arg] | getName v `elem` [nameBox,nameDup,nameInt32] -> isInlineableExpr arg
      App (Var v _) [arg] | getName v `elem` [nameBox,nameInt32,nameReuse,nameReuseIsValid,nameIsUnique] -> isInlineableExpr arg

      -- App (Var v (InfoExternal _)) args -> hasTotalEffect (typeOf v) &&  all isPureExpr args  -- yielding() etc.

      -- App (Var v _) [arg] | getName v `elem` [nameBox,nameUnbox] -> isInlineableExpr arg
      {-
      -- TODO: comment out for now as it may prevent a tailcall if inlined
      App f args       -> -- trace ("isInlineable f: " ++ show f) $
                          isPureExpr f && all isPureExpr args
                          -- all isInlineableExpr (f:args)
                          && not (isFunExpr f) -- avoid `fun() {}(a,b,c)` !
                          -- && getParamArityExpr f == length args
      -}
      _                -> isPureExpr expr

isPureExpr :: Expr -> Bool
isPureExpr expr
  = case expr of
      TypeApp expr _  -> isPureExpr expr
      TypeLam _ expr  -> isPureExpr expr
      Var _ (InfoExternal{}) -> False
      Var _ _ -> True
      Con _ _ -> True
      Lit (LitString _) -> False  -- for our purposes, it's not pure (as it needs a declaration)
      Lit _   -> True
      Lam _ _ _ -> True
      _       -> False


isTailCalling :: Expr -> Name -> Bool
isTailCalling expr n
  = case expr of
      TypeApp expr _    -> expr `isTailCalling` n     -- trivial
      TypeLam _ expr    -> expr `isTailCalling` n     -- trivial
      Lam _ _ _           -> False                      -- lambda body is a new context, can't tailcall
      Var _ _           -> False                      -- a variable is not a call
      Con _ _           -> False                      -- a constructor is not a call
      Lit _             -> False                      -- a literal is not a call
      App (Var tn info) args   | getName tn == n            -- direct application can be a tail call
                        -> infoArity info == length args
      App (TypeApp (Var tn info) _) args | getName tn == n  -- tailcalled function might be polymorphic and is applied to types before
                        -> infoArity info == length args
      App (Var tn _) [e] | getName tn == nameReturn   -- a return statement is transparent in terms of tail calling
                        -> e `isTailCalling` n
      App _ _           -> False                      -- other applications don't apply
      Let _ e           -> e `isTailCalling` n        -- tail calls can only happen in the actual body
      Case _ bs         -> any f1 bs                  -- match statement get analyzed in depth
  where
    f1 (Branch _ gs) = any f2 gs                      -- does any of the guards tailcall?
    f2 (Guard _ e)   = e `isTailCalling` n            -- does the guarded expression tailcall?

---------------------------------------------------------------------------------
-- The assembly monad
---------------------------------------------------------------------------------

newtype Asm a = Asm { unAsm :: Env -> St -> (a, St)}

instance Functor Asm where
  fmap f (Asm a) = Asm (\env st -> case a env st of
                                     (x,st') -> (f x, st'))

instance Applicative Asm where
  pure  = return
  (<*>) = ap

instance Monad Asm where
  return x      = Asm (\env st -> (x,st))
  (Asm a) >>= f = Asm (\env st -> case a env st of
                                    (x,st1) -> case f x of
                                                 Asm b -> b env st1)

runAsm :: Int -> Env -> Asm a -> (a,Doc,Doc)
runAsm uniq initEnv (Asm asm)
  = case asm initEnv (initSt uniq) of
      (x,st) -> (x, vcat (reverse (cdoc st)), vcat (reverse (hdoc st)))

data St  = St  { uniq :: Int
               , hdoc :: [Doc]  -- h file in reverse
               , cdoc :: [Doc]  -- c file in reverse
               , idoc :: [Doc]  -- initialization expressions
               , tdoc :: [Doc]  -- toplevel (goes to either H or C)
               , ddoc :: [Doc]  -- done expressions
               }

data Env = Env { moduleName        :: Name                    -- | current module
               , cdefName          :: Name                    -- | current definition
               , cdefToHeader      :: Bool                    -- | emit current def to header?
               , prettyEnv         :: Pretty.Env              -- | for printing nice types
               , substEnv          :: [(TName, Doc)]          -- | substituting names
               , newtypes          :: Newtypes
               , platform          :: Platform
               , inStatement       :: Bool                    -- | for generating correct function declarations in strict mode
               }

data Result = ResultReturn (Maybe TName) [TName] -- first field carries function name if not anonymous and second the arguments which are always known
            | ResultAssign TName (Maybe Name)    -- variable name and optional label to break

initSt uniq = St uniq [] [] [] [] []

instance HasUnique Asm where
  updateUnique f
    = Asm (\env st -> (uniq st, st{ uniq = f (uniq st)}))

updateSt f
  = Asm (\env st -> ((),f st))

getSt
  = updateSt id

setSt st
  = updateSt (const st)


emitToH doc
  = updateSt (\st -> st{hdoc = doc : hdoc st })
emitToC doc
  = updateSt (\st -> st{cdoc = doc : cdoc st })
emitToInit doc
  = updateSt (\st -> st{idoc = doc : idoc st })
emitToTop doc
  = updateSt (\st -> st{tdoc = doc : tdoc st })
emitToDone doc
  = updateSt (\st -> st{ddoc = doc : ddoc st })

emitToCurrentDef doc
  = do env <- getEnv
       if (cdefToHeader env) then emitToH doc else emitToC doc

getInit :: Asm Doc
getInit
  = Asm (\env st -> (vcat (reverse (idoc st)), st{ idoc = [] }))

getDone :: Asm Doc
getDone
  = Asm (\env st -> (vcat ( (ddoc st)), st{ ddoc = [] }))   -- reversed

getTop :: Asm Doc
getTop
  = Asm (\env st -> (vcat (reverse (tdoc st)), st{ tdoc = [] }))

getEnv
  = Asm (\env st -> (env, st))

withEnv f (Asm asm)
  = Asm (\env st -> asm (f env) st)

localUnique asm
  = do u <- updateUnique id
       x <- asm
       setUnique u
       return x

getDefToHeader :: Asm Bool
getDefToHeader
  = do env <- getEnv
       return (cdefToHeader env)

withDef :: Name -> Bool -> Asm a -> Asm a
withDef name toHeader asm
  = withEnv (\env -> env{ cdefName = name, cdefToHeader = toHeader })  asm

newVarName :: String -> Asm Name
newVarName s
  = do u <- unique
       return (newName ("." ++ s ++ show u))

newVarNames :: Int -> Asm [Name]
newVarNames 0 = return []
newVarNames i
  = do n  <- newVarName "x"
       ns <- newVarNames (i - 1)
       return (n:ns)

getModule :: Asm Name
getModule
  = do env <- getEnv
       return (moduleName env)

newDefVarName :: String -> Asm Name
newDefVarName s
  = do env <- getEnv
       u <- unique
       return $ postpend ("-" ++ s ++ show u) (cdefName env)

getPrettyEnv :: Asm Pretty.Env
getPrettyEnv
  = do env <- getEnv
       return (prettyEnv env)

withTypeVars :: [TypeVar] -> Asm a -> Asm a
withTypeVars vars asm
  = withEnv (\env -> env{ prettyEnv = Pretty.niceEnv (prettyEnv env) vars }) asm

withNameSubstitutions :: [(TName, Doc)] -> Asm a -> Asm a
withNameSubstitutions subs asm
  = withEnv (\env -> env{ substEnv = subs ++ substEnv env }) asm

withStatement :: Asm a -> Asm a
withStatement asm
  = withEnv (\env -> env{ inStatement = True }) asm

getInStatement :: Asm Bool
getInStatement
  = do env <- getEnv
       return (inStatement env)

getNewtypes :: Asm Newtypes
getNewtypes
  = do env <- getEnv
       return (newtypes env)

getPlatform :: Asm Platform
getPlatform
 = do env <- getEnv
      return (platform env)

---------------------------------------------------------------------------------
-- Pretty printing
---------------------------------------------------------------------------------

ppLit :: Lit -> Doc
ppLit lit
    = case lit of
      LitInt i    -> if (isSmallInt(i))
                      then text "kk_integer_from_small" <.> parens (pretty i)
                     else if (isSmallInt32(i))
                      then text "kk_integer_from_int" <.> arguments [pretty i]
                      else text "kk_integer_from_str" <.> arguments [dquotes (pretty i)]
      LitChar c   -> let i = fromEnum c
                     in if (c >= ' ' && c <= '~')
                         then text (show c)
                         else text ("0x" ++ showHex 4 (fromEnum c))
      LitFloat d  -> text (showHFloat d "")
      LitString s -> failure ("Backend.C.FromCore: ppLit: cannot inline string literal: " ++ show s)

cstring :: String -> (Doc,Int)
cstring s
  = let (cstr,ccnt) = unzip (map escape s)
    in (dquotes (hcat cstr), sum ccnt)
  where
    bytes bs
      = text ("\" \"" ++ concat ["\\x" ++ showHex 2 b | b <- bs] ++ "\" \"")
    escape c
      = if (c=='\0')
         then (bytes [0xC0,0x80],2) -- embedded zero character
        else if (c < ' ')
         then (if (c=='\n') then text "\\n"
               else if (c == '\r') then text "\\r"
               else if (c == '\t') then text "\\t"
               else bytes [fromEnum c], 1)
        else if (c <= '\x7F')
         then (if (c == '\"') then text "\\\""
               else if (c=='\'') then text "\\'"
               else if (c=='\\') then text "\\\\"
               else if (c=='?')  then text "\\?"  -- to avoid accidental trigraphs
               else char c, 1)
        else let x = fromEnum c
             in if (x <= 0x07FF)
                 then (bytes [0xC0 + (x`div`64), 0x80 + (x`mod`64)], 2)
                else if (x <= 0xFFFF)
                 then (bytes [0xE0 + (x`div`4096), 0x80 + ((x`div`64)`mod`64), 0x80 + (x`mod`64)], 3)
                else if (x <= 0x10FFFF)
                 then (bytes [0xF0 + (x`div`262144), 0x80 + ((x`div`4096)`mod`64), 0x80 + ((x`div`64)`mod`64), 0x80 + (x`mod`64)], 4)
                 else escape (toEnum 0xFFFD)


genLitInt32 :: Integer -> Doc
genLitInt32 i
  | i == minSmallInt32 = parens (text "INT32_MIN")
  | otherwise          = parens (text "(int32_t)" <.> text "KI32" <.> parens (pretty i))

genLitInt64 :: Integer -> Doc
genLitInt64 i
  | i == minSmallInt64  = parens (text "INT64_MIN")
  | otherwise           = parens (text "(int64_t)" <.> text "KI64" <.> parens (pretty i))

genLitUInt8 :: Integer -> Doc
genLitUInt8 i
  = parens (text "(uint8_t)" <.> pretty i)

genLitSSizeT :: Integer -> Doc
genLitSSizeT i
  = parens (text "(kk_ssize_t)" <.> pretty i)

genLitIntPtrT :: Integer -> Doc
genLitIntPtrT i
  = parens (text "(intptr_t)" <.> pretty i)


isSmallLitInt expr
  = case expr of
      Lit (LitInt i)  -> isSmallInt i
      _ -> False

isSmallInt i = (i >= minSmallInt && i <= maxSmallInt)
maxSmallInt, minSmallInt :: Integer
maxSmallInt = 2047  -- 2^13 - 1   (conservative: 14 bits on 32-bits platform)
minSmallInt = -maxSmallInt - 1

isSmallInt32 i = (i >= minSmallInt32 && i <= maxSmallInt32)
maxSmallInt32, minSmallInt32 :: Integer
maxSmallInt32 = 2147483647  -- 2^31 - 1
minSmallInt32 = -maxSmallInt32 - 1

isSmallInt64 i = (i >= minSmallInt64 && i <= maxSmallInt64)
maxSmallInt64, minSmallInt64 :: Integer
maxSmallInt64 = 9223372036854775807  -- 2^63 - 1
minSmallInt64 = -maxSmallInt64 - 1

isSmallUInt8 platform i
  = (i >= 0 && i < 255)

-- note: don't allow smallest or we get C constant errors
isSmallSSizeT platform i
  | sizeSize platform == 4 = (i > minSmallInt32 && i <= maxSmallInt32)
  | sizeSize platform == 8 = (i > minSmallInt64 && i <= maxSmallInt64)
  | otherwise = failure $ "Backend.C.isSmallSSizeT: unknown platform ssize_t: " ++ show platform

isSmallIntPtrT platform i
  | sizePtr platform == 4 = (i > minSmallInt32 && i <= maxSmallInt32)
  | sizePtr platform == 8 = (i > minSmallInt64 && i <= maxSmallInt64)
  | otherwise = failure $ "Backend.C.isSmallIntPtrT: unknown platform intptr_t: " ++ show platform


ppName :: Name -> Doc
ppName name
  = if isQualified name
     then ppModName (qualifier name) <.> text "_" <.> text (asciiEncode False (show (unqualify name)))-- encode False (unqualify name)
     else encode False name

ppQName :: Name -> Name -> Doc
ppQName modName name
  = if (modName == qualifier name)   -- We need to qualify always since otherwise we may clash with local variables. i.e. fun f( x : int ) { Main.x( x ) }
     then ppName (unqualify name)
     else ppName name

ppModName :: Name -> Doc
ppModName name
  = text "kk_" <.> encode True (name)

encode :: Bool -> Name -> Doc
encode isModule name
  = let s = asciiEncode isModule (show name)
    in if (isReserved s)
         then text ("kkloc_" ++ s)
         else text s

isReserved :: String -> Bool
isReserved s
  = if (s `startsWith` "kk_")
      then True
      else s `S.member` reserved

reserved :: S.Set String
reserved
  = S.fromList $ -- C pseudo-keywords
    [ "bool"
    , "toString"
    , "arguments"
    , "eval"
    ]
    ++ -- C types
    [ "char"
    , "int"
    , "intptr_t"
    , "long"
    , "short"
    , "signed"
    , "size_t"
    , "ssize_t"
    , "intptr_t"
    , "uintptr_t"
    , "unsigned"
    , "uint8_t"
    ]
    ++ -- C keywords
    [ "async"
    , "await"
    , "break"
    , "case"
    , "catch"
    , "continue"
    , "const"
    , "debugger"
    , "default"
    , "delete"
    , "do"
    , "else"
    , "finally"
    , "for"
    , "function"
    , "if"
    , "in"
    , "instanceof"
    , "new"
    , "return"
    , "switch"
    , "this"
    , "throw"
    , "try"
    , "typeof"
    , "var"
    , "void"
    , "while"
    , "with"
    , "yield"
    ]
    ++ -- reserved for future use
    [ "class"
    , "enum"
    , "export"
    , "extends"
    , "import"
    , "super"
    ]
    ++ -- special macros
    [ "errno"
    , "exception_info"
    ]

inlineblock :: Doc -> Doc
inlineblock doc
  | doc `dstartsWith` "{" = doc
  | otherwise             = (hang 2 (text "{" <+> doc)) <--> text "}"


block :: Doc -> Doc
block doc
  | doc `dstartsWith` "{" = doc
  | otherwise             = text "{" <--> tab doc <--> text "}"

tblock :: Doc -> Doc -> Doc
tblock tpDoc doc
  = text "{" <+> tpDoc <--> tab doc <--> text "}"


tcoBlock :: Doc -> Doc -> Doc
tcoBlock tpDoc doc
  = tblock tpDoc (text "kk__tailcall: ;" <-> doc)

tailcall :: Doc
tailcall  = text "goto kk__tailcall;"

object :: [(Doc, Doc)] -> Doc
object xs
  = text "{" <+> hcat ( punctuate (comma <.> space) (map f xs) ) <+> text "}"
  where
    f (d1, d2) = d1 <.> colon <+> d2

tab :: Doc -> Doc
tab doc
  = indent 2 doc

typeComment = comment

comment :: Doc -> Doc
comment d
  = text "/*" <+> d <+> text "*/ "

linecomment :: Doc -> Doc
linecomment d
  = text "//" <+> d

debugComment :: String -> Doc
debugComment s
  = if debug
      then comment (text s)
      else empty

debugWrap     :: String -> Doc -> Doc
debugWrap s d
  = if debug
      then debugComment ("<" ++ s ++ ">") <-> tab d <-> debugComment ("</" ++ s ++ ">")
      else d

tagField :: Doc
tagField  = text "_tag"

constdecl :: Doc
constdecl = text "const"

tparameters :: [TName] -> Doc
tparameters tnames
  = ntparameters [(name,tp) | TName name tp <- tnames]

resultType :: Type -> Type
resultType tp
  = case splitFunScheme tp of
      Just (_,_,_,_,resTp) -> resTp
      _ -> failure ("Backend.C.FromCore.resultType: not a function type: " ++ show (pretty tp))<|MERGE_RESOLUTION|>--- conflicted
+++ resolved
@@ -66,17 +66,10 @@
 -- Generate C code from System-F core language
 --------------------------------------------------------------------------
 
-<<<<<<< HEAD
-cFromCore :: BuildType -> FilePath -> Pretty.Env -> Platform -> Newtypes -> Borrowed -> Int -> Bool -> Bool -> Bool -> Bool -> Maybe (Name,Bool) -> Core -> (Doc,Doc,Core)
-cFromCore buildType sourceDir penv0 platform newtypes borrowed uniq enableReuse enableSpecialize enableReuseSpecialize enableBorrowInference mbMain core
+cFromCore :: BuildType -> FilePath -> Pretty.Env -> Platform -> Newtypes -> Borrowed -> Int -> Bool -> Bool -> Bool -> Bool -> Int -> Maybe (Name,Bool) -> Core -> (Doc,Doc,Core)
+cFromCore buildType sourceDir penv0 platform newtypes borrowed uniq enableReuse enableSpecialize enableReuseSpecialize enableBorrowInference stackSize mbMain core
   = case runAsm uniq (Env moduleName moduleName False penv externalNames newtypes platform False)
-           (genModule buildType sourceDir penv platform newtypes borrowed enableReuse enableSpecialize enableReuseSpecialize enableBorrowInference mbMain core) of
-=======
-cFromCore :: BuildType -> FilePath -> Pretty.Env -> Platform -> Newtypes -> Int -> Bool -> Bool -> Bool -> Int -> Maybe (Name,Bool) -> Core -> (Doc,Doc,Core)
-cFromCore buildType sourceDir penv0 platform newtypes uniq enableReuse enableSpecialize enableReuseSpecialize stackSize mbMain core
-  = case runAsm uniq (Env moduleName moduleName False penv externalNames newtypes platform False)
-           (genModule buildType sourceDir penv platform newtypes enableReuse enableSpecialize enableReuseSpecialize stackSize mbMain core) of
->>>>>>> d4563ad8
+           (genModule buildType sourceDir penv platform newtypes borrowed enableReuse enableSpecialize enableReuseSpecialize enableBorrowInference stackSize mbMain core) of
       (bcore,cdoc,hdoc) -> (cdoc,hdoc,bcore)
   where
     moduleName = coreProgName core
@@ -88,13 +81,8 @@
 contextParam :: Doc
 contextParam = text "kk_context_t* _ctx"
 
-<<<<<<< HEAD
-genModule :: BuildType -> FilePath -> Pretty.Env -> Platform -> Newtypes -> Borrowed -> Bool -> Bool -> Bool -> Bool -> Maybe (Name,Bool) -> Core -> Asm Core
-genModule buildType sourceDir penv platform newtypes borrowed0 enableReuse enableSpecialize enableReuseSpecialize enableBorrowInference mbMain core0
-=======
-genModule :: BuildType -> FilePath -> Pretty.Env -> Platform -> Newtypes -> Bool -> Bool -> Bool -> Int -> Maybe (Name,Bool) -> Core -> Asm Core
-genModule buildType sourceDir penv platform newtypes enableReuse enableSpecialize enableReuseSpecialize stackSize mbMain core0
->>>>>>> d4563ad8
+genModule :: BuildType -> FilePath -> Pretty.Env -> Platform -> Newtypes -> Borrowed -> Bool -> Bool -> Bool -> Bool -> Int -> Maybe (Name,Bool) -> Core -> Asm Core
+genModule buildType sourceDir penv platform newtypes borrowed0 enableReuse enableSpecialize enableReuseSpecialize enableBorrowInference stackSize mbMain core0
   =  do core <- liftUnique (do bcore <- boxCore core0            -- box/unbox transform
                                let borrowed = borrowedExtendICore bcore borrowed0
                                pcore <- parcCore penv platform newtypes borrowed enableSpecialize bcore -- precise automatic reference counting
