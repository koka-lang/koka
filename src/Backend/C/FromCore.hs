-----------------------------------------------------------------------------
-- Copyright 2020-2021, Microsoft Research, Daan Leijen.
--
-- This is free software; you can redistribute it and/or modify it under the
-- terms of the Apache License, Version 2.0. A copy of the License can be
-- found in the LICENSE file at the root of this distribution.
-----------------------------------------------------------------------------

module Backend.C.FromCore ( cFromCore ) where

import Platform.Runtime( showHFloat )
import Platform.Config(version)
import Lib.Trace
import Control.Applicative hiding (empty)
import Control.Monad
import Data.List ( intersperse, partition, sortOn )
import Data.Char
-- import Data.Maybe
-- import Data.Monoid ( mappend )
import qualified Data.Set as S

import Common.File( normalizeWith, startsWith, endsWith  )
import Kind.Kind
import Kind.Newtypes
import Type.Type
import Type.TypeVar
import Type.Kind( getKind )
-- import Type.Assumption( getArity )
import qualified Type.Pretty as Pretty

import Lib.PPrint
-- import qualified Lib.PPrint
import Common.Name
-- import Common.Range
import Common.NamePrim
import Common.Failure
import Common.Unique
import Common.Syntax

import Core.Core
import Core.Pretty
import Core.CoreVar
import Core.Borrowed ( Borrowed, borrowedExtendICore )

import Backend.C.Parc
import Backend.C.ParcReuse
import Backend.C.ParcReuseSpec
import Backend.C.Box

type CommentDoc   = Doc
type ConditionDoc = Doc

type ModuleName = Name

debug :: Bool
debug  = False

externalNames :: [(TName, Doc)]
externalNames
  = [ (conName exprTrue,  text "true")
    , (conName exprFalse, text "false")
    -- , (TName nameOptionalNone typeOptional, text "undefined")  -- ugly but has real performance benefit
    ]

--------------------------------------------------------------------------
-- Generate C code from System-F core language
--------------------------------------------------------------------------

cFromCore :: CTarget -> BuildType -> FilePath -> Pretty.Env -> Platform -> Newtypes -> Borrowed -> Int -> Bool -> Bool -> Bool -> Bool -> Int -> Maybe (Name,Bool) -> Core -> (Doc,Doc,Core)
cFromCore ctarget buildType sourceDir penv0 platform newtypes borrowed uniq enableReuse enableSpecialize enableReuseSpecialize enableBorrowInference stackSize mbMain core
  = case runAsm uniq (Env moduleName moduleName False penv externalNames newtypes platform False)
           (genModule ctarget buildType sourceDir penv platform newtypes borrowed enableReuse enableSpecialize enableReuseSpecialize enableBorrowInference stackSize mbMain core) of
      (bcore,cdoc,hdoc) -> (cdoc,hdoc,bcore)
  where
    moduleName = coreProgName core
    penv       = penv0{ Pretty.context = moduleName, Pretty.fullNames = False }

contextDoc :: Doc
contextDoc = text "_ctx"

contextParam :: Doc
contextParam = text "kk_context_t* _ctx"

genModule :: CTarget -> BuildType -> FilePath -> Pretty.Env -> Platform -> Newtypes -> Borrowed -> Bool -> Bool -> Bool -> Bool -> Int -> Maybe (Name,Bool) -> Core -> Asm Core
genModule ctarget buildType sourceDir penv platform newtypes borrowed0 enableReuse enableSpecialize enableReuseSpecialize enableBorrowInference stackSize mbMain core0
  =  do core <- liftUnique (do bcore <- boxCore core0            -- box/unbox transform
                               let borrowed = borrowedExtendICore bcore borrowed0
                               pcore <- parcCore penv platform newtypes borrowed enableSpecialize bcore -- precise automatic reference counting
                               rcore <- parcReuseCore penv enableReuse platform newtypes pcore -- constructor reuse analysis
                               if enableReuse && enableReuseSpecialize
                                  then parcReuseSpecialize penv newtypes rcore -- selective reuse
                                  else return rcore
                           )

        let headComment   = text "// Koka generated module:" <+> string (showName (coreProgName core)) <.> text ", koka version:" <+> string version
                            <.> text ", platform:" <+> string (show (8 * sizePtr platform)) <.> text "-bit"
            initSignature = text "void" <+> ppName (qualify (coreProgName core) (newName ".init")) <.> parameters []
            doneSignature = text "void" <+> ppName (qualify (coreProgName core) (newName ".done")) <.> parameters []

        emitToInit $ vcat $ [text "static bool _kk_initialized = false;"
                            ,text "if (_kk_initialized) return;"
                            ,text "_kk_initialized = true;"]
                            ++ map initImport (coreProgImports core)
                            ++
                            [text "#if defined(KK_CUSTOM_INIT)"
                            ,text "  KK_CUSTOM_INIT" <+> arguments [] <.> semi
                            ,text "#endif"]

        emitToDone $ vcat (map doneImport (reverse (coreProgImports core)))

        emitToC $ vcat $ [headComment
                         ,text "#include" <+> dquotes (text (moduleNameToPath (coreProgName core)) <.> text ".h")]
                         ++ externalImportIncludes
                         ++ externalIncludesC

        emitToH $ vcat $ [ text "#pragma once"
                         , text "#ifndef " <.> modName <.> text "_H"
                         , text "#define " <.> modName <.> text "_H"
                         , headComment
                         , text "#include <kklib.h>" ]
                         ++ map moduleImport (coreProgImports core)
                         ++ externalIncludesH

        emitToH (linebreak <.> text "// type declarations")
        genTypeDefs (coreProgTypeDefs core)
        emitToH (linebreak <.> text "// value declarations")
        genTopGroups (coreProgDefs core)

        genMain (coreProgName core) platform stackSize mbMain

        emitToDone $ vcat [text "static bool _kk_done = false;"
                          ,text "if (_kk_done) return;"
                          ,text "_kk_done = true;"
                          ,empty
                          ,text "#if defined(KK_CUSTOM_DONE)"
                          ,text "  KK_CUSTOM_DONE" <+> arguments [] <.> semi
                          ,text "#endif"]

        init <- getInit
        done <- getDone
        emitToC $ linebreak
                  <.> text "// initialization"
                  <-> initSignature
                  <.> block init
                  <-> text "\n// termination"
                  <-> doneSignature
                  <.> block done

        emitToH $ vcat $  [ linebreak <.> initSignature <.> semi <.> linebreak
                          , linebreak <.> doneSignature <.> semi <.> linebreak]
                          ++ externalEndIncludesH
                          ++ [text "#endif // header"]
        return core -- box/unboxed core
  where
    modName         = ppModName (coreProgName core0)

    externalIncludesC :: [Doc]
    externalIncludesC
      = concatMap (includeExternalC ctarget buildType) (coreProgExternals core0)

    externalIncludesH :: [Doc]
    externalIncludesH
      = concatMap (includeExternalH ctarget buildType) (coreProgExternals core0)

    externalEndIncludesH :: [Doc]
    externalEndIncludesH
      = concatMap (includeEndExternalH ctarget buildType) (coreProgExternals core0)


    externalImportIncludes :: [Doc]
    externalImportIncludes
      = concatMap (importExternalInclude ctarget buildType sourceDir) (coreProgExternals core0)

    initImport :: Import -> Doc
    initImport imp
      = ppName (qualify (importName imp) (newName ".init")) <.> arguments [] <.> semi

    doneImport :: Import -> Doc
    doneImport imp
      = ppName (qualify (importName imp) (newName ".done")) <.> arguments [] <.> semi



moduleImport :: Import -> Doc
moduleImport imp
  = text "#include" <+>
    (if null (importPackage imp)
      then dquotes (text (moduleNameToPath  (importName imp)) <.> text ".h")
      else brackets (text (importPackage imp) <.> text "/" <.> text (moduleNameToPath  (importName imp))) <.> text ".h")

includeExternalC :: CTarget -> BuildType -> External -> [Doc]
includeExternalC ctarget buildType  ext
  = case externalImportLookup (C ctarget) buildType  "include-inline" ext of
      Just content -> [text (dropWhile isSpace content)]
      _ -> []

includeExternalH :: CTarget -> BuildType -> External -> [Doc]
includeExternalH ctarget buildType ext
  = case externalImportLookup (C ctarget) buildType  "header-include-inline" ext of
      Just content -> [text (dropWhile isSpace content)]
      _ -> []

includeEndExternalH :: CTarget -> BuildType -> External -> [Doc]
includeEndExternalH ctarget buildType ext
  = case externalImportLookup (C ctarget) buildType  "header-end-include-inline" ext of
      Just content -> [text (dropWhile isSpace content)]
      _ -> []

importExternalInclude :: CTarget -> BuildType -> FilePath -> External -> [Doc]
importExternalInclude ctarget buildType sourceDir ext
  = case externalImportLookup (C ctarget) buildType  "include" ext of
      Just path -> [(text "#include" <+>
                      (if (head path == '<')
                        then text path
                        else dquotes (if (null sourceDir) then text path
                                        else text (normalizeWith '/' sourceDir ++ "/" ++ path)))
                    )]
      _ -> []


genMain :: Name -> Platform -> Int -> Maybe (Name,Bool) -> Asm ()
genMain progName platform stackSize Nothing = return ()
genMain progName platform stackSize (Just (name,_))
  = emitToC $
    text "\n// main exit\nstatic void _kk_main_exit(void)" <+> block (vcat [
            text "kk_context_t* _ctx = kk_get_context();",
            ppName (qualify progName (newName ".done")) <.> parens (text "_ctx") <.> semi
          ])
    <->
    text "\n// main entry\nint main(int argc, char** argv)" <+> block (vcat [
        text $ "kk_assert(sizeof(size_t)==" ++ show (sizeSize platform) ++ " && sizeof(void*)==" ++ show (sizePtr platform) ++ ");"
      , if stackSize == 0 then empty else
        text $ "kk_os_set_stack_size(KIZ(" ++ show stackSize ++ "));"
      , text "kk_context_t* _ctx = kk_main_start(argc, argv);"
      , ppName (qualify progName (newName ".init")) <.> parens (text "_ctx") <.> semi
      , text "atexit(&_kk_main_exit);"
      , ppName name <.> parens (text "_ctx") <.> semi
      , ppName (qualify progName (newName ".done")) <.> parens (text "_ctx") <.> semi
      , text "kk_main_end(_ctx);"
      , text "return 0;"
      ])

---------------------------------------------------------------------------------
-- Generate C statements for value definitions
---------------------------------------------------------------------------------

genLocalGroups :: [DefGroup] -> Asm [Doc]
genLocalGroups dgs
  = mapM genLocalGroup dgs

genLocalGroup :: DefGroup -> Asm Doc
genLocalGroup (DefRec _) = error "Backend.C.FromCore.genLocalGroup: local resursive function definitions are not allowed"
genLocalGroup (DefNonRec def)
  = genLocalDef def


genLocalDef :: Def -> Asm Doc
genLocalDef def@(Def name tp expr vis sort inl rng comm)
  = do penv <- getPrettyEnv
       let resDoc = typeComment (Pretty.ppType penv tp)
       defDoc <- genStat (ResultAssign (defTName def) Nothing) expr
       let fdoc = vcat ([ if null comm
                           then empty
                           else align (vcat (space : map text (lines (trimComment comm)))) {- already a valid C comment -}]
                        ++
                        if (not (nameIsNil name) && dstartsWith defDoc (show (ppName name) ++ " ="))
                          then --single assignment without declarations
                               [ ppType tp <+> defDoc <.> semi ]
                          else [ if (nameIsNil name) then empty else ppVarDecl (defTName def) <.> unitSemi tp
                               , if (isDiscardExpr expr) then empty else defDoc]
                       )
       return (fdoc)
  where
    isDiscardExpr expr                     = isExprUnit expr  || isReuseNull expr

-- remove final newlines and whitespace and line continuations (\\)
trimComment comm
  = unlines (map trimLine (lines comm))
  where
    trimLine s = case reverse s of
                   '\\':xs -> trimRest xs
                   xs      -> trimRest xs
    trimRest xs = reverse (dropWhile (`elem` " \n\r\t") xs)


---------------------------------------------------------------------------------
-- Generate C declaration for top level definitions
---------------------------------------------------------------------------------

genTopGroups :: [DefGroup] -> Asm ()
genTopGroups groups
  = localUnique $
    mapM_ genTopGroup groups

genTopGroup :: DefGroup -> Asm ()
genTopGroup group
  = do case group of
        DefRec defs   -> do mapM_ genFunTopDefSig defs
                            mapM_ (genTopDef False False) defs
        DefNonRec def -> do let inlineC =  (defInline def == InlineAlways || isInlineable 5 def)
                            genTopDef True inlineC def

genFunTopDefSig :: Def -> Asm ()
genFunTopDefSig def@(Def name tp defExpr vis sort inl rng comm)
  = do penv <- getPrettyEnv
       let tpDoc = typeComment (Pretty.ppType penv tp)
           sig   = (genFunDefSig False def)
       -- (if (isPublic vis) then emitToH else emitToC)
       emitToH (linebreak <.> sig <.> semi <+> tpDoc)

genFunDefSig :: Bool -> Def -> Doc
genFunDefSig inlineC def@(Def name tp defExpr vis sort inl rng comm)
  = genFunSig inlineC vis name defExpr

genFunSig :: Bool -> Visibility -> Name -> Expr -> Doc
genFunSig inlineC vis name defExpr
  = let tryFun expr = case expr of
                        TypeApp e _   -> tryFun e
                        TypeLam _ e   -> tryFun e
                        Lam params eff body  -> genLamSig inlineC vis name params body
                        _             -> error ("Backend.C.FromCore.genFunDefSig: not a function: " ++ show (name,defExpr))
    in tryFun defExpr

genLamSig :: Bool -> Visibility -> Name -> [TName] -> Expr -> Doc
genLamSig inlineC vis name params body
  = (if (inlineC) then text "static inline "
       -- else if (not (isPublic vis)) then text "static "
       else empty) <.>
    ppType (typeOf body) <+> ppName name <.> tparameters params


genTopDef :: Bool -> Bool -> Def -> Asm ()
genTopDef genSig inlineC def@(Def name tp expr vis sort inl rng comm)
  = do when (not (null comm)) $
         (if inlineC then emitToH else emitToC) (align (vcat (space : map text (lines (trimComment comm))))) {- already a valid C comment -}
       genTopDefDecl genSig inlineC def

genTopDefDecl :: Bool -> Bool -> Def -> Asm ()
genTopDefDecl genSig inlineC def@(Def name tp defBody vis sort inl rng comm) | isValueOperation tp
  = return () -- don't generate code for phantom definitions for value operations (these were only needed for type checking)
genTopDefDecl genSig inlineC def@(Def name tp defBody vis sort inl rng comm)
  = let tryFun expr = case expr of
                        TypeApp e _   -> tryFun e
                        TypeLam _ e   -> tryFun e
                        Lam params eff body | isDefFun sort -> genFunDef params body
                        _ | isDefFun sort
                          -> -- some optimization turned a toplevel lambda into
                             -- a value; wrap it back into a lambda again as all occurrences
                             -- will have InfoArity and call it directly (so it cannot be a function_t)
                             case splitFunScheme tp of
                               Nothing -> failure ("Backend.C.FromCore.getTopDefDecl: function def has not a function type: " ++ show (name,tp))
                               Just (_,_,argTps,_,resTp)
                                 -> do names <- mapM newVarName ["x" ++ show i | i <- [1..length argTps]]
                                       let tnames = [TName name tp | (name,(_,tp)) <- zip names argTps]
                                           app    = App expr [Var tname InfoNone | tname <- tnames]
                                       genFunDef tnames app
                        -- special case string literals
                        Lit (LitString s)
                          -> do let (cstr,clen) = cstring s
                                    decl = if (isPublic vis) then empty else text "static"
                                if (clen > 0)
                                 then emitToC (text "kk_define_string_literal" <.> tupled [decl,ppName name,pretty clen,cstr] {- <.> semi -})
                                 else emitToC (text "kk_define_string_literal_empty" <.> tupled [decl, ppName name])
                                when (isPublic vis) $
                                 emitToH (linebreak <.> text "extern" <+> ppType typeString <+> ppName name <.> semi)
                        -- special case for doubles
                        Lit lit@(LitFloat f)
                          -> do let flt  = ppLit lit
                                emitToH (text "#define" <+> ppName name <+> parens (text "(double)" <.> parens flt))
                        _ -> do doc <- genStat (ResultAssign (TName name tp) Nothing) (defBody)
                                emitToInit (block doc)  -- must be scoped to avoid name clashes
                                case genDupDropCall False {-drop-} tp (ppName name) of
                                  []   -> return ()
                                  docs -> emitToDone (hcat docs <.> semi)
                                let hdecl = ppType tp <+> ppName name <.> semi
                                    cdecl = ppType tp <+> ppName name <.> unitSemi tp
                                -- if (isPublic vis) -- then do
                                -- always public since inlined definitions can refer to it (sin16 in std/num/ddouble)
                                emitToH (linebreak <.> text "extern" <+> hdecl)
                                emitToC (linebreak <.> cdecl)
                                -- else do emitToC (linebreak <.> text "static" <+> decl)
    in withDef name inlineC (tryFun defBody)
  where
    emit = if inlineC then emitToH else emitToC

    resTp = case splitFunScheme tp of
                    Nothing -> tp
                    Just (_,_,argTps,_,resTp0) -> resTp0

    genFunDef :: [TName] -> Expr -> Asm ()
    genFunDef params body
      = do let args = map ( ppName . getName ) params
               isTailCall = body `isTailCalling` name
           bodyDoc <- (if isTailCall then withStatement else id)
                      (genStat (ResultReturn (Just (TName name resTp)) params) body)
           penv <- getPrettyEnv
           let tpDoc = typeComment (Pretty.ppType penv tp)
           let sig = genLamSig inlineC vis name params body
           when (genSig && not inlineC {-&& isPublic (defVis def)-}) $ emitToH (linebreak <.> sig <.> semi <+> tpDoc)
           top <- getTop -- get top level decls generated by body (for functions etc)
           emit $ linebreak
                  <.> top
                  <.> sig
                  <+> ( if isTailCall
                          then tcoBlock tpDoc bodyDoc
                          else debugComment ("genFunDef: no tail calls to " ++ showName name ++ " found")
                            <.> tblock tpDoc bodyDoc
                      )

unitSemi :: Type -> Doc
unitSemi tp
  = if (isTypeUnit tp) then text " = kk_Unit;" else semi

---------------------------------------------------------------------------------
-- Generate value constructors for each defined type
---------------------------------------------------------------------------------

genTypeDefs :: TypeDefGroups -> Asm ()
genTypeDefs groups
  = mapM_ (genTypeDefGroup) groups


genTypeDefGroup :: TypeDefGroup -> Asm ()
genTypeDefGroup (TypeDefGroup tds)
  = do mapM_ (genTypeDefPre) tds  -- forward declaration for mutually recursive types
       mapM_ (genTypeDefPost) tds

genTypeDefPre :: TypeDef -> Asm ()
genTypeDefPre (Synonym synInfo)
  = return ()
genTypeDefPre (Data info isExtend)
  = do -- generate the type constructor
       emitToH $ linebreak <.> text ("// " ++ if (dataInfoIsValue info) then "value type" else "type") <+> pretty (dataInfoName info)
       let (dataRepr,conReprs) = getDataRepr info
           name   = (dataInfoName info)

       -- trace ("type " ++ show name ++ ": " ++ show dataRepr ++ ": " ++ show conReprs) $ return ()
       -- generate the type declaration
       if (dataRepr == DataEnum)
        then let enumIntTp = case (dataInfoDef info) of
                               DataDefValue 1 0 -> "uint8_t"
                               DataDefValue 2 0 -> "uint16_t"
                               _                -> "uint32_t"
                 ppEnumCon (con,conRepr)
                           = ppName (conInfoName con)  -- <+> text "= datatype_enum(" <.> pretty (conTag conRepr) <.> text ")"
             in  emitToH $ ppVis (dataInfoVis info) <.> text "enum" <+> ppName (typeClassName (dataInfoName info)) <.> text "_e" <+>
                           block (if (null conReprs)
                                   then ppName (dataInfoName info) <.> text "_empty"
                                   else vcat (punctuate comma (map ppEnumCon (zip (dataInfoConstrs info) conReprs)))) <.> semi <->
                           text "typedef" <+> text enumIntTp <+> ppName (typeClassName (dataInfoName info)) <.> semi <.> linebreak
        else if (dataReprIsValue dataRepr || isExtend) then return ()
          else emitToH $ ppVis (dataInfoVis info) <.> text "struct" <+> ppName (typeClassName name) <.> text "_s" <+>
                         block (vcat ([text "kk_block_t _block;"] ++
                                      (if (dataRepr /= DataOpen) then [] else [text "kk_string_t _tag;"])
                               )) <.> semi
                         <->
                         (if dataReprMayHaveSingletons dataRepr
                           then (text "typedef kk_datatype_t" <+> ppName (typeClassName name) <.> semi)
                           else (text "typedef struct" <+> ppName (typeClassName name) <.> text "_s*" <+> ppName (typeClassName name) <.> semi))


genTypeDefPost:: TypeDef -> Asm ()
genTypeDefPost (Synonym synInfo)
  = return ()
genTypeDefPost (Data info isExtend)
  = do -- generate the type constructor
       -- emitToH $ linebreak <.> text ("// " ++ if (dataInfoIsValue info) then "value type" else "type") <+> pretty (dataInfoName info)
       let (dataRepr,conReprs) = getDataRepr info
           noCons = null conReprs
           name   = (dataInfoName info)

       -- order fields of constructors to have their scan fields first
       let conInfoReprs = zip (dataInfoConstrs info) conReprs
       conInfos <- mapM (\(conInfo,conRepr) -> do -- should never fail as mixed raw/scan is checked in kindInfer
                                                  newtypes <- getNewtypes
                                                  platform <- getPlatform
                                                  let (fields,size,scanCount) = orderConFieldsEx platform newtypes (dataRepr == DataOpen) (conInfoParams conInfo)
                                                  return (conInfo,conRepr,fields,scanCount)) conInfoReprs
       let maxScanCount = maxScanCountOf conInfos
           minScanCount = minScanCountOf conInfos

       -- generate types for constructors
       if (dataRepr == DataEnum)
        then return ()
        else mapM_ (genConstructorType info dataRepr) conInfos

       -- wrap up the type definition
       if (dataRepr == DataOpen && not isExtend)
        then {- do let openTag = text "tag_t" <+> openTagName name
                emitToH $ text "extern" <+> openTag <.> semi
                emitToC $ openTag <+> text "= 0;" -}
             return ()
        else if (dataRepr == DataEnum || not (dataReprIsValue dataRepr))
          then return ()
          else emitToH $ if (hasTagField dataRepr)
                  then ppVis (dataInfoVis info) <.> text "struct" <+> ppName name <.> text "_s"
                       <+> block (text "kk_value_tag_t _tag;" <-> text "union"
                                  <+> block (vcat (
                                         map ppStructConField (dataInfoConstrs info)
                                         ++ (if (maxScanCount > 0 && minScanCount /= maxScanCount)
                                              then [text "kk_box_t _fields[" <.> pretty maxScanCount <.> text "];"]
                                              else [])
                                      )) <+> text "_cons;") <.> semi
                       <-> ppVis (dataInfoVis info) <.> text "typedef struct" <+> ppName name <.> text "_s" <+> ppName (typeClassName name) <.> semi
                  else ppVis (dataInfoVis info) <.> text "typedef struct"
                       <+> (case (dataRepr,dataInfoConstrs info) of
                              (DataIso,[con])          -> ppName ((conInfoName con))
                              (DataSingleStruct,[con]) -> ppName ((conInfoName con))
                              _                        -> ppName name <.> text "_s")
                       <+> ppName (typeClassName name) <.> semi

       -- generate functions for constructors
       let sconInfos = sortOn (\(conInfo,_,_,_) -> length (conInfoParams conInfo)) conInfos -- singletons first for tests
       mapM_ (genConstructor info dataRepr maxScanCount) sconInfos   
       mapM_ (genConstructorTest info dataRepr) sconInfos

       -- generate functions for the data type
       when (not isExtend) $
<<<<<<< HEAD
         do genDupDrop (typeClassName name) info dataRepr conInfos
            genBoxUnbox name info dataRepr
  where
=======
         do genDupDrop (typeClassName name) info dataRepr sconInfos
            genBoxUnbox name info dataRepr       
  where    
>>>>>>> a3dd11a6
    ppStructConField con
      = text "struct" <+> ppName ((conInfoName con)) <+> ppName (unqualify (conInfoName con)) <.> semi

maxScanCountOf :: [(ConInfo,ConRepr,[(Name,Type)],Int)] -> Int
maxScanCountOf conInfos
  = foldr (\(_,_,_,sc) n -> max sc n) 0 conInfos

minScanCountOf :: [(ConInfo,ConRepr,[(Name,Type)],Int)] -> Int
minScanCountOf [] = 0
minScanCountOf conInfos
  = foldr (\(_,_,_,sc) n -> min sc n) (maxScanCountOf conInfos) conInfos

genConstructorType :: DataInfo -> DataRepr -> (ConInfo,ConRepr,[(Name,Type)],Int) -> Asm ()
genConstructorType info dataRepr (con,conRepr,conFields,scanCount) =
  case conRepr of
    ConEnum{}
       -> return () -- already in enum declaration
    ConSingleton{}  | not (dataReprIsValue dataRepr)
       -> return () -- represented as an enum
    -- _ | null conFields && (dataRepr < DataNormal && not (isDataStructLike dataRepr))
    --   -> return ()
    _  -> do emitToH $ ppVis (conInfoVis con) <.> text "struct" <+> ppName ((conInfoName con)) <+>
                       block (let fields = (typeField ++ map ppConField conFields)
                              in if (null fields) then text "kk_box_t _unused;"  -- avoid empty struct
                                                  else vcat fields) <.> semi
  where
    typeField  = if (dataReprIsValue dataRepr) then []
                 else [text "struct" <+> ppName (typeClassName (dataInfoName info)) <.> text "_s" <+> text "_base;"]

ppConField :: (Name,Type) -> Doc
ppConField (name,tp)
  = ppType tp <+> ppName (unqualify name) <.> semi

genConstructor :: DataInfo -> DataRepr -> Int -> (ConInfo,ConRepr,[(Name,Type)],Int) -> Asm ()
genConstructor info dataRepr maxScanCount (con,conRepr,conFields,scanCount)
  = do genConstructorBaseCast info dataRepr con conRepr
       genConstructorCreate info dataRepr con conRepr conFields scanCount maxScanCount
       genConstructorAccess info dataRepr con conRepr

genConstructorTest :: DataInfo -> DataRepr -> (ConInfo,ConRepr,[(Name,Type)],Int) -> Asm ()
genConstructorTest info dataRepr (con,conRepr,conFields,scanCount)
  = do genConstructorTestX info dataRepr con conRepr

genConstructorTestX :: DataInfo -> DataRepr -> ConInfo -> ConRepr -> Asm ()
genConstructorTestX info dataRepr con conRepr
  = do emitToH  $ text "static inline bool" <+> (conTestName con) <.> tupled [ppName (typeClassName (dataInfoName info)) <+> text "x"]
                  <+> block( text "return (" <.> (
                  let nameDoc = ppName (conInfoName con)
                      -- tagDoc  = text "datatype_enum(" <.> pretty (conTag conRepr) <.> text ")"
                      dataTypeTagDoc = text "kk_datatype_tag" <.> tupled [text "x"]
                      valueTagEq     = text "kk_value_tag_eq(x._tag," <+> ppConTag con conRepr dataRepr <.> text ")"
                  in case conRepr of
                    ConEnum{}      -> text "x ==" <+> ppConTag con conRepr dataRepr
                    ConIso{}       -> text "true"
<<<<<<< HEAD
                    ConSingleton{} | dataRepr == DataAsList
                                     -> -- text "kk_datatype_is_singleton(x)" 
                                        text "kk_datatype_eq(x," <.> conCreateNameInfo con <.> text "(NULL))"
                                   | dataReprIsValue dataRepr
                                     -> valueTagEq
                                   | otherwise
                                     -> text "kk_datatype_has_tag" <.> tupled [text "x", ppConTag con conRepr dataRepr]
=======
                    ConSingleton{} -- todo: maybe faster on arm64 with bt? -- | dataRepr == DataAsList -> text "kk_datatype_is_singleton(x)" -- text "x ==" <+> conSingletonName con
                                   | dataReprIsValue dataRepr -> valueTagEq
                                   | otherwise -> text "kk_datatype_has_singleton_tag" <.> tupled [text "x", ppConTag con conRepr dataRepr]
>>>>>>> a3dd11a6
                    ConSingle{}    -> text "true"
                    ConStruct{}    -> valueTagEq
<<<<<<< HEAD
                    ConAsCons{}    -> -- testing for a constant singleton seems faster on x64 than testing the lowest bit
                                      -- text "kk_datatype_is_ptr(x)" 
                                      text "!kk_datatype_eq(x," <.> conCreateName (conAsNil conRepr) <.> text "(NULL))"
=======
                    ConAsJust{conAsNothing=nothing}
                                   -> text "!" <.> conTestNameX nothing <.> tupled [text "x"]
                    ConAsCons{conAsNil=nil}    
                                   -> -- todo: is_ptr may be faster on arm64? 
                                      -- text "kk_datatype_is_ptr(x)"
                                      text "!" <.> conTestNameX nil <.> tupled [text "x"]
>>>>>>> a3dd11a6
                    ConNormal{}
                                   -- | dataRepr == DataSingleNormal -> text "datatype_is_ptr(x)"
                                   -- | otherwise -> text "datatype_is_ptr(x) && datatype_tag_fast(x) ==" <+> ppConTag con conRepr dataRepr
                                   -- -> text "datatype_tag(x) ==" <+> ppConTag con conRepr dataRepr
                                   -> text (if (dataReprMayHaveSingletons dataRepr)
                                             then "kk_datatype_has_ptr_tag" else "kk_basetype_has_tag")
                                      <.> tupled [text "x", ppConTag con conRepr dataRepr]
                    ConOpen{}      -> text "kk_string_ptr_eq_borrow" <.> tupled [text "x->_tag",ppConTag con conRepr dataRepr]
                  ) <.> text ");")

conTestName con
  = conTestNameX (conInfoName con)
conTestNameX name
  = ppName (makeHiddenName "is" name)

conTagName con
  = ppName (makeHiddenName "tag" (conInfoName con))

ppConTag con conRepr dataRepr
  = case conRepr of
      ConOpen{} ->  ppName (makeHiddenName "tag" (conInfoName con))
      ConEnum{} ->  ppName (conInfoName con)
      ConSingleton{} | dataRepr == DataAsMaybe -> text "KK_TAG_NOTHING"
      ConAsJust{}    -> text "KK_TAG_JUST"
      -- ConSingleton{}  | dataRepr == DataAsList -> text "datatype_from_enum(" <.> pretty (conTag conRepr) <.> text ")" -- ppName ((conInfoName con))
      _         | hasTagField dataRepr -> text "kk_value_tag(" <.> pretty (conTag conRepr) <.> text ")"
      _         ->  text "(kk_tag_t)" <.> parens (pretty (conTag conRepr))


genConstructorCreate :: DataInfo -> DataRepr -> ConInfo -> ConRepr -> [(Name,Type)] -> Int -> Int -> Asm ()
genConstructorCreate info dataRepr con conRepr conFields scanCount maxScanCount
  = do {-
       if (null conFields && not (dataReprIsValue dataRepr))
         then do let structTp = text "struct" <+> ppName (typeClassName (dataInfoName info)) <.> text "_s"
                     declTpName = structTp <+> conSingletonName con
                     open = if (dataRepr == DataOpen) then "open_" else ""
                 emitToH $ text "extern" <+> ppName (typeClassName (dataInfoName info)) <+> conSingletonName con <.> semi
                 emitToC $ text ("define_static_" ++ open ++ "datatype(,")
                             <+> structTp <.> text ","
                             <+> conSingletonName con <.> text ","
                             <+> ppConTag con conRepr dataRepr <.> text ");"
                 when (dataRepr == DataOpen) $
                   emitToInit $ text "_static_" <.> conSingletonName con <.> text "._tag =" <+> ppConTag con conRepr dataRepr <.> semi -- assign open tag
         else return ()
       -}
       when (dataRepr == DataOpen) $ emitToH $ text "extern kk_string_t" <+> conTagName con <.> semi
       let at = newHiddenName "at"
       emitToH $
          text "static inline" <+> ppName (typeClassName (dataInfoName info)) <+> conCreateNameInfo con
          <.> ntparameters ((if (dataReprIsValue dataRepr || (null conFields) || isDataAsMaybe dataRepr) then [] else [(at,typeReuse)])
                             ++ conInfoParams con)
          <+> block (
            let nameDoc = ppName (conInfoName con)
                -- tagDoc  = text "datatype_enum(" <.> pretty (conTag conRepr) <.> text ")"
            in case conRepr of
              ConEnum{}      -> text "return" <+> ppConTag con conRepr dataRepr <.> semi
              ConSingleton{} | not (dataReprIsValue dataRepr)-> text "return kk_datatype_from_tag" <.> parens (ppConTag con conRepr dataRepr) <.> semi
              ConIso{}
                -> let tmp = text "_con"
                   in vcat [ppName (typeClassName (dataInfoName info)) <+> tmp <+> text "= {" <+> ppDefName (fst (head conFields)) <+> text "};"  -- struct init
                           ,text "return" <+> tmp <.> semi]
              _ -> let tmp = text "_con"
                       assignField f (name,tp) = f (ppDefName name) <+> text "=" <+> ppDefName name <.> semi
                   in if (dataReprIsValue dataRepr)
                    then vcat(--[ppName (typeClassName (dataInfoName info)) <+> tmp <.> semi]
                               (if (hasTagField dataRepr)
                                 then [ ppName (typeClassName (dataInfoName info)) <+> tmp <.> semi
                                      , tmp <.> text "._tag =" <+> ppConTag con conRepr dataRepr  <.> semi]
                                      ++ map (assignField (\fld -> tmp <.> text "._cons." <.> ppDefName (conInfoName con) <.> text "." <.> fld)) conFields
                                      ++ [tmp <.> text "._cons._fields[" <.> pretty i <.> text "] = kk_box_null;"
                                          | i <- [scanCount..(maxScanCount-1)]]
                                 else [ ppName (typeClassName (dataInfoName info)) <+> tmp <.> semi {- <+> text "= {0}; // zero initializes all fields" -} ]
                                      ++ map (assignField (\fld -> tmp <.> text "." <.> fld)) conFields
                               )
                               ++ [text "return" <+> tmp <.> semi])
                    else {- if (null conFields)
                     then text "return dup_datatype_as" <.> tupled [ppName (typeClassName (dataInfoName info)),  (conSingletonName con) {-, ppConTag con conRepr dataRepr <+> text "/* _tag */"-}] <.> semi
                     else -}
                          vcat((if not (isConAsJust conRepr) then [] else 
                                 let arg = ppName (fst (head (conInfoParams con)))
                                 in [text "if (kk_likely(!kk_box_is_maybe(" <.> arg <.> text "))) { return kk_datatype_as_just(" <.> arg <.> text "); }" 
                                    ])
                               ++
                               [text "struct" <+> nameDoc <.> text "*" <+> tmp <+> text "="
                               <+> text "kk_block_alloc_at_as"
                                       <.> arguments [ text "struct" <+> nameDoc,
                                                       (if (isDataAsMaybe dataRepr || null conFields {- open singleton -}) then text "kk_reuse_null" else ppName at),
                                                       pretty scanCount <+> text "/* scan count */",
                                                       if (dataRepr /= DataOpen)
                                                        then ppConTag con conRepr dataRepr
                                                        else text "KK_TAG_OPEN"]
                               <.> semi]
                              ++ (if (dataRepr /= DataOpen) then [] else [tmp <.> text "->_base._tag = kk_string_dup" <.> parens(ppConTag con conRepr dataRepr) <.> semi ])
                              ++ map (assignField (\fld -> tmp <.> text "->" <.> fld)) conFields
                              ++ {- [let base = text "&" <.> tmp <.> text "->_base"
                                    in if (dataReprMayHaveSingletons dataRepr)
                                        then text "return kk_datatype_from_base" <.> parens base <.> semi
                                        else text "return" <+> base <.> semi])
                                 -}
                                 [text "return" <+> conBaseCastNameInfo con <.> parens tmp <.> semi])
          )

genConstructorBaseCast :: DataInfo -> DataRepr -> ConInfo -> ConRepr -> Asm ()
genConstructorBaseCast info dataRepr con conRepr
  = case conRepr of
      ConEnum{}      -> return ()
      ConSingleton{} -> return ()
      ConIso{}       -> return ()
      _ | dataReprIsValue dataRepr -> return ()
      _ -> emitToH $
            text "static inline" <+> ppName (typeClassName (dataInfoName info)) <+> conBaseCastNameInfo con
            <.> tupled [text "struct" <+> ppName (conInfoName con) <.> text "* _x"]
            <+> block (
                  let base = text "&_x->_base"
                  in if (dataReprMayHaveSingletons dataRepr)
                      then text "return kk_datatype_from_base" <.> parens base <.> semi
                      else text "return" <+> base <.> semi
                )


genConstructorAccess :: DataInfo -> DataRepr -> ConInfo -> ConRepr -> Asm ()
genConstructorAccess info dataRepr con conRepr
  = if (dataReprIsValue dataRepr || isConSingleton conRepr)
     then return ()
     else gen
  where
    gen = emitToH $ text "static inline struct" <+> ppName (conInfoName con) <.> text "*" <+> conAsName con
                    <.> tupled [ppName (typeClassName (dataInfoName info)) <+> text "x"]
                    <+> block( vcat $
                          [-- text "assert(" <.> conTestName con <.> tupled [text "x"] <.> text ");",
                           text "return" <+>
                           text (if dataReprMayHaveSingletons dataRepr then "kk_datatype_as_assert" else "kk_basetype_as_assert") <.>
                           tupled [text "struct"  <+> ppName (conInfoName con) <.> text "*", text "x",
                               (if (dataRepr == DataOpen) then text "KK_TAG_OPEN" else ppConTag con conRepr dataRepr <+> text "/* _tag */")] <.> semi]
                        )


genBoxUnbox :: Name -> DataInfo -> DataRepr -> Asm ()
genBoxUnbox name info dataRepr
  = do let tname = typeClassName name
       genBox tname info dataRepr
       genUnbox  tname info dataRepr


genBoxCall prim asBorrowed tp arg
  = case cType tp of
      CFun _ _   -> primName_t prim "function_t" <.> parens arg
      CPrim val  | val == "kk_unit_t" || val == "kk_integer_t" || val == "bool" || val == "kk_string_t"
                 -> primName_t prim val <.> parens arg  -- no context
      --CPrim val  | val == "int32_t" || val == "double" || val == "unit_t"
      --           -> text val <.> arguments [arg]
      CData name -> primName prim (ppName name) <.> tupled [arg,ctx]
      _          -> primName_t prim (show (ppType tp)) <.> tupled [arg,ctx]  -- kk_box_t, int32_t
  where
    ctx          = if asBorrowed then text "NULL" else contextDoc


primName_t prim s = primName prim $ text $
                     (if (s `startsWith` "kk_") then "" else "kk_") ++
                     (if (s `endsWith` "_t") then reverse (drop 2 (reverse s)) else s)
primName prim d   = d <.> text "_" <.> text prim


genBox name info dataRepr
  = emitToH $
    text "static inline kk_box_t " <.> ppName name <.> text "_box" <.> parameters [ppName name <+> text "_x"] <+> block (
      case dataRepr of
        DataEnum -> text "return" <+> text "kk_enum_box" <.> tupled [text "_x"] <.> semi
        DataIso  -> let conInfo = head (dataInfoConstrs info)
                        (isoName,isoTp)   = (head (conInfoParams conInfo))
                    in text "return" <+> genBoxCall "box" False isoTp (text "_x." <.> ppName (unqualify isoName)) <.> semi
        _ -> case dataInfoDef info of
               DataDefValue raw scancount
                  -> let -- extra = if (hasTagField dataRepr) then 1 else 0  -- adjust scan count for added "tag_t" members in structs with multiple constructors
                         docScanCount = if (hasTagField dataRepr)
                                         then ppName name <.> text "_scan_count" <.> parens (text "_x")
                                         else pretty scancount <+> text "/* scan count */"
                     in vcat [ text "kk_box_t _box;"
                             , text "kk_valuetype_box" <.> arguments [ppName name, text "_box", text "_x",
                                                                      docScanCount
                                                                     ] <.> semi
                             , text "return _box;" ]
               _  -> text "return" <+> text (if dataReprMayHaveSingletons dataRepr then "kk_datatype_box" else "kk_basetype_box") <.> tupled [text "_x"] <.> semi
    )

genUnbox name info dataRepr
  = emitToH $
    text "static inline" <+> ppName name <+> ppName name <.> text "_unbox" <.> parameters [text "kk_box_t _x"] <+> block (
      (case dataRepr of
        DataEnum -> text "return" <+> parens (ppName name) <.> text "kk_enum_unbox" <.> tupled [text "_x"]
        DataIso  -> let conInfo = head (dataInfoConstrs info)
                        isoTp   = snd (head (conInfoParams conInfo))
                    in text "return" <+> conCreateNameInfo conInfo <.> arguments [genBoxCall "unbox" False isoTp (text "_x")]
        _ | dataReprIsValue dataRepr
          -> vcat [ text "kk_boxed_value_t _p;"
                  , ppName name <+> text "_unbox;"
                  , text "kk_valuetype_unbox_" <.> arguments [ppName name, text "_p", text "_unbox", text "_x"] <.> semi  -- borrowing
                  , text "if (_ctx!=NULL && _p!=NULL)" <+> block (
                      text "if (kk_basetype_is_unique(_p)) { kk_basetype_free(_p); } else" <+> block (
                        vcat [ppName name <.> text "_dup(_unbox);"
                             ,text "kk_basetype_decref" <.> arguments [text "_p"] <.> semi]
                      )
                    )
                  -- , text "else {" <+> ppName name <.> text "_dup(_unbox); }"
                  , text "return _unbox" ]
             -- text "unbox_valuetype" <.> arguments [ppName name, text "x"]
        _ -> text "return"
               <+> (if dataReprMayHaveSingletons dataRepr
                     then text "kk_datatype_unbox(_x)"
                     else text "kk_basetype_unbox_as" <.> tupled [ppName name, text "_x"])
    ) <.> semi)


genDupDrop :: Name -> DataInfo -> DataRepr -> [(ConInfo,ConRepr,[(Name,Type)],Int)] -> Asm ()
genDupDrop name info dataRepr conInfos
  = do genScanFields name info dataRepr conInfos
       genDupDropX True name info dataRepr conInfos
       genDupDropX False name info dataRepr conInfos
       when (not (dataReprIsValue dataRepr)) $
         do genHole name info dataRepr               -- create "hole" of this type for TRMC
            when (not (isDataAsMaybe dataRepr)) $
              do genIsUnique name info dataRepr
                 genFree name info dataRepr          -- free the block
                 genDecRef name info dataRepr        -- decrement the ref count (if > 0)
                 genDropReuseFun name info dataRepr  -- drop, but if refcount==0 return the address of the block instead of freeing
                 genDropNFun name info dataRepr      -- drop with known number of scan fields
                 genReuse name info dataRepr         -- return the address of the block


genIsUnique :: Name -> DataInfo -> DataRepr -> Asm ()
genIsUnique name info dataRepr
  = emitToH $
    text "static inline bool" <+> ppName name <.> text "_is_unique" <.> tupled [ppName name <+> text "_x"] <+> block (
      text "return" <+>
      (if (dataReprMayHaveSingletons dataRepr)
        then text "kk_datatype_is_unique(_x)"
        else text "kk_basetype_is_unique(_x)"
      ) <.> semi)

genFree :: Name -> DataInfo -> DataRepr -> Asm ()
genFree name info dataRepr
  = emitToH $
    text "static inline void" <+> ppName name <.> text "_free" <.> tupled [ppName name <+> text "_x"] <+> block (
      (if (dataReprMayHaveSingletons dataRepr)
        then text "kk_datatype_free(_x)"
        else text "kk_basetype_free(_x)"
      ) <.> semi)

genDecRef :: Name -> DataInfo -> DataRepr -> Asm ()
genDecRef name info dataRepr
  = emitToH $
    text "static inline void" <+> ppName name <.> text "_decref" <.> parameters [ppName name <+> text "_x"] <+> block (
      (if (dataReprMayHaveSingletons dataRepr)
        then text "kk_datatype_decref"
        else text "kk_basetype_decref"
      ) <.> arguments [text "_x"] <.> semi)


genDropReuseFun :: Name -> DataInfo -> DataRepr -> Asm ()
genDropReuseFun name info dataRepr
  = emitToH $
    text "static inline kk_reuse_t" <+> ppName name <.> text "_dropn_reuse" <.> parameters [ppName name <+> text "_x", text "kk_ssize_t _scan_fsize"] <+> block (
      text "return" <+>
      (if (dataReprMayHaveSingletons dataRepr)
        then text "kk_datatype_dropn_reuse"
        else text "kk_basetype_dropn_reuse"
      ) <.> arguments [text "_x", text "_scan_fsize"] <.> semi)


genDropNFun :: Name -> DataInfo -> DataRepr -> Asm ()
genDropNFun name info dataRepr
  = emitToH $
    text "static inline void" <+> ppName name <.> text "_dropn" <.> parameters [ppName name <+> text "_x", text "kk_ssize_t _scan_fsize"] <+> block (
      (if (dataReprMayHaveSingletons dataRepr)
        then text "kk_datatype_dropn"
        else text "kk_basetype_dropn"
      ) <.> arguments [text "_x", text "_scan_fsize"] <.> semi)

genReuse :: Name -> DataInfo -> DataRepr -> Asm ()
genReuse name info dataRepr
  = emitToH $
    text "static inline kk_reuse_t" <+> ppName name <.> text "_reuse" <.> tupled [ppName name <+> text "_x"] <+> block (
      text "return" <+>
      (if (dataReprMayHaveSingletons dataRepr)
        then text "kk_datatype_reuse(_x)"
        else text "kk_basetype_reuse(_x)"
      ) <.> semi)

genHole :: Name -> DataInfo -> DataRepr -> Asm ()
genHole name info dataRepr
  = emitToH $
    text "static inline" <+> ppName name <+> ppName name <.> text "_hole()" <+> block (
      text "return" <+>
      -- holes must be trace-able and look like values (least-significant-bit==1)
      (if (dataReprMayHaveSingletons dataRepr)
        then text "kk_datatype_from_tag((kk_tag_t)0)"
        else parens (ppName name) <.> text "(1)"
      ) <.> semi)


genScanFields :: Name -> DataInfo -> DataRepr -> [(ConInfo,ConRepr,[(Name,Type)],Int)] -> Asm ()
genScanFields name info dataRepr conInfos | not (hasTagField dataRepr)
 = return ()
genScanFields name info dataRepr conInfos
 = emitToH $
    text "static inline kk_ssize_t" <+> ppName name <.> text "_scan_count" <.> tupled [ppName name <+> text "_x"]
    <+> block (vcat (map (genScanFieldTests (length conInfos)) (zip conInfos [1..])))

genScanFieldTests :: Int -> ((ConInfo,ConRepr,[(Name,Type)],Int),Int) -> Doc
genScanFieldTests lastIdx ((con,conRepr,conFields,scanCount),idx)
  = if (lastIdx == idx)
      then (text "else" <+> stat)
      else (text (if (idx==1) then "if" else "else if") <+> parens (conTestName con <.> tupled [text "_x"]))
            <+> stat
  where
    stat = text ("return " ++ show (1 {-tag-} + scanCount) ++ ";")

genDupDropX :: Bool -> Name -> DataInfo -> DataRepr -> [(ConInfo,ConRepr,[(Name,Type)],Int)] -> Asm ()
genDupDropX isDup name info dataRepr conInfos
  = emitToH $
     text "static inline"
     <+> (if isDup then ppName name <+> ppName name <.> text "_dup" else text "void" <+> ppName name <.> text "_drop")
     <.> (if isDup then tupled else parameters) [ppName name <+> text "_x"]
     <+> block (vcat (dupDropTests))
  where
    ret = (if isDup then [text "return _x;"] else [])
    dupDropTests
      | dataRepr == DataEnum   = ret
      | dataRepr == DataIso    = [genDupDropIso isDup (head conInfos)] ++ ret
      | dataRepr <= DataStruct = map (genDupDropTests isDup dataRepr (length conInfos)) (zip conInfos [1..]) ++ ret
      | otherwise = if (isDup) then [text "return"
                                      <+> (if dataReprMayHaveSingletons dataRepr
                                            then text "kk_datatype_dup(_x)"
                                            else text "kk_basetype_dup_as" <.> tupled [ppName name, text "_x"])
                                       <.> semi]
                               else [text (if dataReprMayHaveSingletons dataRepr then "kk_datatype_drop" else "kk_basetype_drop")
                                       <.> arguments [text "_x"] <.> semi]

genDupDropIso :: Bool -> (ConInfo,ConRepr,[(Name,Type)],Int) -> Doc
genDupDropIso isDup (con,conRepr,[(name,tp)],scanCount)
  = hcat $ map (<.>semi) (genDupDropCall isDup tp (text "_x." <.> ppName name))
genDupDropIso _ _
  = failure $ "Backend.C.genDupDropIso: ivalid arguments"

genDupDropTests :: Bool -> DataRepr -> Int -> ((ConInfo,ConRepr,[(Name,Type)],Int),Int) -> Doc
genDupDropTests isDup dataRepr lastIdx ((con,conRepr,conFields,scanCount),idx)
  = let stats = genDupDropFields isDup dataRepr con conFields
    in if (lastIdx == idx)
        then (if null stats
               then empty
              else if (lastIdx == 1)
               then vcat stats
               else text "else" <+> block (vcat stats))
        else (text (if (idx==1) then "if" else "else if") <+> parens (conTestName con <.> tupled [text "_x"]))
             <+> (if null stats then text "{ }" else block (vcat stats))

genDupDropFields :: Bool -> DataRepr -> ConInfo -> [(Name,Type)] -> [Doc]
genDupDropFields isDup dataRepr con conFields
  = map (\doc -> doc <.> semi) $ concat $
    [genDupDropCall isDup tp
      ((if (hasTagField dataRepr) then text "_x._cons." <.> ppDefName (conInfoName con) else text "_x")
       <.> dot <.> ppName name) | (name,tp) <- conFields]


genDupDropCallX prim tp args
  = case cType tp of
      CFun _ _   -> [(primName_t prim "function_t") <.> args]
      CBox       -> [(primName_t prim "box_t") <.> args]
      CPrim val   | val == "kk_integer_t" || val == "kk_string_t" || val == "kk_vector_t" || val == "kk_evv_t" || val == "kk_ref_t" || val == "kk_reuse_t" || val == "kk_box_t"
                  -> [(primName_t prim val) <.> args]
                  | otherwise
                  -> -- trace ("** skip dup/drop call: " ++ pre val ++ ": " ++ show args) $
                     []-- text "value" <.> args
      CData name -> [primName prim (ppName name) <.> args]

genDupCall tp arg  = hcat $ genDupDropCall True tp arg
genDropCall tp arg = hcat $ genDupDropCall False tp arg

genDupDropCall :: Bool -> Type -> Doc -> [Doc]
genDupDropCall isDup tp arg = if (isDup) then genDupDropCallX "dup" tp (parens arg)
                                         else genDupDropCallX "drop" tp (arguments [arg])

genIsUniqueCall :: Type -> Doc -> [Doc]
genIsUniqueCall tp arg  = case genDupDropCallX "is_unique" tp (parens arg) of
                            [call] -> [text "kk_likely" <.> parens call]
                            cs     -> cs

genFreeCall :: Type -> Doc -> [Doc]
genFreeCall tp arg  = genDupDropCallX "free" tp (parens arg)

genDecRefCall :: Type -> Doc -> [Doc]
genDecRefCall tp arg  = genDupDropCallX "decref" tp (arguments [arg])

genDropReuseCall :: Type -> [Doc] -> [Doc]
genDropReuseCall tp args  = genDupDropCallX "dropn_reuse" tp (arguments args)

genReuseCall :: Type -> Doc -> [Doc]
genReuseCall tp arg  = genDupDropCallX "reuse" tp (parens arg)

genDropNCall :: Type -> [Doc] -> [Doc]
genDropNCall tp args  = genDupDropCallX "dropn" tp (arguments args)

conBaseCastNameInfo :: ConInfo -> Doc
conBaseCastNameInfo con = conBaseCastName (conInfoName con)

conBaseCastName :: Name -> Doc
conBaseCastName conName = ppName (makeHiddenName "base" conName)

conCreateNameInfo :: ConInfo -> Doc
conCreateNameInfo con = conCreateName (conInfoName con)

conCreateName :: Name -> Doc
conCreateName conName  = ppName (makeHiddenName "new" conName)

conSingletonName :: ConInfo -> Doc
conSingletonName con = conSingletonNameX (conInfoName con)
conSingletonNameX conName = ppName (makeHiddenName "singleton" conName)

conAsName :: ConInfo -> Doc
conAsName con   = conAsNameX (conInfoName con)

conAsNameX cname = ppName (makeHiddenName "as" cname)

openTagName :: Name -> Doc
openTagName name = ppName (makeHiddenName "tag" name)

ntparameters :: [(Name,Type)] -> Doc
ntparameters pars
  = parameters (map param pars)
  where
    param (name,tp) = ppType tp <+> ppName (unqualify name)

parameters :: [Doc] -> Doc
parameters pars
  = tupled (pars ++ [contextParam])


arguments :: [Doc] -> Doc
arguments args
  = tupled (args ++ [contextDoc])


ppVis :: Visibility -> Doc
ppVis _       = empty
-- ppVis Public  = text "decl_public "
-- ppVis Private = text "decl_private "

-- | Returns the type constructor class name, for "List" it would be ".List"
typeConClassName :: Name -> Name
typeConClassName name
  = name -- postpend "." (prepend "." name)

typeClassName :: Name -> Name
typeClassName name
  = (prepend "." name)  -- prepend . to create separate namespace

ppDefName :: Name -> Doc
ppDefName name
  = ppName (unqualify name)

vcatBreak []  = empty
vcatBreak xs  = linebreak <.> vcat xs


dataReprMayHaveSingletons :: DataRepr -> Bool
dataReprMayHaveSingletons dataRepr
  = case dataRepr of
      DataAsMaybe       -> True
      DataAsList        -> True
      DataSingleNormal  -> True
      (DataSingle hasSingletons) -> hasSingletons
      (DataNormal hasSingletons) -> hasSingletons
      -- DataOpen          -> True
      _                 -> False



genLambda :: [TName] -> Effect -> Expr -> Asm Doc
genLambda params eff body
  = do funName <- newDefVarName "fun"
       toH     <- getDefToHeader
       let newName   = prepend "new-" funName
           funTpName = postpend "_t" funName
           structDoc = text "struct" <+> ppName funTpName
           freeVars  = [(nm,tp) | (TName nm tp) <- tnamesList (freeLocals (Lam params eff body))]
       newtypes <- getNewtypes
       platform <- getPlatform
       let (fields,_,scanCount) = orderConFieldsEx platform newtypes False freeVars
           fieldDocs = [ppType tp <+> ppName name | (name,tp) <- fields]
           tpDecl  = text "struct" <+> ppName funTpName <+> block (
                       vcat ([text "struct kk_function_s _base;"] ++
                             [ppType tp <+> ppName name <.> semi | (name,tp) <- fields])
                     ) <.> semi

           funSig  = text (if toH then "extern" else "static") <+> ppType (typeOf body)
                     <+> ppName funName <.> parameters ([text "kk_function_t _fself"] ++
                                                        [ppType tp <+> ppName name | (TName name tp) <- params])

           newDef  = funSig <.> semi
                     <-> text (if toH then "static inline" else "static")
                     <+> text "kk_function_t" <+> ppName newName <.> ntparameters fields <+> block ( vcat (
                       if (null fields)
                         then [text "kk_define_static_function" <.> arguments [text "_fself", ppName funName] -- <.> semi
                               --text "static" <+> structDoc <+> text "_self ="
                              --  <+> braces (braces (text "static_header(1, TAG_FUNCTION), box_cptr(&" <.> ppName funName <.> text ")")) <.> semi
                              ,text "return kk_function_dup(_fself);"]
                         else [structDoc <.> text "* _self = kk_function_alloc_as" <.> arguments [structDoc, pretty (scanCount + 1) -- +1 for the _base.fun
                                                                                              ] <.> semi
                              ,text "_self->_base.fun = kk_cfun_ptr_box(&" <.> ppName funName <.> text ", kk_context());"]
                              ++ [text "_self->" <.> ppName name <+> text "=" <+> ppName name <.> semi | (name,_) <- fields]
                              ++ [text "return &_self->_base;"])
                     )


       emitToCurrentDef (vcat [linebreak,text "// lift anonymous function", tpDecl, newDef] <.> linebreak)

       bodyDoc <- genStat (ResultReturn Nothing params) body
       let funDef = funSig <+> block (
                      (if (null fields) then text "KK_UNUSED(_fself);"
                        else let dups = braces (hcat [genDupCall tp (ppName name) <.> semi | (name,tp) <- fields])
                             in vcat ([structDoc <.> text "* _self = kk_function_as" <.> tupled [structDoc <.> text "*",text "_fself"] <.> semi]
                                   ++ [ppType tp <+> ppName name <+> text "= _self->" <.> ppName name <.> semi <+> text "/*" <+> pretty tp <+> text "*/"  | (name,tp) <- fields]
                                   ++ [text "kk_drop_match" <.> arguments [text "_self",dups,text "{}"]]
                                   ))
                      <-> bodyDoc
                    )
       emitToC funDef  -- TODO: make  static if for a Private definition

       let funNew = ppName newName <.> arguments [ppName name | (name,_) <- fields]
       return funNew

---------------------------------------------------------------------------------
-- Types
---------------------------------------------------------------------------------


ppType :: Type -> Doc
--ppType (TApp (TCon c) [t])  | typeConName c == nameTpCTail
--  = ppType t <.> text "*"
ppType tp
  = case cType tp of
      CBox -> text "kk_box_t"
      CFun _ _ -> text "kk_function_t"
      CData name -> ppName name
      CPrim prim -> text prim

data CType
  = CBox
  | CFun [CType] CType
  | CData Name
  | CPrim String
  deriving (Eq,Show)

cType :: Type -> CType
cType tp
  = case tp of
      TForall vars preds t
        -> cType t
      TFun pars eff res
        -> CFun (map (cType . snd) pars) (cType res)
      TApp t ts
        -> cType t
      TCon c
        -> cTypeCon c
      TVar v
        -> CBox
      TSyn syn args t
        -> cType t

cTypeCon c
   = let name = typeConName c
     in if (name == nameTpInt)
         then CPrim "kk_integer_t"
        else if (name == nameTpString)
         then CPrim "kk_string_t"
        else if (name == nameTpVector)
         then CPrim "kk_vector_t"
        else if (name ==  nameTpEvv)
         then CPrim "kk_evv_t"
        else if (name == nameTpChar)
         then CPrim "kk_char_t"  -- 32-bit unicode point
        else if (name == nameTpInt32)
         then CPrim "int32_t"
        else if (name == nameTpSSizeT)
         then CPrim "kk_ssize_t"
        else if (name == nameTpIntPtrT)
         then CPrim "intptr_t"
        else if (name == nameTpFloat)
         then CPrim "double"
        else if (name == nameTpBool)
         then CPrim "bool"
        else if (name == nameTpUnit)
         then CPrim "kk_unit_t"
        else if (name == nameTpInt64)
         then CPrim "int64_t"
        else if (name == nameTpByte)
         then CPrim "uint8_t"
        else if (name == nameTpFloat32)
         then CPrim "float"
        else if (name == nameTpRef || name == nameTpLocalVar)
         then CPrim "kk_ref_t"
        else if (name == nameTpBox || name == nameTpAny)
         then CPrim "kk_box_t"
        else if (name == nameTpReuse)
         then CPrim "kk_reuse_t"
        else if (name == nameTpCField)
         then CPrim "kk_box_t*"
        else CData (typeClassName name)



---------------------------------------------------------------------------------
-- Statements
---------------------------------------------------------------------------------

-- | Applies a return context
getResult :: Result -> Doc -> Doc
getResult result doc
  = if isEmptyDoc doc
      then text ""
      else getResultX result doc

getResultX result (retDoc)
  = case result of
     ResultReturn (Just n) _  | (isTypeUnit (typeOf n))
                              -> retDoc <.> text "; return kk_Unit;"
     ResultReturn _ _  -> text "return" <+> retDoc <.> semi
     ResultAssign n ml | isTypeUnit (typeOf n) && dstartsWith retDoc "kk_Unit" -> empty
     ResultAssign n ml -> (if --isWildcard (getName n) ||
                               nameNil == (getName n) || isTypeUnit (typeOf n)
                              then retDoc <.> semi
                              else ppName (getName n) <+> text "=" <+> retDoc <.> semi <+> text "/*" <.> pretty (typeOf n) <.> text "*/"
                          ) <-> case ml of
                                  Nothing -> empty
                                  Just l  -> text "goto" <+> ppName l <.> semi

ppVarDecl (TName name tp) = ppType tp <+> ppName name

tryTailCall :: Result -> Expr -> Asm (Maybe Doc)
tryTailCall result expr
  = case expr of
     -- Tailcall case 1
     App (Var n info) args  | ( case result of
                                  ResultReturn (Just m) _ -> m == n && infoArity info == (length args)
                                  _                       -> False
                              )
       -> do let (ResultReturn _ params) = result
             stmts <- genOverride params args
             return $ Just $ tailblock $ stmts <-> tailcall

     -- Tailcall case 2
     App (TypeApp (Var n info) _) args | ( case result of
                                            ResultReturn (Just m) _ -> m == n && infoArity info == (length args)
                                            _                       -> False
                                          )
       -> do let (ResultReturn _ params) = result
             stmts <- genOverride params args
             return $ Just $ tailblock $ stmts <-> tailcall

     _ -> return Nothing
  where
    tailblock doc = hang 2 (text "{ // tailcall" <-> doc) <-> text "}"
    -- overriding function arguments carefully
    genOverride :: [TName] -> [Expr] -> Asm Doc
    genOverride params args
      = fmap (debugWrap "genOverride") $
        do (stmts, varNames) <- do -- args' <- mapM tailCallArg args
                                   let args' = args
                                   bs    <- mapM genVarBinding args'
                                   return (unzip bs)
           docs1             <- mapM genDefName params
           docs2             <- mapM genDefName varNames
           let assigns    = map (\(p,a)-> if p == a
                                            then debugComment ("genOverride: skipped overriding `" ++ (show p) ++ "` with itself")
                                            else debugComment ("genOverride: preparing tailcall") <.> p <+> text "=" <+> a <.> semi
                                ) (zip docs1 docs2)
           return $ vcat (stmts ++ assigns)


-- | Generates a statement from an expression by applying a return context (deeply) inside
genStat :: Result -> Expr -> Asm Doc
genStat result expr
  = fmap (debugWrap "genStat") $
    {-
    case extractExternal expr of
      Just (tn,fs,es)
        -> do (statDoc, exprDoc) <- genExternalExpr tn fs es
              return (statDoc <-> getResult result exprDoc)
      Nothing
        -> -}
           do mdoc <- tryTailCall result expr
              case mdoc of
                Just doc
                  -> return doc
                Nothing
                  -> genExprStat result expr


genExprStat :: Result -> Expr -> Asm Doc
genExprStat result expr
  = case expr of
      -- If expression is inlineable, inline it
      _  | isInlineableExpr expr
        -> do exprDoc <- genInline expr
              return (getResult result exprDoc)

      Case exprs branches
         -> do (docs, scrutinees)
                   <- fmap unzip $
                      mapM (\e-> if isInlineableExpr e && isTypeBool (typeOf e)
                                   then do d       <- genInline e
                                           return (text "", d)
                                   else do (sd,vn) <- genVarBinding e
                                           vd      <- genDefName vn
                                           return (sd, vd)
                      ) exprs
               doc <- genMatch result scrutinees branches
               return (vcat docs <-> doc)

      Let groups body
        -> case (reverse groups, body) of
             (DefNonRec (Def name tp expr Private DefVal _ _ _):rgroups, (Case [Var vname _] branches))
               | name == getName vname && not (S.member vname (freeLocals branches)) && isInlineableExpr expr
               -> genExprStat result (makeLet (reverse rgroups) (Case [expr] branches))
             _ -> do docs1 <- genLocalGroups groups
                     doc2  <- genStat result body
                     return (vcat docs1 <-> doc2)

      -- Handling all other cases
      _ -> do (statDocs,exprDoc) <- genExpr expr
              return (vcat statDocs <-> getResult result exprDoc)

---------------------------------------------------------------------------------
-- Match
---------------------------------------------------------------------------------

-- | Generates a statement for a match expression regarding a given return context
genMatch :: Result -> [Doc] -> [Branch] -> Asm Doc
genMatch result0 exprDocs branches
  = do -- mbTagDocs <- mapM genTag (zip exprDocs (transpose (map branchPatterns branches)))
       (result,genLabel)
          <- case result0 of
               ResultAssign name Nothing | length branches > 1 && not (isSingleTestBranch)
                 -> do label <- newVarName "match"
                       return (ResultAssign name (Just label),[ppName label <.> colon <+> semi])
               _ -> return (result0,[])
       docsInit <- mapM (genBranch result exprDocs True) (init branches)
       docLast0  <- genBranch result0 exprDocs False (last branches)
       let docLast = if (isSingleTestBranch && not (isJumpResult result))
                      then (text "else" <+> block docLast0) else docLast0
           doc = vcat (docsInit ++ [docLast] ++ genLabel)
       return doc
  where
    isJumpResult res
      = case res of
          ResultReturn _ _ -> True
          ResultAssign _ (Just _) -> True
          _ -> False

    isSingleTestBranch
      = case branches of
          -- [_,Branch [pat] _] | testIsSkipped pat
          --  -> True
          [Branch [pat] [Guard test expr],_]
            -> isExprTrue test && isSingleTestPat pat
          _ -> False

    testIsSkipped pat
      = case pat of
          PatWild    -> True
          PatVar _ p -> testIsSkipped p
          PatCon{patConSkip = skip} -> skip
          _ -> False

    isSingleTestPat pat
      = case pat of
          PatWild    -> True
          PatLit _   -> True
          PatVar _ p -> isSingleTestPat p
          PatCon{patConPatterns = ps} -> all isZeroTestPat ps

    isZeroTestPat pat
      = case pat of
          PatWild    -> True
          PatVar _ p -> isZeroTestPat p
          _          -> False

genBranch :: Result -> [Doc] -> Bool -> Branch -> Asm Doc
genBranch result exprDocs doTest branch@(Branch patterns guards)
  = do doc <- genPattern doTest (freeLocals guards)  (zip exprDocs patterns) (genGuards result guards)
       if (doc `dstartsWith` "if")
         then return doc
         else return (block doc)  -- for C++ we need to scope the locals or goto's can skip initialization

genGuards :: Result -> [Guard] -> Asm Doc
genGuards result guards
  = do docs <- mapM (genGuard result) guards
       return (vcat docs)

genGuard :: Result -> Guard-> Asm Doc
genGuard result (Guard guard expr)
  = case guard of
      Con tname repr | getName tname == nameTrue
        -> genStat result expr
      _ -> do (gddoc,gdoc) <- genExpr guard
              sdoc <- genStat result expr
              return (vcat gddoc <-> text "if" <+> parensIf gdoc <+> block (sdoc))

parensIf :: Doc -> Doc -- avoid parens if already parenthesized
parensIf d
  = if (dstartsWith d "(" && dendsWith d ")") then d else parens d


genPattern :: Bool -> TNames -> [(Doc,Pattern)] -> Asm Doc -> Asm Doc
genPattern doTest gfree [] genBody
  = genBody
genPattern doTest gfree dpatterns genBody
  = do (testss,localss,nextPatternss) <- fmap (unzip3 . concat) $
                                           mapM (genPatternTest doTest gfree) dpatterns
       let tests  = concat testss
           locals = concat localss
           nextPatterns = concat nextPatternss

       ndoc <- genPattern doTest gfree nextPatterns genBody
       if (null tests)
        then return (vcat (locals ++ [ndoc]))
        else return (text "if" <+> parensIf (hcat (punctuate (text " && ") tests))
                      <+> block (vcat (locals ++ [ndoc])))

genPatternTest :: Bool -> TNames -> (Doc,Pattern) -> Asm [([Doc],[Doc],[(Doc,Pattern)])]
genPatternTest doTest gfree (exprDoc,pattern)
  = let test xs = if doTest then xs else [] in
    case pattern of
      PatWild -> return []
      {-
      PatVar tname pattern | hiddenNameStartsWith (getName tname) "unbox"
        -> do let after = ppType (typeOf tname) <+> ppDefName (getName tname) <+> text "="
                              <+> genBoxCall "unbox" True (typeOf tname) exprDoc <.> semi
                  next  = genNextPatterns (\self fld -> self) (ppDefName (getName tname)) (typeOf tname) [pattern]
              return [([],[after],next)]
      -}
      {-
      PatVar tname(PatCon bname [pattern] repr [targ] exists tres info skip)  | getName bname == nameBoxCon
        -> do let tp    = targ
                  after = ppType tp <+> ppDefName (getName tname) <+> text "="
                          <+> genBoxCall "unbox" True tp exprDoc <.> semi
                  next  = genNextPatterns (\self fld -> self) (ppDefName (getName tname)) tp [pattern]
              return [([],[after],next)]
      -}
      PatCon bname [pattern] repr [targ] exists tres info skip  | getName bname == nameBoxCon
        -> do local <- newVarName "unbox"
              let unbox   = genBoxCall "unbox" True targ exprDoc
                  next    = genNextPatterns (\self fld -> self) {-(ppDefName local)-} unbox targ [pattern]
                  -- assign  = ppType targ <+> ppDefName local <+> text "=" <+> unbox <.> semi
              return [([],[{-assign-}],next)]
      PatVar tname pattern
        -> do let after = if (patternVarFree pattern && not (tnamesMember tname gfree)) then []
                           else [ppType (typeOf tname) <+> ppDefName (getName tname) <+> text "=" <+> exprDoc <.> semi]
                  next  = genNextPatterns (\self fld -> self) (ppDefName (getName tname)) (typeOf tname) [pattern]
              return [([],after,next)]
      PatLit (LitString s)
        -> return [(test [text "kk_string_cmp_cstr_borrow" <.> tupled [exprDoc,fst (cstring s)] <+> text "== 0"],[],[])]
      PatLit lit@(LitInt _)
        -> return [(test [text "kk_integer_eq_borrow" <.> arguments [exprDoc,ppLit lit]],[],[])]
      PatLit lit
        -> return [(test [exprDoc <+> text "==" <+> ppLit lit],[],[])]
      PatCon tname patterns repr targs exists tres info skip
        -> -- trace ("patCon: " ++ show info ++ ","  ++ show tname ++ ", " ++ show repr) $
           case repr of
                 ConEnum{}  | conInfoName info == nameTrue
                    -> return [(xtest [exprDoc],[],[])]
                 ConEnum{} | conInfoName info == nameFalse
                    -> return [(xtest [text "!" <.> parens exprDoc],[],[])]
                 ConAsJust{} 
                    -> do let next = genNextPatterns 
                                        (\self fld -> text "kk_datatype_unjust" <.> arguments [self]) 
                                        exprDoc (typeOf tname) patterns
                          return [(xtest [conTestName info <.> parens exprDoc],[],next)]
                 _  -> let dataRepr = conDataRepr repr
                       in if (dataReprIsValue dataRepr || isConSingleton repr)
                           then valTest tname info dataRepr
                           else conTest info
        where
          xtest xs = if skip then [] else test xs

          valTest :: TName -> ConInfo -> DataRepr -> Asm [([Doc],[Doc],[(Doc,Pattern)])]
          valTest conName conInfo dataRepr
            = --do let next = genNextPatterns (exprDoc) (typeOf tname) patterns
              --   return [(test [conTestName conInfo <.> parens exprDoc],[assign],next)]
              do let selectOp = if (hasTagField dataRepr)
                                 then "._cons." ++ show (ppDefName (getName conName)) ++ "."
                                 else "."
                     next = genNextPatterns (\self fld -> self <.> text selectOp <.> fld) exprDoc (typeOf tname) patterns
                 return [(xtest [conTestName conInfo <.> tupled [exprDoc]],[],next)]

          conTest conInfo
            = do local <- newVarName "con"
                 let next    = genNextPatterns (\self fld -> self <.> text "->" <.> fld) (ppDefName local) (typeOf tname) patterns
                     typeDoc = text "struct" <+> ppName (conInfoName conInfo) <.> text "*"
                     assign  = typeDoc <+> ppDefName local <+> text "=" <+> conAsName conInfo <.> tupled [exprDoc] <.> semi
                 return [(xtest [conTestName conInfo <.> parens exprDoc],[assign],next)]

patternVarFree  pat
  = case pat of
      PatWild              -> True
      --PatLit (LitFloat _)  -> True
      --PatLit (LitChar _)   -> True
      _ -> False

genNextPatterns :: (Doc -> Doc -> Doc) -> Doc -> Type -> [Pattern] -> [(Doc,Pattern)]
genNextPatterns select exprDoc tp []
  = []
genNextPatterns select exprDoc tp patterns
  = let (vars,preds,rho) = splitPredType tp
    in case expandSyn rho of
         TFun args eff res
          -> case patterns of
               [PatWild]  | length args > 1 -> []
               [pat]      | length args == 0 || length args > 1 -> [(exprDoc, pat)]
               _          -> assertion ("C.FromCore.genNextPatterns: args != patterns " ++ show (length args, length patterns) ++ show (args,patterns) ++ ":\n expr: " ++ show exprDoc ++ "\n type: " ++ show tp) (length args == length patterns) $
                             concatMap genNextPattern
                                          (zip [if nameIsNil name then newFieldName i else name  | (name,i) <- zip (map fst args) [1..]]
                                           patterns)
         _ -> case patterns of
                [PatWild] -> []
                [pat]     -> [(exprDoc,pat)]
                _         -> failure "C.FromCore.genNextPatterns: patterns but not a function"
  where
    genNextPattern (name,pattern)
      = case pattern of
          PatWild -> []
          _       -> let patDoc = select exprDoc (ppDefName name)
                     in [(patDoc, pattern)]



---------------------------------------------------------------------------------
-- Expressions that produce statements on their way
---------------------------------------------------------------------------------

-- | Generates javascript statements and a javascript expression from core expression
genExpr :: Expr -> Asm ([Doc],Doc)
genExpr expr  | isInlineableExpr expr
  = do doc <- genInline expr
       return ([],doc)
genExpr expr
  = genExprPrim expr

genExprPrim expr
  = -- trace ("genExpr: " ++ show expr) $
    case expr of
     Con _ _              -> genConEtaExpand expr
     TypeApp (Con _ _) _  -> genConEtaExpand expr

     TypeApp e _ -> genExpr e
     TypeLam _ e -> genExpr e

     App f args
       -> genApp f args

     Let groups body
       -> do decls1       <- genLocalGroups groups
             (decls2,doc) <- genExpr body
             return (decls1 ++ decls2, doc)

     Case _ _
       -> do (doc, tname) <- genVarBinding expr
             nameDoc <- genDefName tname
             return ([doc], nameDoc)

     Lit (LitString s)
       -> do name <- newVarName "s"
             if (s=="")
              then return ([],text "kk_string_empty()")
              else do let (cstr,clen) = cstring s
                      return ([text "kk_define_string_literal" <.> tupled [empty,ppName name,pretty clen,cstr]]
                             ,text "kk_string_dup" <.> parens (ppName name));

     Var vname (InfoExternal formats)
       -> case splitFunScheme (typeOf vname) of
            Just(_,_,tpars,teff,tres)
              -> do names <- newVarNames (length tpars)
                    let tnames = [TName name tp | (name,(_,tp)) <- zip names tpars]
                    genExpr $ Lam tnames teff (App expr [Var tname InfoNone | tname <- tnames])
            _ -> failure ("Backend.C.FromCore.genExpr: invalid partially applied external:\n" ++ show expr)
     _ -> failure ("Backend.C.FromCore.genExpr: invalid expression:\n" ++ show expr)


genConEtaExpand cexpr
  = case splitFunScheme (typeOf cexpr) of
      Just (_,_,tpars,teff,tres) 
        -> do names <- newVarNames (length tpars)
              let tnames = [TName name tp | (name,(_,tp)) <- zip names tpars]
              genExpr $ Lam tnames teff (App cexpr [Var tname InfoNone | tname <- tnames]) 
      _ ->failure ("Backend.C.FromCore.genExpr: invalid partially applied constructor:\n" ++ show cexpr)

genExprs :: [Expr] -> Asm ([Doc],[Doc])
genExprs exprs
  = do xs <- mapM genExpr exprs
       let (declss,docs) = unzip xs
       return (concat declss, docs)

genInlineableExprs :: [Expr] -> Asm ([Doc],[Doc])
genInlineableExprs exprs
  = do xs <- mapM genInlineableExpr exprs
       let (declss,docs) = unzip xs
       return (concat declss, docs)

genInlineableExpr :: Expr -> Asm ([Doc],Doc)
genInlineableExpr expr  | isInlineableExpr expr
  = do doc <- genInline expr
       return ([],doc)
genInlineableExpr expr
  = do (doc,var) <- genVarBinding expr
       return ([doc],ppName (getName var))


-- | Introduces an additional let binding in core if necessary
--   The expression in the result is guaranteed to be a Var afterwards
genVarBinding :: Expr -> Asm (Doc, TName)
genVarBinding expr
  = case expr of
      Var tn _ | not (isQualified (getName tn))-> return $ (empty, tn)
      _        -> do name <- newVarName "x"
                     let tp = typeOf expr
                         tname = TName name tp
                     doc <- genStat (ResultAssign tname Nothing) expr
                     if (dstartsWith doc (show (ppName name) ++ " ="))
                       then return (ppType tp <+> doc, tname)
                       else return (ppVarDecl tname <.> unitSemi tp  <-> doc, tname)


---------------------------------------------------------------------------------
-- Pure expressions
---------------------------------------------------------------------------------

genPure   :: Expr -> Asm Doc
genPure expr
  = case expr of
     TypeApp e _ -> genPure e
     TypeLam _ e -> genPure e
     -- Var name (InfoExternal formats)
     --   -> genWrapExternal name formats  -- unapplied inlined external: wrap as function
     Var name info
       -> case splitFunScheme (typeOf name) of
            Just (_,_,argTps,eff,resTp) | isQualified (getName name) && isInfoArity info -- wrap bare top-level functions
              -> do argNames <- mapM newVarName ["x" ++ show i | i <- [1..length argTps]]
                    let tnames = [TName name tp | (name,(_,tp)) <- zip argNames argTps]
                        body   = (App expr [Var name InfoNone | name <- tnames])
                    genLambda tnames eff body
            _ -> case info of
                   InfoExternal formats -> genInlineExternal name formats []
                   _ -> return (ppName (getName name))
     Con name info
       | getName name == nameTrue -> return (text "true")
       | getName name == nameFalse -> return (text "false")
       | getName name == nameUnit  -> return (text "kk_Unit")
       | otherwise -> return (conCreateName (getName name) <.> arguments [])
     Lit l
       -> return $ ppLit l
     Lam params eff body
       -> {-
          do args    <- mapM genCommentTName params
             bodyDoc <- genStat (ResultReturn Nothing params) body
             return (text "function" <.> tupled args <+> block bodyDoc)
          -}
          genLambda params eff body
     _ -> failure ("Backend.C.FromCore.genPure: invalid expression:\n" ++ show expr)

{-
genLambda :: Expr -> ([TypeVar],[Pred],[(Name,Type)],Effect,Type) -> Asm Doc
genLambda expr (_,_,argTps,eff,resTp)
  = do argNames <- genVarNames (length argTps)
       let tnames = [TName name tp | (name,tp) <- zip argNames argTps]
           lam = Lam tnames eff $
                 App expr [Var tname InfoNone | tname <- tnames]
       in genInline
-}

isPat :: Bool -> Pattern -> Bool
isPat b q
  = case q of
      PatWild     -> False
      PatLit _    -> False
      PatVar _ q' -> isPat b q'
      PatCon {}   -> getName (patConName q) == if b then nameTrue else nameFalse

-- | Generates an effect-free expression
--   NOTE: Throws an error if expression is not guaranteed to be effectfree
genInline :: Expr -> Asm Doc
genInline expr | isPureExpr expr
  = genPure expr
genInline expr
  = do (decls,doc) <- genExprPrim expr
       when (not (null decls)) $
         failure ("Backend.C.FromCore.genInline: not an inlineable expression? " ++ show expr)
       return doc
    {-
    case expr of
      _  | isPureExpr expr -> genPure expr

      TypeLam _ e -> genInline e
      TypeApp e _ -> genInline e
      App f args
        -> do argDocs <- mapM genInline args
              case extractExtern f of
                Just (tname,formats)
                  -> case args of
                       [Lit (LitInt i)] | getName tname == nameInt32 && isSmallInt32 i
                         -> return (pretty i)
                       _ -> genInlineExternal tname formats argDocs
                Nothing
                  -> case (f,args) of
                       ((Var tname _),[Lit (LitInt i)]) | getName tname == nameInt32 && isSmallInt i
                         -> return (pretty i)
                       _ -> do fdoc <- genInline f
                               return (fdoc <.> tupled argDocs)
      _ -> failure ("Backend.C.FromCore.genInline: invalid expression:\n" ++ show expr)
-}


---------------------------------------------------------------------------------
-- Applications
---------------------------------------------------------------------------------

genApp :: Expr -> [Expr] -> Asm ([Doc],Doc)
genApp f args
  = do sapp <- genAppSpecial f args
       case sapp of
         Just app -> return ([],app)
         Nothing  -> -- trace ("genAppNormal: " ++ show (f,args)) $
                     genAppNormal f args


genAppNormal :: Expr -> [Expr] -> Asm ([Doc],Doc)
-- special: allocat
genAppNormal (Var allocAt _) [Var at _, App (Con tname repr) args]  | getName allocAt == nameAllocAt
  = do (decls,argDocs) <- genInlineableExprs args
       let atDoc = ppName (getName at)
       return (decls,conCreateName (getName tname) <.> arguments ([atDoc] ++ argDocs))
genAppNormal (Var allocAt _) [Var at _, App (TypeApp (Con tname repr) targs) args]  | getName allocAt == nameAllocAt
  = do (decls,argDocs) <- genInlineableExprs args
       let atDoc = ppName (getName at)
       return (decls,conCreateName (getName tname) <.> arguments ([atDoc] ++ argDocs))
genAppNormal v@(Var allocAt _) [at, Let dgs expr]  | getName allocAt == nameAllocAt  -- can happen due to box operations
  = genExpr (Let dgs (App v [at,expr]))

-- special: conAssignFields
genAppNormal (Var (TName conTagFieldsAssign typeAssign) _) (Var reuseName (InfoConField conName nameNil):(Var tag _):fieldValues) | conTagFieldsAssign == nameConTagFieldsAssign
  = do tmp <- genVarName "con"
       let setTag = tmp <.> text "->_base._block.header.tag = (kk_tag_t)" <.> parens (text (show tag)) <.> semi
           fieldNames = case splitFunScheme typeAssign of
                          Just (_,_,args,_,_) -> tail (tail (map fst args))
                          _ -> failure ("Backend.C.FromCore: illegal conAssignFields type: " ++ show (pretty typeAssign))
       (decls, tmpDecl, assigns, result) <- genAssignFields tmp conName reuseName fieldNames fieldValues
       return (decls ++ [tmpDecl, setTag] ++ assigns, result)

genAppNormal (Var (TName conFieldsAssign typeAssign) _) (Var reuseName (InfoConField conName nameNil):fieldValues) | conFieldsAssign == nameConFieldsAssign
  = do tmp <- genVarName "con"
       let fieldNames = case splitFunScheme typeAssign of
                          Just (_,_,args,_,_) -> tail (map fst args)
                          _ -> failure ("Backend.C.FromCore: illegal conAssignFields type: " ++ show (pretty typeAssign))
       (decls, tmpDecl, assigns, result) <- genAssignFields tmp conName reuseName fieldNames fieldValues
       return (decls ++ [tmpDecl] ++ assigns, result)

-- special: cfield-hole
genAppNormal (Var unbox _) [App (Var cfieldHole _) []] | getName cfieldHole == nameCFieldHole && getName unbox == nameUnbox
  = return ([],ppType (resultType (typeOf unbox)) <.> text "_hole()")

-- special: cfield-of
genAppNormal (Var cfieldOf _) [App (Var box _) [App (Var dup _) [Var con _]], Lit (LitString conName), Lit (LitString fieldName)]  | getName cfieldOf == nameCFieldOf && getName dup == nameDup
  = do let doc = genFieldAddress con (readQualified conName) (readQualified fieldName)
       return ([],text "(kk_box_t*)" <.> parens doc)

genAppNormal (Var cfieldOf _) [App (Var box _) [Var con _], Lit (LitString conName), Lit (LitString fieldName)]  | getName cfieldOf == nameCFieldOf
 = do let drop = map (<.> semi) (genDupDropCall False (typeOf con) (ppName (getName con)))
          doc = genFieldAddress con (readQualified conName) (readQualified fieldName)
      return (drop,text "(kk_box_t*)" <.> parens doc)


-- normal
genAppNormal f args
  = do (decls,argDocs) <- genInlineableExprs args
       case extractExtern f of
         -- known external
         Just (tname,formats)
           -> do (edecls,doc) <- genExprExternal tname formats argDocs
                 return ((edecls ++ decls), doc)
         Nothing
           -> case f of
               -- constructor
               Con tname repr
                 -> let at = if (dataReprIsValue (conDataRepr repr) || isConAsJust repr) then [] else [text "kk_reuse_null"]
                    in return (decls,conCreateName (getName tname) <.> arguments (at ++ argDocs))
               -- call to known function
               Var tname _ | getName tname == nameAllocAt
                 -> failure ("Backend.C.genApp.Var.allocat: " ++ show (f,args))
               Var tname (InfoArity m n) | isQualified (getName tname)
                 -> return (decls,ppName (getName tname) <.> arguments argDocs)
               -- call unknown function_t
               _ -> do (fdecls,fdoc) <- case f of
                                          Var tname info -> return ([], ppName (getName tname)) -- prevent lambda wrapping recursively
                                          _ -> do (fdecl,fname) <- genVarBinding f
                                                  return ([fdecl],ppName (getName fname))
                       let (cresTp,cargTps) = case splitFunScheme (typeOf f) of
                                               Just (_,_,argTps,_,resTp)
                                                 -> (ppType resTp, tupled ([text "kk_function_t"] ++
                                                                           (map (ppType . snd) argTps) ++
                                                                           [text "kk_context_t*"]))
                                               _ -> failure $ ("Backend.C.genAppNormal: expecting function type: " ++ show (pretty (typeOf f)))
                       return (fdecls ++ decls, text "kk_function_call" <.> tupled [cresTp,cargTps,fdoc,arguments (fdoc:argDocs)])


-- Assign fields to a constructor. Used in: genAppNormal on conAssignFields
genAssignFields :: Doc -> TName -> TName -> [Name] -> [Expr] -> Asm ([Doc], Doc, [Doc], Doc)
genAssignFields tmp conName reuseName fieldNames fieldValues
  = do (decls,fieldDocs) <- genExprs fieldValues   
       let conTp    = text "struct" <+> ppName (getName conName) <.> text "*"
           tmpDecl  = conTp <+> tmp <+> text "=" <+> parens conTp <.> ppName (getName reuseName) <.> semi
           assigns  = [tmp <.> text "->" <.> ppName fname <+> text "=" <+> fval <.> semi
                     | (fname,fval) <- zip fieldNames fieldDocs]
           result   = conBaseCastName (getName conName) <.> parens tmp
       return (decls, tmpDecl, assigns, result)


genFieldAddress :: TName -> Name -> Name -> Doc
genFieldAddress conVar conName fieldName
  = parens (text "&" <.> conAsNameX (conName) <.> parens (ppName (getName conVar)) <.> text "->" <.> ppName (unqualify fieldName))


genAppSpecial :: Expr -> [Expr] -> Asm (Maybe Doc)
genAppSpecial f args
  = do platform <- getPlatform
       case (f,args) of
        (Var tname _, [Lit (LitInt i)]) | getName tname == nameInt32 && isSmallInt32 i
          -> return (Just (genLitInt32 i))
        (Var tname _, [Lit (LitInt i)]) | getName tname == nameInt64 && isSmallInt64 i
          -> return (Just (genLitInt64 i))
        (Var tname _, [Lit (LitInt i)]) | getName tname == nameSSizeT && isSmallSSizeT platform i
          -> return (Just (genLitSSizeT i))
        (Var tname _, [Lit (LitInt i)]) | getName tname == nameIntPtrT && isSmallIntPtrT platform i
          -> return (Just (genLitIntPtrT i))
        (Var tname _, [Lit (LitInt i)]) | getName tname == nameByte && isSmallUInt8 platform i
          -> return (Just (genLitUInt8 i))
        _ -> case extractExtern f of
               Just (tname,formats)
                 -- inline external
                 -> case args of
                     [Lit (LitInt i)] | getName tname == nameInt32 && isSmallInt32 i
                       -> return (Just (genLitInt32 i))
                     [Lit (LitInt i)] | getName tname == nameInt64 && isSmallInt64 i
                       -> return (Just (genLitInt64 i))
                     [Lit (LitInt i)] | getName tname == nameByte && isSmallUInt8 platform i
                       -> return (Just (genLitUInt8 i))
                     [Lit (LitInt i)] | getName tname == nameSSizeT && isSmallSSizeT platform i
                       -> return (Just (genLitSSizeT i))
                     [Lit (LitInt i)] | getName tname == nameIntPtrT && isSmallIntPtrT platform i
                       -> return (Just (genLitIntPtrT i))
                     _ -> return Nothing
               _ -> return Nothing

{-
genAppInline :: Expr -> [Expr] -> Asm Doc
genAppInline f args
  = do sapp <- genAppSpecial f args
       case sapp of
         Just app ->  return app
         Nothing  ->  do argDocs <- mapM genInline args
                         case f of
                           Con tname repr
                             -> return (conCreateName (getName tname) <.> tupled argDocs)
                           _ -> case extractExtern f of
                                  Just (tname,formats)
                                    -> genInlineExternal tname formats argDocs
                                  Nothing
                                    -> do fdoc <- genInline f
                                          return (fdoc <.> tupled argDocs)
-}

---------------------------------------------------------------------------------
-- Externals
---------------------------------------------------------------------------------

extractExtern :: Expr -> Maybe (TName,[(Target,String)])
extractExtern expr
  = case expr of
      TypeApp (Var tname (InfoExternal formats)) targs -> Just (tname,formats)
      Var tname (InfoExternal formats) -> Just (tname,formats)
      _ -> Nothing

-- inlined external sometimes  needs wrapping in a applied function block
genInlineExternal :: TName -> [(Target,String)] -> [Doc] -> Asm Doc
genInlineExternal tname formats argDocs
  = do (decls,doc) <- genExprExternal tname formats argDocs
       if (null decls)
        then return doc
        else error ("Backend.C.FromCore.genInlineExternal: TODO: inline external declarations: " ++ show (vcat (decls++[doc])))

-- generate external: needs to add try blocks for primitives that can throw exceptions
genExprExternal :: TName -> [(Target,String)] -> [Doc] -> Asm ([Doc],Doc)

-- special case box/unbox
genExprExternal tname formats [argDoc] | getName tname == nameBox || getName tname == nameUnbox
  = let isBox = (getName tname == nameBox)
        tp    = case typeOf tname of
                  TFun [(_,fromTp)] _ toTp -> if (isBox) then fromTp else toTp
                  _ -> failure $ ("Backend.C.genExprExternal.unbox: expecting function type: " ++ show tname ++ ": " ++ show (pretty (typeOf tname)))
        call  = genBoxCall (if (isBox) then "box" else "unbox") False tp argDoc
    in return ([], call)


-- special case dropn
genExprExternal tname formats [argDoc,scanDoc] | getName tname == nameDrop
  = let isDup = (getName tname == nameDup)
        tp    = case typeOf tname of
                  TFun [(_,fromTp),(_,_)] _ toTp -> fromTp
                  _ -> failure $ ("Backend.C.genExprExternal.dropn: expecting function type: " ++ show tname ++ ": " ++ show (pretty (typeOf tname)))
        call  = hcat (genDropNCall tp [argDoc,scanDoc])
    in return ([], call)


-- special case drop_reuse
genExprExternal tname formats [argDoc,scanDoc] | getName tname == nameDropReuse
  = let tp    = case typeOf tname of
                  TFun [(_,fromTp),(_,_)] _ toTp -> fromTp
                  _ -> failure $ ("Backend.C.genExprExternal.drop_reuse: expecting function type: " ++ show tname ++ ": " ++ show (pretty (typeOf tname)))
        call  = hcat (genDropReuseCall tp [argDoc,scanDoc])
    in return ([], call)

-- special case dup/drop
genExprExternal tname formats [argDoc] | getName tname == nameDup || getName tname == nameDrop
  = let isDup = (getName tname == nameDup)
        tp    = case typeOf tname of
                  TFun [(_,fromTp)] _ toTp -> fromTp
                  _ -> failure $ ("Backend.C.genExprExternal.drop: expecting function type: " ++ show tname ++ ": " ++ show (pretty (typeOf tname)))
        call  = hcat (genDupDropCall isDup tp argDoc)   -- if empty, pass dup argument along?
    in return ([], call)

-- special case is-unique
genExprExternal tname formats [argDoc] | getName tname == nameIsUnique
  = let tp    = case typeOf tname of
                  TFun [(_,fromTp)] _ toTp -> fromTp
                  _ -> failure $ ("Backend.C.genExprExternal.is_unique: expecting function type: " ++ show tname ++ ": " ++ show (pretty (typeOf tname)))
        call  = hcat (genIsUniqueCall tp argDoc)
    in return ([], call)

-- special case free
genExprExternal tname formats [argDoc] | getName tname == nameFree
  = let tp    = case typeOf tname of
                  TFun [(_,fromTp)] _ toTp -> fromTp
                  _ -> failure $ ("Backend.C.genExprExternal.free: expecting function type: " ++ show tname ++ ": " ++ show (pretty (typeOf tname)))
        call  = hcat (genFreeCall tp argDoc)
    in return ([], call)

-- special case decref
genExprExternal tname formats [argDoc] | getName tname == nameDecRef
  = let tp    = case typeOf tname of
                  TFun [(_,fromTp)] _ toTp -> fromTp
                  _ -> failure $ ("Backend.C.genExprExternal.decref: expecting function type: " ++ show tname ++ ": " ++ show (pretty (typeOf tname)))
        call  = hcat (genDecRefCall tp argDoc)
    in return ([], call)

-- special case reuse
genExprExternal tname formats [argDoc] | getName tname == nameReuse
  = let tp    = case typeOf tname of
                  TFun [(_,fromTp)] _ toTp -> fromTp
                  _ -> failure $ ("Backend.C.genExprExternal.reuse: expecting function type: " ++ show tname ++ ": " ++ show (pretty (typeOf tname)))
        call  = hcat (genReuseCall tp argDoc)
    in return ([], call)

-- special case: cfield hole
genExprExternal tname formats [] | getName tname == nameCFieldHole
  = return ([],ppType (resultType (typeOf tname)) <.> text "_hole()")

-- special case: cfield set
genExprExternal tname formats [fieldDoc,argDoc] | getName tname == nameCFieldSet
  = return ([],text "*" <.> parens fieldDoc <+> text "=" <+> argDoc)

-- normal external
genExprExternal tname formats argDocs0
  = let name = getName tname
        format = getFormat tname formats
        argDocs = map (\argDoc -> if (all (\c -> isAlphaNum c || c == '_') (asString argDoc)) then argDoc else parens argDoc) argDocs0
    in return $ case map (\fmt -> ppExternalF name fmt argDocs) $ lines format of
         [] -> ([],empty)
         ds -> (init ds, last ds)
  where
    ppExternalF :: Name -> String -> [Doc] -> Doc
    ppExternalF name []  args
     = empty
    ppExternalF name k@('\\':'#':xs) args
     = char '#' <.> ppExternalF name xs args
    ppExternalF name k@('#':'#':xs) args
     = failure ("Backend.C.FromCore: type arguments in C external in: " ++ show tname)
    ppExternalF name k@('#':y:xs)  args
     = if  y `elem` ['1'..'9']
        then (let n = length args
                  i = fromEnum y - fromEnum '1'
              in assertion ("illegal index in external: " ++ show tname ++ ":" ++ show (pretty (typeOf tname)) ++ "("++k++"): index: " ++ show i ++ ", arguments: " ++ show args) (i < n) $
                 (args!!i) <.> ppExternalF name xs args)
        else char y <.> ppExternalF name xs args
    ppExternalF name (x:xs)  args
     = char x <.> ppExternalF name xs args

getFormat :: TName -> [(Target,String)] -> String
getFormat tname formats
  = case lookupTarget (C CDefault) formats of  -- TODO: pass real ctarget from flags
      Nothing -> -- failure ("backend does not support external in " ++ show tname ++ ": " ++ show formats)
                 trace( "warning: C backend does not support external in " ++ show tname ) $
                      ("kk_unsupported_external(\"" ++ (show tname) ++ "\")")
      Just s -> s

genDefName :: TName -> Asm Doc
genDefName tname
  = return (ppName (unqualify (getName tname)))


genVarName :: String -> Asm Doc
genVarName s = do n <- newVarName s
                  return $ ppName n

-- | Generates `i` fresh variables and delivers them as `Doc` right away
genVarNames :: Int -> Asm [Doc]
genVarNames i = do ns <- newVarNames i
                   return $ map ppName ns

-- | Generate a name with its type in comments
genCommentTName :: TName -> Asm Doc
genCommentTName (TName n t)
  = do env <- getPrettyEnv
       return $ ppName n <+> comment (Pretty.ppType env t )


---------------------------------------------------------------------------------
-- Classification
---------------------------------------------------------------------------------

extractExternal  :: Expr -> Maybe (TName, String, [Expr])
extractExternal expr
  = case expr of
      App (TypeApp (Var tname (InfoExternal formats)) targs) args
        -> Just (tname, format tname formats, args)
      App var@(Var tname (InfoExternal formats)) args
        -> Just (tname, format tname formats, args)
      _ -> Nothing
  where
    format tn fs
      = case lookupTarget (C CDefault) fs of  -- TODO: pass real target from flags
          Nothing -> failure ("backend does not support external in " ++ show tn ++ show fs)
          Just s -> s

isFunExpr :: Expr -> Bool
isFunExpr expr
  = case expr of
      TypeApp e _   -> isFunExpr e
      TypeLam _ e   -> isFunExpr e
      Lam args eff body -> True
      _                 -> False

isReuseNull :: Expr -> Bool
isReuseNull expr
  = case expr of
      App (Var v (InfoExternal _)) [] | getName v  == nameReuseNull -> True
      _ -> False

isInlineableExpr :: Expr -> Bool
isInlineableExpr expr
  = case expr of
      TypeApp expr _   -> isInlineableExpr expr
      TypeLam _ expr   -> isInlineableExpr expr
      Lit (LitString _)-> False

      -- C has no guarantee on argument evaluation so we only allow a select few operations to be inlined
      App (Var v (InfoExternal _)) [] -> getName v `elem` [nameYielding,nameReuseNull,nameCFieldHole]
      -- App (Var v (InfoExternal _)) [arg] | getName v `elem` [nameBox,nameDup,nameInt32] -> isInlineableExpr arg
      App (Var v _) [arg] | getName v `elem` [nameBox,nameInt32,nameReuse,nameReuseIsValid,nameIsUnique] -> isInlineableExpr arg

      -- App (Var v (InfoExternal _)) args -> hasTotalEffect (typeOf v) &&  all isPureExpr args  -- yielding() etc.

      -- App (Var v _) [arg] | getName v `elem` [nameBox,nameUnbox] -> isInlineableExpr arg
      {-
      -- TODO: comment out for now as it may prevent a tailcall if inlined
      App f args       -> -- trace ("isInlineable f: " ++ show f) $
                          isPureExpr f && all isPureExpr args
                          -- all isInlineableExpr (f:args)
                          && not (isFunExpr f) -- avoid `fun() {}(a,b,c)` !
                          -- && getParamArityExpr f == length args
      -}
      _                -> isPureExpr expr

isPureExpr :: Expr -> Bool
isPureExpr expr
  = case expr of
      TypeApp expr _  -> isPureExpr expr
      TypeLam _ expr  -> isPureExpr expr
      Var _ (InfoExternal{}) -> False
      Var _ _ -> True
      Con _ _ -> case splitFunScheme (typeOf expr) of 
                   Just _ -> False  -- partially applied constructor gets eta-expanded
                   _      -> True
      Lit (LitString _) -> False  -- for our purposes, it's not pure (as it needs a declaration)
      Lit _   -> True
      Lam _ _ _ -> True
      _       -> False


isTailCalling :: Expr -> Name -> Bool
isTailCalling expr n
  = case expr of
      TypeApp expr _    -> expr `isTailCalling` n     -- trivial
      TypeLam _ expr    -> expr `isTailCalling` n     -- trivial
      Lam _ _ _           -> False                      -- lambda body is a new context, can't tailcall
      Var _ _           -> False                      -- a variable is not a call
      Con _ _           -> False                      -- a constructor is not a call
      Lit _             -> False                      -- a literal is not a call
      App (Var tn info) args   | getName tn == n            -- direct application can be a tail call
                        -> infoArity info == length args
      App (TypeApp (Var tn info) _) args | getName tn == n  -- tailcalled function might be polymorphic and is applied to types before
                        -> infoArity info == length args
      App (Var tn _) [e] | getName tn == nameReturn   -- a return statement is transparent in terms of tail calling
                        -> e `isTailCalling` n
      App _ _           -> False                      -- other applications don't apply
      Let _ e           -> e `isTailCalling` n        -- tail calls can only happen in the actual body
      Case _ bs         -> any f1 bs                  -- match statement get analyzed in depth
  where
    f1 (Branch _ gs) = any f2 gs                      -- does any of the guards tailcall?
    f2 (Guard _ e)   = e `isTailCalling` n            -- does the guarded expression tailcall?

---------------------------------------------------------------------------------
-- The assembly monad
---------------------------------------------------------------------------------

newtype Asm a = Asm { unAsm :: Env -> St -> (a, St)}

instance Functor Asm where
  fmap f (Asm a) = Asm (\env st -> case a env st of
                                     (x,st') -> (f x, st'))

instance Applicative Asm where
  pure  = return
  (<*>) = ap

instance Monad Asm where
  return x      = Asm (\env st -> (x,st))
  (Asm a) >>= f = Asm (\env st -> case a env st of
                                    (x,st1) -> case f x of
                                                 Asm b -> b env st1)

runAsm :: Int -> Env -> Asm a -> (a,Doc,Doc)
runAsm uniq initEnv (Asm asm)
  = case asm initEnv (initSt uniq) of
      (x,st) -> (x, vcat (reverse (cdoc st)), vcat (reverse (hdoc st)))

data St  = St  { uniq :: Int
               , hdoc :: [Doc]  -- h file in reverse
               , cdoc :: [Doc]  -- c file in reverse
               , idoc :: [Doc]  -- initialization expressions
               , tdoc :: [Doc]  -- toplevel (goes to either H or C)
               , ddoc :: [Doc]  -- done expressions
               }

data Env = Env { moduleName        :: Name                    -- | current module
               , cdefName          :: Name                    -- | current definition
               , cdefToHeader      :: Bool                    -- | emit current def to header?
               , prettyEnv         :: Pretty.Env              -- | for printing nice types
               , substEnv          :: [(TName, Doc)]          -- | substituting names
               , newtypes          :: Newtypes
               , platform          :: Platform
               , inStatement       :: Bool                    -- | for generating correct function declarations in strict mode
               }

data Result = ResultReturn (Maybe TName) [TName] -- first field carries function name if not anonymous and second the arguments which are always known
            | ResultAssign TName (Maybe Name)    -- variable name and optional label to break

initSt uniq = St uniq [] [] [] [] []

instance HasUnique Asm where
  updateUnique f
    = Asm (\env st -> (uniq st, st{ uniq = f (uniq st)}))

updateSt f
  = Asm (\env st -> ((),f st))

getSt
  = updateSt id

setSt st
  = updateSt (const st)


emitToH doc
  = updateSt (\st -> st{hdoc = doc : hdoc st })
emitToC doc
  = updateSt (\st -> st{cdoc = doc : cdoc st })
emitToInit doc
  = updateSt (\st -> st{idoc = doc : idoc st })
emitToTop doc
  = updateSt (\st -> st{tdoc = doc : tdoc st })
emitToDone doc
  = updateSt (\st -> st{ddoc = doc : ddoc st })

emitToCurrentDef doc
  = do env <- getEnv
       if (cdefToHeader env) then emitToH doc else emitToC doc

getInit :: Asm Doc
getInit
  = Asm (\env st -> (vcat (reverse (idoc st)), st{ idoc = [] }))

getDone :: Asm Doc
getDone
  = Asm (\env st -> (vcat ( (ddoc st)), st{ ddoc = [] }))   -- reversed

getTop :: Asm Doc
getTop
  = Asm (\env st -> (vcat (reverse (tdoc st)), st{ tdoc = [] }))

getEnv
  = Asm (\env st -> (env, st))

withEnv f (Asm asm)
  = Asm (\env st -> asm (f env) st)

localUnique asm
  = do u <- updateUnique id
       x <- asm
       setUnique u
       return x

getDefToHeader :: Asm Bool
getDefToHeader
  = do env <- getEnv
       return (cdefToHeader env)

withDef :: Name -> Bool -> Asm a -> Asm a
withDef name toHeader asm
  = withEnv (\env -> env{ cdefName = name, cdefToHeader = toHeader })  asm

newVarName :: String -> Asm Name
newVarName s
  = do u <- unique
       return (newName ("." ++ s ++ show u))

newVarNames :: Int -> Asm [Name]
newVarNames 0 = return []
newVarNames i
  = do n  <- newVarName "x"
       ns <- newVarNames (i - 1)
       return (n:ns)

getModule :: Asm Name
getModule
  = do env <- getEnv
       return (moduleName env)

newDefVarName :: String -> Asm Name
newDefVarName s
  = do env <- getEnv
       u <- unique
       return $ postpend ("-" ++ s ++ show u) (cdefName env)

getPrettyEnv :: Asm Pretty.Env
getPrettyEnv
  = do env <- getEnv
       return (prettyEnv env)

withTypeVars :: [TypeVar] -> Asm a -> Asm a
withTypeVars vars asm
  = withEnv (\env -> env{ prettyEnv = Pretty.niceEnv (prettyEnv env) vars }) asm

withNameSubstitutions :: [(TName, Doc)] -> Asm a -> Asm a
withNameSubstitutions subs asm
  = withEnv (\env -> env{ substEnv = subs ++ substEnv env }) asm

withStatement :: Asm a -> Asm a
withStatement asm
  = withEnv (\env -> env{ inStatement = True }) asm

getInStatement :: Asm Bool
getInStatement
  = do env <- getEnv
       return (inStatement env)

getNewtypes :: Asm Newtypes
getNewtypes
  = do env <- getEnv
       return (newtypes env)

getPlatform :: Asm Platform
getPlatform
 = do env <- getEnv
      return (platform env)

---------------------------------------------------------------------------------
-- Pretty printing
---------------------------------------------------------------------------------

ppLit :: Lit -> Doc
ppLit lit
    = case lit of
      LitInt i    -> if (isSmallInt(i))
                      then text "kk_integer_from_small" <.> parens (pretty i)
                     else if (isSmallInt32(i))
                      then text "kk_integer_from_int" <.> arguments [pretty i]
                      else text "kk_integer_from_str" <.> arguments [dquotes (pretty i)]
      LitChar c   -> let i = fromEnum c
                     in if (c >= ' ' && c <= '~')
                         then text (show c)
                         else text ("0x" ++ showHex 4 (fromEnum c))
      LitFloat d  -> text (showHFloat d "")
      LitString s -> failure ("Backend.C.FromCore: ppLit: cannot inline string literal: " ++ show s)

cstring :: String -> (Doc,Int)
cstring s
  = let (cstr,ccnt) = unzip (map escape s)
    in (dquotes (hcat cstr), sum ccnt)
  where
    bytes bs
      = text ("\" \"" ++ concat ["\\x" ++ showHex 2 b | b <- bs] ++ "\" \"")
    escape c
      = if (c=='\0')
         then (bytes [0xC0,0x80],2) -- embedded zero character
        else if (c < ' ')
         then (if (c=='\n') then text "\\n"
               else if (c == '\r') then text "\\r"
               else if (c == '\t') then text "\\t"
               else bytes [fromEnum c], 1)
        else if (c <= '\x7F')
         then (if (c == '\"') then text "\\\""
               else if (c=='\'') then text "\\'"
               else if (c=='\\') then text "\\\\"
               else if (c=='?')  then text "\\?"  -- to avoid accidental trigraphs
               else char c, 1)
        else let x = fromEnum c
             in if (x <= 0x07FF)
                 then (bytes [0xC0 + (x`div`64), 0x80 + (x`mod`64)], 2)
                else if (x <= 0xFFFF)
                 then (bytes [0xE0 + (x`div`4096), 0x80 + ((x`div`64)`mod`64), 0x80 + (x`mod`64)], 3)
                else if (x <= 0x10FFFF)
                 then (bytes [0xF0 + (x`div`262144), 0x80 + ((x`div`4096)`mod`64), 0x80 + ((x`div`64)`mod`64), 0x80 + (x`mod`64)], 4)
                 else escape (toEnum 0xFFFD)


genLitInt32 :: Integer -> Doc
genLitInt32 i
  | i == minSmallInt32 = parens (text "INT32_MIN")
  | otherwise          = parens (text "(int32_t)" <.> text "KI32" <.> parens (pretty i))

genLitInt64 :: Integer -> Doc
genLitInt64 i
  | i == minSmallInt64  = parens (text "INT64_MIN")
  | otherwise           = parens (text "(int64_t)" <.> text "KI64" <.> parens (pretty i))

genLitUInt8 :: Integer -> Doc
genLitUInt8 i
  = parens (text "(uint8_t)" <.> pretty i)

genLitSSizeT :: Integer -> Doc
genLitSSizeT i
  = parens (text "(kk_ssize_t)" <.> pretty i)

genLitIntPtrT :: Integer -> Doc
genLitIntPtrT i
  = parens (text "(intptr_t)" <.> pretty i)


isSmallLitInt expr
  = case expr of
      Lit (LitInt i)  -> isSmallInt i
      _ -> False

isSmallInt i = (i >= minSmallInt && i <= maxSmallInt)
maxSmallInt, minSmallInt :: Integer
maxSmallInt = 2047  -- 2^13 - 1   (conservative: 14 bits on 32-bits platform)
minSmallInt = -maxSmallInt - 1

isSmallInt32 i = (i >= minSmallInt32 && i <= maxSmallInt32)
maxSmallInt32, minSmallInt32 :: Integer
maxSmallInt32 = 2147483647  -- 2^31 - 1
minSmallInt32 = -maxSmallInt32 - 1

isSmallInt64 i = (i >= minSmallInt64 && i <= maxSmallInt64)
maxSmallInt64, minSmallInt64 :: Integer
maxSmallInt64 = 9223372036854775807  -- 2^63 - 1
minSmallInt64 = -maxSmallInt64 - 1

isSmallUInt8 platform i
  = (i >= 0 && i < 255)

-- note: don't allow smallest or we get C constant errors
isSmallSSizeT platform i
  | sizeSize platform == 4 = (i > minSmallInt32 && i <= maxSmallInt32)
  | sizeSize platform == 8 = (i > minSmallInt64 && i <= maxSmallInt64)
  | otherwise = failure $ "Backend.C.isSmallSSizeT: unknown platform ssize_t: " ++ show platform

isSmallIntPtrT platform i
  | sizePtr platform == 4 = (i > minSmallInt32 && i <= maxSmallInt32)
  | sizePtr platform == 8 = (i > minSmallInt64 && i <= maxSmallInt64)
  | otherwise = failure $ "Backend.C.isSmallIntPtrT: unknown platform intptr_t: " ++ show platform


ppName :: Name -> Doc
ppName name
  = if isQualified name
     then ppModName (qualifier name) <.> text "_" <.> text (asciiEncode False (show (unqualify name)))-- encode False (unqualify name)
     else encode False name

ppQName :: Name -> Name -> Doc
ppQName modName name
  = if (modName == qualifier name)   -- We need to qualify always since otherwise we may clash with local variables. i.e. fun f( x : int ) { Main.x( x ) }
     then ppName (unqualify name)
     else ppName name

ppModName :: Name -> Doc
ppModName name
  = text "kk_" <.> encode True (name)

encode :: Bool -> Name -> Doc
encode isModule name
  = let s = asciiEncode isModule (show name)
    in if (isReserved s)
         then text ("kkloc_" ++ s)
         else text s

isReserved :: String -> Bool
isReserved s
  = if (s `startsWith` "kk_")
      then True
      else s `S.member` reserved

reserved :: S.Set String
reserved
  = S.fromList $ -- C pseudo-keywords
    [ "bool"
    , "toString"
    , "arguments"
    , "eval"
    ]
    ++ -- C types
    [ "char"
    , "int"
    , "intptr_t"
    , "long"
    , "short"
    , "signed"
    , "size_t"
    , "ssize_t"
    , "intptr_t"
    , "uintptr_t"
    , "unsigned"
    , "uint8_t"
    ]
    ++ -- C keywords
    [ "async"
    , "await"
    , "break"
    , "case"
    , "catch"
    , "continue"
    , "const"
    , "debugger"
    , "default"
    , "delete"
    , "do"
    , "else"
    , "finally"
    , "for"
    , "function"
    , "if"
    , "in"
    , "instanceof"
    , "new"
    , "return"
    , "switch"
    , "this"
    , "throw"
    , "try"
    , "typeof"
    , "var"
    , "void"
    , "while"
    , "with"
    , "yield"
    ]
    ++ -- reserved for future use
    [ "class"
    , "enum"
    , "export"
    , "extends"
    , "import"
    , "super"
    ]
    ++ -- special macros
    [ "errno"
    , "exception_info"
    ]

inlineblock :: Doc -> Doc
inlineblock doc
  | doc `dstartsWith` "{" = doc
  | otherwise             = (hang 2 (text "{" <+> doc)) <--> text "}"


block :: Doc -> Doc
block doc
  | doc `dstartsWith` "{" = doc
  | otherwise             = text "{" <--> tab doc <--> text "}"

tblock :: Doc -> Doc -> Doc
tblock tpDoc doc
  = text "{" <+> tpDoc <--> tab doc <--> text "}"


tcoBlock :: Doc -> Doc -> Doc
tcoBlock tpDoc doc
  = tblock tpDoc (text "kk__tailcall: ;" <-> doc)

tailcall :: Doc
tailcall  = text "goto kk__tailcall;"

object :: [(Doc, Doc)] -> Doc
object xs
  = text "{" <+> hcat ( punctuate (comma <.> space) (map f xs) ) <+> text "}"
  where
    f (d1, d2) = d1 <.> colon <+> d2

tab :: Doc -> Doc
tab doc
  = indent 2 doc

typeComment = comment

comment :: Doc -> Doc
comment d
  = text "/*" <+> d <+> text "*/ "

linecomment :: Doc -> Doc
linecomment d
  = text "//" <+> d

debugComment :: String -> Doc
debugComment s
  = if debug
      then comment (text s)
      else empty

debugWrap     :: String -> Doc -> Doc
debugWrap s d
  = if debug
      then debugComment ("<" ++ s ++ ">") <-> tab d <-> debugComment ("</" ++ s ++ ">")
      else d

tagField :: Doc
tagField  = text "_tag"

constdecl :: Doc
constdecl = text "const"

tparameters :: [TName] -> Doc
tparameters tnames
  = ntparameters [(name,tp) | TName name tp <- tnames]

resultType :: Type -> Type
resultType tp
  = case splitFunScheme tp of
      Just (_,_,_,_,resTp) -> resTp
      _ -> failure ("Backend.C.FromCore.resultType: not a function type: " ++ show (pretty tp))<|MERGE_RESOLUTION|>--- conflicted
+++ resolved
@@ -516,15 +516,9 @@
 
        -- generate functions for the data type
        when (not isExtend) $
-<<<<<<< HEAD
-         do genDupDrop (typeClassName name) info dataRepr conInfos
+         do genDupDrop (typeClassName name) info dataRepr sconInfos
             genBoxUnbox name info dataRepr
   where
-=======
-         do genDupDrop (typeClassName name) info dataRepr sconInfos
-            genBoxUnbox name info dataRepr       
-  where    
->>>>>>> a3dd11a6
     ppStructConField con
       = text "struct" <+> ppName ((conInfoName con)) <+> ppName (unqualify (conInfoName con)) <.> semi
 
@@ -579,33 +573,17 @@
                   in case conRepr of
                     ConEnum{}      -> text "x ==" <+> ppConTag con conRepr dataRepr
                     ConIso{}       -> text "true"
-<<<<<<< HEAD
-                    ConSingleton{} | dataRepr == DataAsList
-                                     -> -- text "kk_datatype_is_singleton(x)" 
-                                        text "kk_datatype_eq(x," <.> conCreateNameInfo con <.> text "(NULL))"
-                                   | dataReprIsValue dataRepr
-                                     -> valueTagEq
-                                   | otherwise
-                                     -> text "kk_datatype_has_tag" <.> tupled [text "x", ppConTag con conRepr dataRepr]
-=======
                     ConSingleton{} -- todo: maybe faster on arm64 with bt? -- | dataRepr == DataAsList -> text "kk_datatype_is_singleton(x)" -- text "x ==" <+> conSingletonName con
                                    | dataReprIsValue dataRepr -> valueTagEq
                                    | otherwise -> text "kk_datatype_has_singleton_tag" <.> tupled [text "x", ppConTag con conRepr dataRepr]
->>>>>>> a3dd11a6
                     ConSingle{}    -> text "true"
                     ConStruct{}    -> valueTagEq
-<<<<<<< HEAD
-                    ConAsCons{}    -> -- testing for a constant singleton seems faster on x64 than testing the lowest bit
-                                      -- text "kk_datatype_is_ptr(x)" 
-                                      text "!kk_datatype_eq(x," <.> conCreateName (conAsNil conRepr) <.> text "(NULL))"
-=======
                     ConAsJust{conAsNothing=nothing}
                                    -> text "!" <.> conTestNameX nothing <.> tupled [text "x"]
                     ConAsCons{conAsNil=nil}    
                                    -> -- todo: is_ptr may be faster on arm64? 
                                       -- text "kk_datatype_is_ptr(x)"
                                       text "!" <.> conTestNameX nil <.> tupled [text "x"]
->>>>>>> a3dd11a6
                     ConNormal{}
                                    -- | dataRepr == DataSingleNormal -> text "datatype_is_ptr(x)"
                                    -- | otherwise -> text "datatype_is_ptr(x) && datatype_tag_fast(x) ==" <+> ppConTag con conRepr dataRepr
