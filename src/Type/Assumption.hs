-----------------------------------------------------------------------------
-- Copyright 2012-2021, Microsoft Research, Daan Leijen.
--
-- This is free software; you can redistribute it and/or modify it under the
-- terms of the Apache License, Version 2.0. A copy of the License can be
-- found in the LICENSE file at the root of this distribution.
-----------------------------------------------------------------------------

module Type.Assumption (
                    -- * Typothesis
                      Gamma, NameInfo(..)
                    , gammaInit
                    , gammaNew, gammaSingle
                    , gammaEmpty
                    , gammaExtend, gammaExtends
                    , gammaLookup, gammaLookupQ, gammaLookupPrefix
                    , gammaLookupCanonical, gammaLookupExactCon -- for core
                    , gammaMap
                    , gammaList
                    , gammaIsEmpty
                    , gammaNames, gammaPublicNames
                    , ppGamma, ppGammaHidden, gammaRemove, gammaUnion, gammaUnions
                    , gammaFilter
                    , isInfoCon
                    , isInfoImport
                    , isInfoFun
                    , isInfoVal
                    , isInfoValFunExt
                    , isInfoFunOrExternal
                    , infoElement
                    , infoDocString
                    , infoCanonicalName
                    , fipFromNameInfo
                    -- * From Core
                    , extractGammaImports
                    , extractGamma
                    , coreDefInfo
                    -- , createNameInfo
                    , createNameInfoX
                    , getArity
                    , coreVarInfoFromNameInfo, coreExprFromNameInfo
                    ) where
import Lib.Trace
import Data.List(isPrefixOf)
import Common.Range
import Common.Failure
import Common.Syntax( DefSort(..), isDefFun, defFun, Fip, noFip )
import qualified Data.List as L
import Lib.PPrint
import qualified Common.NameMap as M
import Common.Name
import Common.ColorScheme
import Common.Syntax( Visibility(..), Target )
import Type.Type
import Type.TypeVar
import Type.Pretty
import qualified Core.Core as Core
import qualified Core.CoreVar as CoreVar

import Lib.Trace
import Syntax.Syntax (TypeDef(typeDefDoc))

data NameInfo
  = InfoVal{ infoVis :: Visibility, infoCName :: Name, infoType :: Scheme, infoRange :: Range, infoIsVar :: Bool, infoDoc::String }
  | InfoFun{ infoVis :: Visibility, infoCName :: Name, infoType :: Scheme, infoArity :: (Int,Int), infoFip :: Fip, infoRange :: Range, infoDoc::String }
  | InfoCon{ infoVis :: Visibility, infoType :: Scheme, infoRepr  :: Core.ConRepr, infoCon :: ConInfo, infoRange :: Range, infoDoc::String }
  | InfoExternal{ infoVis :: Visibility, infoCName :: Name, infoType :: Scheme, infoFormat :: [(Target,String)], infoFip :: Fip, infoRange :: Range}
  | InfoImport{ infoVis :: Visibility, infoType :: Scheme, infoAlias :: Name, infoFullName :: Name, infoRange :: Range}
  deriving (Show)

infoCanonicalName :: Name -> NameInfo -> Name
infoCanonicalName name info
  = case info of
      InfoVal{}      -> infoCName info
      InfoFun{}      -> infoCName info
      InfoExternal{} -> infoCName info
      _              -> name

isInfoImport :: NameInfo -> Bool
isInfoImport (InfoImport{}) = True
isInfoImport _                    = False

isInfoCon :: NameInfo -> Bool
isInfoCon (InfoCon{}) = True
isInfoCon _                 = False

isInfoVal :: NameInfo -> Bool
isInfoVal (InfoVal{}) = True
isInfoVal _           = False

isInfoValFunExt :: NameInfo -> Bool
isInfoValFunExt (InfoVal{}) = True
isInfoValFunExt (InfoFun{}) = True
isInfoValFunExt (InfoExternal{}) = True
isInfoValFunExt _ = False

isInfoFun :: NameInfo -> Bool
isInfoFun (InfoFun{}) = True
isInfoFun _           = False

isInfoFunOrExternal :: NameInfo -> Bool
isInfoFunOrExternal (InfoFun{})      = True
isInfoFunOrExternal (InfoExternal{}) = True
isInfoFunOrExternal _                = False

fipFromNameInfo :: NameInfo -> Fip
fipFromNameInfo (InfoFun{infoFip=fip})      = fip
fipFromNameInfo (InfoExternal{infoFip=fip}) = fip
fipFromNameInfo _ = noFip

infoDocString :: NameInfo -> String
infoDocString (InfoVal{infoDoc=doc}) = doc
infoDocString (InfoFun{infoDoc=doc}) = doc
infoDocString (InfoCon{infoDoc=doc}) = doc
infoDocString _ = ""

infoElement :: NameInfo -> String
infoElement info
  = case info of
      InfoCon{}     -> "constructor"
      InfoImport{}  -> "module"
      _             -> "identifier"

infoIsVisible :: NameInfo -> Bool
infoIsVisible info = case infoVis info of
                     Public -> True
                     _      -> False


coreVarInfoFromNameInfo :: NameInfo -> Core.VarInfo
coreVarInfoFromNameInfo info
  = case info of
      InfoVal _ _ tp _ _ _            -> Core.InfoNone
      InfoFun _ _ tp (m,n) _ _ _      -> Core.InfoArity m n
      InfoExternal _ _ tp format _ _ -> Core.InfoExternal format
      _                              -> matchFailure "Type.Infer.coreVarInfoFromNameInfo"

coreExprFromNameInfo qname info
  = -- trace ("create name: " ++ show qname) $
    case info of
      InfoVal vis cname tp _ _ _             -> Core.Var (Core.TName cname tp) (Core.InfoNone)
      InfoFun vis cname tp ((m,n)) _ _ _     -> Core.Var (Core.TName cname tp) (Core.InfoArity m n)
      InfoCon vis  tp repr _ _ _             -> Core.Con (Core.TName qname tp) repr
      InfoExternal vis cname tp format _ _  -> Core.Var (Core.TName cname tp) (Core.InfoExternal format)
      InfoImport _ _ _ _ _                  -> matchFailure "Type.Infer.coreExprFromNameInfo"


{--------------------------------------------------------------------------
  Initial kind gamma
--------------------------------------------------------------------------}
-- | The intial gamma contains the 'builtinTerms'
gammaInit :: Gamma
gammaInit
  = gammaNew [] --  (builtinCon ++ builtinTerms)

gammaIsEmpty :: Gamma -> Bool
gammaIsEmpty (Gamma g)
  = M.null g

{--------------------------------------------------------------------------
  Gamma
--------------------------------------------------------------------------}
-- | Environment mapping names to type schemes. Due to overloading
-- there may be multiple entries for the same qualified name
newtype Gamma   = Gamma (M.NameMap [(Name,NameInfo)])

gammaSchemes :: Gamma -> [Scheme]
gammaSchemes gamma
  = map (infoType . snd) (gammaList gamma)

gammaEmpty :: Gamma
gammaEmpty
  = Gamma M.empty

gammaSingle :: Name -> NameInfo -> Gamma
gammaSingle name tp
  = gammaNew [(name,tp)]

gammaNew :: [(Name,NameInfo)] -> Gamma
gammaNew xs
  = gammaExtends xs gammaEmpty

gammaExtends :: [(Name,NameInfo)] -> Gamma -> Gamma
gammaExtends xs gamma
  = foldl (\m (name,tp) -> gammaExtend name tp m) gamma xs

gammaExtend :: Name -> NameInfo -> Gamma -> Gamma
gammaExtend name tp (Gamma gamma)
  = Gamma (M.insertWith combine (unqualifyFull name) [(name,tp)] gamma)

combine :: [(Name,NameInfo)] -> [(Name,NameInfo)] -> [(Name,NameInfo)]
combine xs ys
  = -- TODO: check for overlapping type schemes?
    xs ++ ys

gammaLookupCanonical:: Name -> Gamma -> [NameInfo]
gammaLookupCanonical name gamma
  = let xs = (gammaLookupQ name {-(nonCanonicalName name)-} gamma)
    in -- trace ("gamma lookup canonical: " ++ show name ++ " in " ++ show xs) $
       filter (\ni -> infoCanonicalName nameNil ni == name) xs

gammaLookupExactCon :: Name -> Gamma -> [NameInfo]
gammaLookupExactCon name gamma
 = let xs = (gammaLookupQ name gamma)
   in -- trace ("gamma lookup canonical: " ++ show name ++ " in " ++ show xs) $
      filter isInfoCon xs


-- Return exactly matching qualified names
gammaLookupQ :: Name -> Gamma -> [NameInfo]
gammaLookupQ name (Gamma gamma)
  = case M.lookup (unqualifyFull name) gamma of
      Nothing -> []
      Just xs -> -- trace ("gamma lookupQ: " ++ show name ++ " in " ++ show xs) $
                 map snd (filter (\(n,tp) -> n == name) xs)

-- | @gammaLookup name gamma@ looks up a potentially (partially) qualified name and returns all matches.
gammaLookup :: Name -> Gamma -> [(Name,NameInfo)]
gammaLookup name (Gamma gamma)
  = let stemName = unqualifyFull name
    in case M.lookup stemName gamma of
      Nothing -> []
      Just candidates0
         -> -- trace ("gamma lookup: " ++ show name ++ ": " ++ show (map fst candidates)) $
            let candidates1 = filter (\(_,info) -> infoIsVisible info) candidates0
            in  if stemName == name then candidates1  -- fast path for unqualified names
                 else let qpaths      = splitRevQualifiers name
                          candidates2 = filter (\(n,_) -> matchRevQualifierPaths qpaths (splitRevQualifiers n)) candidates1
                      in -- trace ("gamma lookup matched: " ++ show name ++ ": " ++ show (map fst candidates2)) $
                          candidates2

-- Given a user qualified name, see if the qualifiers match a resolved name.
-- The user qualified name has already been de-aliased in kind inference (see `Kind/ImportMap/importsExpand`)
-- The user qualified name may not distinguish local qualification from module qualification,
-- e.g. `std/core/int/show` vs  `std/core/#int/show`.
-- ambiguities may occur, where `std/num/float32/foo` should match both `std/num/#float32/foo` and `std/num/float32/#foo`
matchQualifiers :: Name -> Name -> Bool
matchQualifiers uname name
  = matchRevQualifierPaths (splitRevQualifiers uname) (splitRevQualifiers name)

matchRevQualifierPaths :: ([String],[String]) -> ([String],[String]) -> Bool
matchRevQualifierPaths upaths paths
  = matchPaths upaths paths
  where
    -- not qualified
    matchPaths ([],[]) (mpath,lpath)
      = True

    -- no user specified local path
    matchPaths (umpath,[]) (mpath,[])
      = umpath `isPrefixOf` mpath

    matchPaths (umpath,[]) (mpath,lpath)  -- not (null lpath)
      = (umpath `isPrefixOf` lpath) ||    -- user module is a postfix the local qualifier
        (lpath `isPrefixOf` umpath && (drop (length lpath) umpath) `isPrefixOf` mpath) ||  -- stradle both
        (umpath `isPrefixOf` mpath)       -- user module is postfix of the module qualifier
                                          -- (we can not mention local qualifiers, so `std/core/show` matches `std/core/#int/show` for example)

    -- user specified local path: umpath/#ulpath must be a valid postfix of  mpath/#lpath
    matchPaths (umpath,ulpath) (mpath,lpath)  -- not (null ulpath)
      = case umpath of
          [] -> ulpath `isPrefixOf` lpath
          _  -> ulpath == lpath && umpath `isPrefixOf` mpath


-- Split out the module and local qualifier as a _reverse_ list of components
-- e.g. `std/core/#int/show` -> (["core","std"],["int"])
splitRevQualifiers :: Name -> ([String],[String])
splitRevQualifiers name
  = let mpath = reverse (splitModuleName name)
        lpath = reverse (splitLocalQualName name)
    in (mpath,lpath)



gammaLookupPrefix :: Name -> Gamma -> [(Name,NameInfo)]
gammaLookupPrefix name (Gamma gamma)
  = assertion "Assumption.gammaLookupPrefix"  (not (isQualified name)) $
    filter (\(_,info) -> infoIsVisible info) $ concat $ M.elems $ M.filterWithKey isPrefix gamma
  where
    pre            = showPlain (unqualify name) ++ "_"
    isPrefix nm _  = (nm == name) || nameStartsWith nm pre


gammaMap :: (NameInfo -> NameInfo) -> Gamma -> Gamma
gammaMap f (Gamma gamma)
  = Gamma (M.map (\xs -> [(name,f tp) | (name,tp) <- xs]) gamma)


gammaList :: Gamma -> [(Name,NameInfo)]
gammaList (Gamma gamma)
  = L.sortBy (\(n1,_) (n2,_) -> compare (show n1) (show n2)) $ concatMap snd (M.toList gamma)

gammaRemove :: Name -> Gamma -> Gamma
gammaRemove name (Gamma gamma)
  = Gamma (M.delete (unqualify name) gamma)

-- | union
gammaUnion :: Gamma -> Gamma -> Gamma
gammaUnion (Gamma g1) (Gamma g2)
  = Gamma (M.unionWith combine g2 g1)

gammaUnions :: [Gamma] -> Gamma
gammaUnions gs
  = foldr gammaUnion gammaEmpty gs

-- | filter out signatures belonging to just one module
gammaFilter :: Name -> Gamma -> Gamma
gammaFilter mod (Gamma g)
  = Gamma (M.map belongs g)
  where
    belongs xs  = [(name,tp) | (name,tp) <- xs, qualifier name == mod]

gammaNames :: Gamma -> [Name]
gammaNames (Gamma g)
  = M.keys g

gammaPublicNames :: Gamma -> [Name]
gammaPublicNames (Gamma g)
  = [name | (name,ninfos) <- M.toList g, all (infoIsVisible . snd) ninfos && not (isHiddenName name)]

{---------------------------------------------------------------
  Extract from core
---------------------------------------------------------------}

extractGammaImports :: [(Name,Name)] -> Name -> Gamma
extractGammaImports imports modName
  = -- trace ("extend gamma: " ++ show imports) $
    gammaExtend modAlias (InfoImport Private typeVoid modAlias modName rangeNull) $
    gammaUnions (L.map extractImport imports)
  where
    modAlias = modName -- newName (reverse (takeWhile (/='.') (reverse (nameId modName))))

extractImport (name,qname)
  = gammaSingle name (InfoImport Private typeVoid name qname rangeNull)

-- | Extract a Gamma from a Core module
extractGamma :: (DataInfo -> Bool) -> Bool -> Core.Core -> Gamma
extractGamma isValue privateAsPublic (Core.Core name imports fixDefs tdefgroups defgroups externals doc)
  = gammaUnions [gammaUnions (L.map (extractDefGroup updateVis) defgroups)
                ,gammaUnions (L.map (extractExternal updateVis) externals)
                ,gammaUnions (L.map (extractTypeDefGroup isValue updateVis) tdefgroups)
                ]
  where
    updateVis Public  = Public
    updateVis Private = if (privateAsPublic) then Public else Private


extractTypeDefGroup isValue updateVis (Core.TypeDefGroup tdefs)
  = gammaUnions (L.map (extractTypeDef isValue updateVis) tdefs)

extractTypeDef :: (DataInfo -> Bool) -> (Visibility -> Visibility) -> Core.TypeDef -> Gamma
extractTypeDef isValue updateVis tdef
  = case tdef of
     Core.Data dataInfo isExtend
       -> gammaUnions (L.map extractConInfo
            [(conInfo, conRepr) | (conInfo,conRepr) <- zip (dataInfoConstrs dataInfo)
                 (snd (Core.getDataReprEx isValue dataInfo))] )
     _ -> gammaEmpty
  where
    extractConInfo (conInfo,conRepr)
      = gammaSingle (conInfoName conInfo) (InfoCon (updateVis (conInfoVis conInfo)) (conInfoType conInfo) conRepr conInfo (conInfoRange conInfo) (Core.typeDefDoc tdef))


extractDefGroup updateVis (Core.DefRec defs)
  = gammaUnions (L.map (extractDef updateVis) defs)
extractDefGroup updateVis (Core.DefNonRec def)
  = extractDef updateVis def




extractDef updateVis def@(Core.Def name tp expr vis sort inl nameRng doc)
<<<<<<< HEAD
  = let info = createNameInfoX (updateVis vis) name sort nameRng tp -- specials since we cannot call isTopLevel as in coreDefInfo
    in gammaSingle name {- (nonCanonicalName name) -} info
=======
  = let info = createNameInfoX (updateVis vis) name sort nameRng tp doc -- specials since we cannot call isTopLevel as in coreDefInfo
    in gammaSingle (nonCanonicalName name) info
>>>>>>> 47d5af1f


coreDefInfo :: Core.Def -> (Name,NameInfo)
coreDefInfo def@(Core.Def name tp expr vis sort inl nameRng doc)
<<<<<<< HEAD
  = (name {- nonCanonicalName name -},
      createNameInfoX vis name (if (isDefFun sort && not (CoreVar.isTopLevel def)) then DefVal else sort) nameRng tp)
=======
  = (nonCanonicalName name,
      createNameInfoX vis name (if (isDefFun sort && not (CoreVar.isTopLevel def)) then DefVal else sort) nameRng tp doc)
>>>>>>> 47d5af1f
    -- since we use coreDefInfo also for local definitions, we need to be careful to to use DefFun for
    -- things that do not get lifted to toplevel due to free type/variables. test: codegen/rec5

createNameInfoX :: Visibility -> Name -> DefSort -> Range -> Type -> String -> NameInfo
createNameInfoX vis name sort rng tp doc
  = -- trace ("createNameInfoX: " ++ show name ++ ", " ++ show sort ++ ": " ++ show (pretty tp)) $
    case sort of
      DefFun _ fip -> InfoFun vis name tp (getArity tp) fip rng doc
      DefVar       -> InfoVal vis name tp rng True doc
      _            -> InfoVal vis name tp rng False doc

createNameInfo name isVal rng tp
  = createNameInfoX Public name (if isVal then DefVal else defFun []) rng tp
    -- if (isVal) then InfoVal name tp rng False else InfoFun name tp (getArity tp) rng

getArity :: Type -> (Int,Int)
getArity tp
  = case expandSyn tp of
      TForall tvars preds t
        -> case expandSyn t of
             TFun pars eff res -> (length tvars, length pars)
             _                 -> (length tvars, -1 )
      TFun pars eff res        -> (0,length pars)
      _                        -> failure ("Type.Assumption.createNameInfo.getArity: illegal type?" ++ show tp)


extractExternal updateVis (Core.External name tp pinfos body vis fip nameRng doc)
  = gammaSingle name {- (nonCanonicalName name) -} (InfoExternal (updateVis vis) name tp body fip nameRng)
extractExternal updateVis _
  = gammaEmpty

{--------------------------------------------------------------------------
  Instances
--------------------------------------------------------------------------}
instance Show Gamma where
  show = show . pretty

instance Pretty Gamma where
  pretty g
    = ppGamma Type.Pretty.defaultEnv g

ppGammaInternal :: Bool -> Env -> Gamma -> Doc
ppGammaInternal showHidden env gamma
    = vcat [fill maxwidth (prettyName (colors env) name) {-(ppName env name)-} <.>
             color (colorSep (colors env)) (typeColon (colors env)) <+> align (nice scheme)
        | (name,scheme) <- nameSchemes,
          showHidden || not (isHiddenName name)
        ]
    where
      nameSchemes   = [(name,infoType info) | (name,info) <- gammaList gamma, not (isInfoImport info)]
      maxwidth      = 12 `min` foldl max 0 [length (show name) | (name,scheme) <- nameSchemes]
      nice scheme   = align (head (niceTypes env [scheme]))

ppGamma :: Env -> Gamma -> Doc
ppGamma = ppGammaInternal False

ppGammaHidden :: Env -> Gamma -> Doc
ppGammaHidden = ppGammaInternal True

instance HasTypeVar Gamma where
  sub `substitute` (Gamma gamma)
    = Gamma (M.map (\xs -> [(name,sub `substitute` info) | (name,info) <- xs]) gamma)

  ftv gamma
    = ftv (gammaSchemes gamma)

  btv gamma
    = btv (gammaSchemes gamma)

instance HasTypeVar NameInfo where
  sub `substitute` info
    = info{ infoType = sub `substitute` (infoType info) }

  ftv info
    = ftv (infoType info)

  btv info
    = btv (infoType info)<|MERGE_RESOLUTION|>--- conflicted
+++ resolved
@@ -371,24 +371,14 @@
 
 
 extractDef updateVis def@(Core.Def name tp expr vis sort inl nameRng doc)
-<<<<<<< HEAD
-  = let info = createNameInfoX (updateVis vis) name sort nameRng tp -- specials since we cannot call isTopLevel as in coreDefInfo
+  = let info = createNameInfoX (updateVis vis) name sort nameRng tp doc -- specials since we cannot call isTopLevel as in coreDefInfo
     in gammaSingle name {- (nonCanonicalName name) -} info
-=======
-  = let info = createNameInfoX (updateVis vis) name sort nameRng tp doc -- specials since we cannot call isTopLevel as in coreDefInfo
-    in gammaSingle (nonCanonicalName name) info
->>>>>>> 47d5af1f
 
 
 coreDefInfo :: Core.Def -> (Name,NameInfo)
 coreDefInfo def@(Core.Def name tp expr vis sort inl nameRng doc)
-<<<<<<< HEAD
   = (name {- nonCanonicalName name -},
-      createNameInfoX vis name (if (isDefFun sort && not (CoreVar.isTopLevel def)) then DefVal else sort) nameRng tp)
-=======
-  = (nonCanonicalName name,
       createNameInfoX vis name (if (isDefFun sort && not (CoreVar.isTopLevel def)) then DefVal else sort) nameRng tp doc)
->>>>>>> 47d5af1f
     -- since we use coreDefInfo also for local definitions, we need to be careful to to use DefFun for
     -- things that do not get lifted to toplevel due to free type/variables. test: codegen/rec5
 
