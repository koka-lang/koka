--- conflicted
+++ resolved
@@ -13,13 +13,8 @@
                   -- * System
                     getEnvPaths, getEnvVar
                   , searchPaths, searchPathsEx
-<<<<<<< HEAD
-                  , runSystem, runSystemRaw
+                  , runSystem, runSystemRaw, runCmd
                   , getInstallDir
-=======
-                  , runSystem, runSystemRaw, runCmd
-                  , getProgramPath
->>>>>>> 247b21f8
 
                   -- * Strings
                   , startsWith, endsWith, splitOn, trim
@@ -321,7 +316,6 @@
         else do return ()
 
 
-<<<<<<< HEAD
 getInstallDir :: IO FilePath
 getInstallDir
   = do p <- getExecutablePath
@@ -339,24 +333,6 @@
                       _            -> d
        -- trace ("install-dir: " ++ result ++ ": " ++ show ds) $
        return result
-=======
-getProgramPath :: IO FilePath
-getProgramPath
-  = do p <- C.getProgramPath  -- works on windows
-       if (not (null p))
-        then return p
-        else do name <- getProgName
-                if (null name)
-                 then return "main"
-                 else if (any isPathSep name)
-                  then return name
-                  else do paths <- getEnvPaths "PATH"
-                          mbp   <- searchPaths paths [] name  -- search along the PATH
-                          case mbp of
-                            Just fname -> return fname
-                            Nothing    -> return name
->>>>>>> 247b21f8
-
 
 commonPathPrefix :: FilePath -> FilePath -> FilePath
 commonPathPrefix s1 s2
