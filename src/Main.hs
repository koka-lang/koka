------------------------------------------------------------------------------
-- Copyright 2012-2021, Microsoft Research, Daan Leijen.
--
-- This is free software; you can redistribute it and/or modify it under the
-- terms of the Apache License, Version 2.0. A copy of the License can be
-- found in the LICENSE file at the root of this distribution.
-----------------------------------------------------------------------------
{-
    Main module.
-}
-----------------------------------------------------------------------------
module Main where

import System.Exit            ( exitFailure )
import Control.Monad          ( when )

import Platform.Config
import Lib.PPrint             ( Pretty(pretty), writePrettyLn )
import Lib.Printer
import Common.ColorScheme
import Common.Failure         ( catchIO )
import Common.Error
import Common.Name
import Common.File            ( joinPath )
import Compiler.Options
import Compiler.Compile       ( compileFile, CompileTarget(..), Module(..), Loaded(..), Terminal(..) )
import Core.Core              ( coreProgDefs, flattenDefGroups, defType, Def(..) )
import Interpreter.Interpret  ( interpret  )
import Kind.ImportMap         ( importsEmpty )
import Kind.Synonym           ( synonymsIsEmpty, ppSynonyms, synonymsFilter )
import Kind.Assumption        ( kgammaFilter )
<<<<<<< HEAD
import Type.Assumption        ( ppGamma, ppGammaHidden, gammaFilter, createNameInfoX, gammaNew )
=======
import LanguageServer.Run     ( runLanguageServer )
import Type.Assumption        ( ppGamma, gammaFilter )
>>>>>>> 6dfee8f9
import Type.Pretty            ( ppScheme, Env(context,importsMap) )


-- compiled entry
main      = mainArgs ""

-- ghci entry
maing     = maingg ""
maindoc   = maingg "--html"
mainjs    = maingg "--target=js"
maincs    = maingg "--target=cs"

maingg extraOptions
  = mainArgs ("-ilib -itest --verbose " ++ extraOptions)

-- hugs entry
mainh     = mainArgs "-ilib -itest --console=raw"


mainArgs args
  = do (flags,flags0,mode) <- getOptions args
       let with = if (not (null (redirectOutput flags)))
                   then withFileNoColorPrinter (redirectOutput flags)
                   else if (console flags == "html") 
                    then withHtmlColorPrinter
                   else if (console flags == "ansi")
                    then withColorPrinter
                    else withNoColorPrinter
       with (mainMode flags flags0 mode)
    `catchIO` \err ->
    do if ("ExitFailure" `isPrefix` err)
        then return ()
        else putStr err
       exitFailure
  where
    isPrefix s t  = (s == take (length s) t)

mainMode :: Flags -> Flags -> Mode -> ColorPrinter -> IO ()
mainMode flags flags0 mode p
  = case mode of
     ModeHelp
      -> showHelp flags p
     ModeVersion
      -> withNoColorPrinter (\monop -> showVersion flags monop)
     ModeCompiler files
      -> mapM_ (compile p flags) files
     ModeInteractive files
<<<<<<< HEAD
      -> interpret p flags flags0 files
=======
      -> interpret p flags files
     ModeLanguageServer files
      -> runLanguageServer flags files
>>>>>>> 6dfee8f9


compile :: ColorPrinter -> Flags -> FilePath -> IO ()
compile p flags fname
  = do let exec = Executable (newName "main") ()
       err <- compileFile term flags []
                (if (not (evaluate flags)) then (if library flags then Library else exec) else exec) fname
       case checkError err of
         Left msg
           -> do putPrettyLn p (ppErrorMessage (showSpan flags) cscheme msg)
                 -- exitFailure  -- don't fail for tests

         Right (Loaded gamma kgamma synonyms newtypes constructors _ imports _ 
                (Module modName _ _ _ _ _warnings rawProgram core _ _ modTime) _ _ _
               , warnings)
           -> do when (not (null warnings))
                   (let msg = ErrorWarning warnings ErrorZero
                    in putPrettyLn p (ppErrorMessage (showSpan flags) cscheme msg))
                 when (showKindSigs flags) $ do
                       putPrettyLn p (pretty (kgammaFilter modName kgamma))
                       let localSyns = synonymsFilter modName synonyms
                       when (not (synonymsIsEmpty localSyns))
                        (putPrettyLn p (ppSynonyms (prettyEnv flags modName imports) localSyns))

                 if showHiddenTypeSigs flags then do
                   -- workaround since private defs aren't in gamma
                   putPrettyLn p $ ppGammaHidden (prettyEnv flags modName imports) $ gammaFilter modName $ gammaFromDefGroups $ coreProgDefs core
                 else if showTypeSigs flags then
                   putPrettyLn p $ ppGamma (prettyEnv flags modName imports) $ gammaFilter modName gamma
                 else pure ()
  where
    term
      = Terminal (putErrorMessage p (showSpan flags) cscheme)
                (if (verbose flags > 1) then (\msg -> withColor p (colorSource cscheme) (writeLn p msg))
                                         else (\_ -> return ()))
                 (if (verbose flags > 0) then writePrettyLn p else (\_ -> return ()))
                 (putScheme p (prettyEnv flags nameNil importsEmpty))
                 (writePrettyLn p)

    cscheme
      = colorSchemeFromFlags flags

    prettyEnv flags ctx imports
      = (prettyEnvFromFlags flags){ context = ctx, importsMap = imports }

gammaFromDefGroups groups = gammaNew $ map defToGammaEntry $ flattenDefGroups groups
  where
    defToGammaEntry def = (defName def, createNameInfoX (defVis def) (defName def)  (defSort def) (defNameRange def) (defType def))

putScheme p env tp
  = putPrettyLn p (ppScheme env tp)

putErrorMessage p endToo cscheme err
  = putPrettyLn p (ppErrorMessage endToo cscheme err)

putPhase p cscheme msg
  = withColor p (colorInterpreter cscheme) (writeLn p msg)

putPrettyLn p doc
  = do writePrettyLn p doc
       writeLn p ""<|MERGE_RESOLUTION|>--- conflicted
+++ resolved
@@ -29,12 +29,8 @@
 import Kind.ImportMap         ( importsEmpty )
 import Kind.Synonym           ( synonymsIsEmpty, ppSynonyms, synonymsFilter )
 import Kind.Assumption        ( kgammaFilter )
-<<<<<<< HEAD
+import LanguageServer.Run     ( runLanguageServer )
 import Type.Assumption        ( ppGamma, ppGammaHidden, gammaFilter, createNameInfoX, gammaNew )
-=======
-import LanguageServer.Run     ( runLanguageServer )
-import Type.Assumption        ( ppGamma, gammaFilter )
->>>>>>> 6dfee8f9
 import Type.Pretty            ( ppScheme, Env(context,importsMap) )
 
 
@@ -82,13 +78,9 @@
      ModeCompiler files
       -> mapM_ (compile p flags) files
      ModeInteractive files
-<<<<<<< HEAD
       -> interpret p flags flags0 files
-=======
-      -> interpret p flags files
      ModeLanguageServer files
       -> runLanguageServer flags files
->>>>>>> 6dfee8f9
 
 
 compile :: ColorPrinter -> Flags -> FilePath -> IO ()
