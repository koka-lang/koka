--- conflicted
+++ resolved
@@ -78,12 +78,9 @@
 constructorsSet (Constructors m)
   = S.fromList (M.keys m)
 
-<<<<<<< HEAD
-=======
 constructorsList :: Constructors -> [(Name, ConInfo)]
 constructorsList (Constructors m)
   = M.toList m
->>>>>>> 6dfee8f9
 
 {--------------------------------------------------------------------------
   Pretty printing
