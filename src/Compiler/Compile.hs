--- conflicted
+++ resolved
@@ -928,19 +928,12 @@
        when (enableMon flags && not (isPrimitiveModule (Core.coreProgName coreProgram))) $
           -- trace "monadic transform" $
           do Core.Monadic.monTransform penv
-<<<<<<< HEAD
-             openResolve penv gamma
-             traceDefGroups "open resolved" 
-
-       checkCoreDefs "monadic transform"
-=======
              openResolve penv gamma           -- must be after monTransform
        checkCoreDefs "monadic transform"  
        
        -- simplify open applications (needed before inlining open defs)
        simplifyNoDup 
        -- traceDefGroups "open resolved"  
->>>>>>> f9c1234b
 
        -- monadic lifting to create fast inlined paths
        monadicLift penv
@@ -985,258 +978,10 @@
                                 , loadedInlines = inlinesExtends allInlineDefs (loadedInlines loaded)
                                 }
 
-<<<<<<< HEAD
-       return loadedFinal
-
-{-
-inferCheck :: Loaded -> Flags -> Int -> [Core.Import] -> UserProgram -> Error Loaded
-inferCheck loaded flags line coreImports program1
-  = -- trace ("typecheck: imports: " ++ show ((map Core.importName) coreImports)) $
-    do -- kind inference
-       (defs, {- conGamma, -} kgamma, synonyms, newtypes, constructors, {- coreTypeDefs, coreExternals,-} coreProgram1, unique3, mbRangeMap1)
-         <- inferKinds
-              (isValueFromFlags flags)
-              (colorSchemeFromFlags flags)
-              (platform flags)
-              (if (outHtml flags > 0) then Just rangeMapNew else Nothing)
-              (loadedImportMap loaded)
-              (loadedKGamma loaded)
-              (loadedSynonyms loaded)
-              (loadedNewtypes loaded)
-              (loadedUnique loaded)
-              program1
-
-       let  isPrimitiveModule = Core.coreProgName coreProgram1 == newName "std/core/types" ||
-                                Core.coreProgName coreProgram1 == newName "std/core/hnd"
-
-            gamma0  = gammaUnions [loadedGamma loaded
-                                  ,extractGamma (isValueFromFlags flags) True coreProgram1
-                                  ,extractGammaImports (importsList (loadedImportMap loaded)) (getName program1)
-                                  ]
-
-            loaded3 = loaded { loadedKGamma  = kgamma
-                            , loadedGamma   = gamma0
-                            , loadedSynonyms= synonyms
-                            , loadedNewtypes= newtypes -- newtypesCompose (loadedNewtypes loaded) newtypes
-                            , loadedConstructors=constructors
-                            , loadedUnique  = unique3
-                            }
-{-
-       let coreImports = map toCoreImport (programImports program1)
-           toCoreImport imp
-            -- TODO: we cannot lookup an import this way due to clashing or relative module names
-            = case lookupImport (importFullName imp) (loadedModules loaded3) of
-                Just mod  -> Core.Import (importFullName imp) (packageName (packageMap flags) (modPath mod)) (importVis imp) (Core.coreProgDoc (modCore mod))
-                Nothing   -> failure ("Compiler.Compile.codeGen: unable to find module: " ++ show (importFullName imp))
--}
-
-
-       -- type inference
-       let penv = prettyEnv loaded3 flags
-
-       (gamma,coreDefs0,unique4,mbRangeMap2)
-         <- inferTypes
-              penv
-              mbRangeMap1
-              (loadedSynonyms loaded3)
-              (loadedNewtypes loaded3)
-              (loadedConstructors loaded3)
-              (loadedImportMap loaded3)
-              (loadedGamma loaded3)
-              (getName program1)
-              (loadedUnique loaded3)
-              defs
-
-
-       -- make sure generated core is valid
-       if (not (coreCheck flags)) then return ()
-        else -- trace "initial core check" $
-             Core.Check.checkCore False False penv unique4 gamma coreDefs0
-
-       -- remove return statements
-       coreDefsUR <- unreturn penv coreDefs0
-       -- let coreDefsUR = coreDefs0
-       when (coreCheck flags) $ -- trace "return core check" $
-                                Core.Check.checkCore False False penv unique4 gamma coreDefsUR
-
-       let showDef def = show (Core.Pretty.prettyDef ((prettyEnvFromFlags flags){coreShowDef=True}) def)
-           traceDefGroups title dgs = trace (unlines (["","-----------------", title, "---------------"] ++ map showDef (Core.flattenDefGroups dgs))) $ return ()
-
-       -- traceDefGroups "unreturn" coreDefsUR
-
-       -- simplify core
-       let ndebug = optimize flags > 0
-           (coreDefsSimp0,uniqueSimp0) = simplifyDefs False ndebug (simplify flags) (0) unique4 penv coreDefsUR
-
-       -- traceDefGroups "lifted" coreDefsSimp0
-
-       let specializeDefs = extractSpecializeDefs coreDefsSimp0
-       traceM "Spec defs:"
-       traceM (show specializeDefs)
-
-       let (coreDefsSpec, uniqueSpec) 
-            = if (optSpecialize flags)
-                then specialize penv uniqueSimp0 (inlinesExtends specializeDefs (loadedInlines loaded3)) coreDefsSimp0
-                else (coreDefsSimp0, uniqueSimp0)
-
-       -- traceShowM coreDefsSpec
-       -- mapM (Core.mapMDefGroup (\x -> traceShowM (Core.defName x) >> traceShowM (Core.defExpr x) >> pure x)) coreDefsSpec
-            
-       -- lifting recursive functions to top level
-       let (coreDefsLifted0,uniqueLifted0) = liftFunctions penv uniqueSpec coreDefsSpec
-       when (coreCheck flags) $ -- trace "lift functions core check" $
-                                Core.Check.checkCore True True penv uniqueLifted0 gamma coreDefsLifted0
-
-       let (coreDefsLifted,uniqueLifted) = simplifyDefs False ndebug (simplify flags) (0) uniqueLifted0 penv coreDefsLifted0
-
-       traceDefGroups "lifted" coreDefsLifted
-
-       -- constructor tail optimization
-       let (coreDefsCTail,uniqueCTail)
-                  = if (optctail flags)
-                     then ctailOptimize penv (platform flags) newtypes gamma (optctailInline flags) coreDefsLifted uniqueLifted
-                     else (coreDefsLifted, uniqueLifted)
-
-       traceDefGroups "ctail" coreDefsCTail
-
-       -- float .open calls
-       let (coreDefsOF,uniqueOF) = if isPrimitiveModule then (coreDefsCTail,uniqueCTail)
-                                    else openFloat penv gamma uniqueCTail coreDefsCTail
-       when (coreCheck flags) $ -- trace "open resolve core check" $
-                                Core.Check.checkCore True False penv uniqueOF gamma coreDefsOF
-
-       traceDefGroups "open float" coreDefsOF
-
-
-       -- do monadic effect translation (i.e. insert binds)
-       let uniqueMon = uniqueOF
-       coreDefsMon
-           <- if (not (enableMon flags) || isPrimitiveModule)
-               then return (coreDefsOF)
-               else do cdefs <- Core.Monadic.monTransform penv coreDefsOF
-                       -- recheck cps transformed core
-                       when (coreCheck flags) $
-                          -- trace "monadic core check" $
-                          Core.Check.checkCore False False penv uniqueMon gamma cdefs
-                       return (cdefs)
-
-       -- traceDefGroups "monadic" coreDefsMon
-
-       -- resolve phantom .open
-       let coreDefsOR = if isPrimitiveModule then coreDefsMon
-                         else openResolve penv gamma coreDefsMon
-           uniqueOR   = uniqueMon
-       when (coreCheck flags) $ -- trace "open resolve core check" $
-                                Core.Check.checkCore True False penv uniqueOR gamma coreDefsOR
-
-       -- traceDefGroups "open resolve" coreDefsOR
-
-       -- simplify coreF if enabled
-       (coreDefsSimp,uniqueSimp)
-                  <- if simplify flags < 0  -- if zero, we still run one simplify step to remove open applications
-                      then return (coreDefsOR,uniqueOR)
-                      else -- trace "simplify" $
-                           do let (cdefs0,unique0) -- Core.Simplify.simplify $
-                                          -- Core.Simplify.simplify
-                                     = simplifyDefs False ndebug (simplify flags) (simplifyMaxDup flags) uniqueOR penv coreDefsOR
-                              -- recheck simplified core
-                              when (coreCheck flags) $
-                                -- trace "after simplify core check 1" $
-                                Core.Check.checkCore True False penv unique0 gamma cdefs0
-                              return (cdefs0,unique0) -- $ simplifyDefs False 1 unique4a penv cdefs
-
-       -- traceDefGroups "open resolve simplified" coreDefsSimp
-
-       {-
-       -- do monadic effect translation (i.e. insert binds)
-       let uniqueMon = uniqueSimp
-       coreDefsMon
-           <- if (not (enableMon flags) ||
-                  Core.coreProgName coreProgram1 == newName "std/core/types" ||
-                  Core.coreProgName coreProgram1 == newName "std/core/hnd" )
-               then return (coreDefsSimp)
-               else do cdefs <- Core.Monadic.monTransform penv coreDefsSimp
-                       -- recheck cps transformed core
-                       when (coreCheck flags) $
-                          trace "monadic core check" $ Core.Check.checkCore False False penv uniqueLift gamma cdefs
-                       return (cdefs)
-
-       traceDefGroups "monadic" coreDefsMon
-       -}
-
-       let (coreDefsMonL,uniqueMonL) = monadicLift penv uniqueSimp coreDefsSimp
-       when (coreCheck flags) $ -- trace "monadic lift core check" $
-                                Core.Check.checkCore True True penv uniqueMonL gamma coreDefsMonL
-       -- traceDefGroups "monadic lift" coreDefsMonL
-
-       -- do an inlining pass
-       -- disable inline pass
-       --  let (coreDefsInl,uniqueInl) = (coreDefsMonL, uniqueMonL) -- inlineDefs penv uniqueMonL (loadedInlines loaded3) coreDefsMonL
-       let (coreDefsInl,uniqueInl) = inlineDefs penv uniqueMonL (loadedInlines loaded3) coreDefsMonL
-       when (coreCheck flags) $ -- trace "inlined functions core check" $
-                                Core.Check.checkCore True True penv uniqueInl gamma coreDefsInl
-
-       -- and one more simplify
-       (coreDefsSimp2,uniqueSimp2)
-                  <- if simplify flags < 0  -- if zero, we still run one simplify step to remove open applications
-                      then return (coreDefsInl,uniqueInl)
-                      else -- trace "simplify" $
-                           do let (cdefs0,unique0) -- Core.Simplify.simplify $
-                                          -- Core.Simplify.simplify
-                                     = simplifyDefs False ndebug (simplify flags) (simplifyMaxDup flags) uniqueInl penv coreDefsInl
-                              -- recheck simplified core
-                              when (coreCheck flags) $
-                                -- trace "after simplify core check 2" $
-                                Core.Check.checkCore True True penv unique0 gamma cdefs0
-                              return (cdefs0,unique0) -- $ simplifyDefs False 1 unique4a penv cdefs
-
-       -- traceDefGroups "inlined simplified" coreDefsSimp2
-
-{-
-       -- and one more simplify
-       (coreDefsSimp3,uniqueSimp3)
-                  <- if simplify flags < 0  -- if zero, we still run one simplify step to remove open applications
-                      then return (coreDefsLifted,uniqueLift)
-                      else -- trace "simplify" $
-                           do let (cdefs0,unique0) -- Core.Simplify.simplify $
-                                          -- Core.Simplify.simplify
-                                     = simplifyDefs False (simplify flags) (simplifyMaxDup flags) uniqueLift penv coreDefsLifted
-                              -- recheck simplified core
-                              when (coreCheck flags) $
-                                trace "after simplify core check 3" $Core.Check.checkCore True True penv unique0 gamma cdefs0
-                              return (cdefs0,unique0) -- $ simplifyDefs False 1 unique4a penv cdefs
--}
-       -- Assemble core program and return
-       let coreDefsLast = coreDefsSimp2
-           uniqueLast   = uniqueSimp2
-           inlineDefs   = extractInlineDefs (coreInlineMax penv) coreDefsLast
-           allInlineDefs = inlineDefs ++ specializeDefs
-
-           coreProgram2 = -- Core.Core (getName program1) [] [] coreTypeDefs coreDefs0 coreExternals
-                          uniquefy $
-                          coreProgram1{ Core.coreProgImports = coreImports
-                                      , Core.coreProgDefs = coreDefsLast  -- coreDefsSimp
-                                      , Core.coreProgFixDefs = [Core.FixDef name fix | FixDef name fix rng <- programFixDefs program1]
-                                      }
-
-           loaded4 = loaded3{ loadedGamma = gamma
-                            , loadedUnique = uniqueLast
-                            , loadedModule = (loadedModule loaded3){
-                                                modCore = coreProgram2,
-                                                modRangeMap = mbRangeMap2,
-                                                modInlines  = Right allInlineDefs
-                                              }
-                            , loadedInlines = inlinesExtends allInlineDefs (loadedInlines loaded3)
-                            }
-
-       return loaded4
--}
-=======
            coreDoc = Core.Pretty.prettyCore (prettyEnvFromFlags flags){ coreIface = False, coreShowDef = True } C [] 
                        (coreProgram{ Core.coreProgDefs = coreDefsInlined })
 
        return (loadedFinal, coreDoc)
->>>>>>> f9c1234b
 
 modulePath mod
   = let path = maybe "" (sourceName . programSource) (modProgram mod)
