--- conflicted
+++ resolved
@@ -897,13 +897,8 @@
        
        -- full simplification
        simplifyDupN 
-<<<<<<< HEAD
-       -- traceDefGroups "simplify dupN"
-             
-=======
        -- traceDefGroups "open resolved"     
       
->>>>>>> f2c1e337
        -- monadic lifting to create fast inlined paths
        monadicLift penv
        checkCoreDefs "monadic lifting"
