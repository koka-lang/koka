-----------------------------------------------------------------------------
-- Copyright 2012-2021, Microsoft Research, Daan Leijen.
--
-- This is free software; you can redistribute it and/or modify it under the
-- terms of the Apache License, Version 2.0. A copy of the License can be
-- found in the LICENSE file at the root of this distribution.
-----------------------------------------------------------------------------
{-    System F-like core language.
-}
-----------------------------------------------------------------------------

module Core.Core ( -- Data structures
                     Core(..)
                   , Imports, Import(..)
                   , Externals, External(..), externalVis
                   , FixDefs, FixDef(..)
                   , TypeDefGroups, TypeDefGroup(..), TypeDefs, TypeDef(..)
                   , DefGroups, DefGroup(..), Defs, Def(..), InlineDef(..)
                   , Expr(..), Lit(..)
                   , Branch(..), Guard(..), Pattern(..)
                   , TName(..), typeDefName
                   , showTName
                   , flattenTypeDefGroups
                   , flattenDefGroups
                   , flattenAllDefGroups
                   , mapDefGroup
                   , mapMDefGroup
                   , extractSignatures
                   , typeDefIsExtension
                   , typeDefVis
                   , externalImportLookup, eimportLookup

                     -- Core term builders
                   , defIsVal
                   , defTName , defGroupTNames , defGroupsTNames
                   , addTypeLambdas, addTypeApps, addLambdas, addLambdasTName, addApps
                   , makeLet, makeTypeApp
                   , addNonRec, addCoreDef, coreNull
                   , freshName
                   , typeOf
                   , isExprUnit, exprUnit
                   , isExprTrue,  exprTrue, patTrue
                   , isExprFalse, exprFalse, patFalse
                   , isValueExpr
                   , openEffectExpr
                   , makeIfExpr
                   , makeInt32, makeSizeT
                   , makeEvIndex
                   , makeList, makeVector
                   , makeDef, makeTDef, makeStats
                   , unzipM
                   , Visibility(..), Fixity(..), Assoc(..), isPublic
                   , coreName
                   , tnamesList, tnamesEmpty, tnamesDiff, tnamesInsertAll
                   , tnamesUnion, tnamesUnions, tnamesRemove, tnamesFromList
                   , tnamesMember
                   -- , getTypeArityExpr -- ,getParamArityExpr
                   , getEffExpr
                   , TNames
                   , splitFun
                   , splitTForall
                   , isTotal
                   -- * Data representation
                   , DataRepr(..), ConRepr(..)
                   , isConSingleton
                   , isConNormal
                   , isConIso
                   , isDataStruct
                   , getDataRepr, getDataReprEx, dataInfoIsValue
                   , getConRepr
                   , dataReprIsValue, conReprIsValue
                   , VarInfo(..), isInfoArity
                   , infoIsRefCounted, infoIsLocal

                   , isMonType, isMonEffect

                   -- Inlining
                   , costDef, costExpr, costInf
                   , isInlineable
                   , inlineDefIsSpecialize

                   -- * Canonical names
                   -- , canonicalName, nonCanonicalName, canonicalSplit
                   , infoArity, infoTypeArity

                   , Deps, dependencies

                   , foldMapExpr
                   , anySubExpr
                   , foldExpr
                   , rewriteBottomUp
                   , rewriteBottomUpM

                   , CorePhase
                   , getCoreDefs, setCoreDefs, withCoreDefs
                   , runCorePhase
                   , liftCorePhase, liftCorePhaseUniq
                   , liftError
                   ) where

import Control.Applicative (liftA2)
import Control.Monad (forM)
import Control.Monad.Identity

import Data.Char( isDigit )
import qualified Data.Set as S
import Data.Maybe
import Data.Monoid (Endo(..), Any(..))
import Lib.PPrint
import Common.Name
import Common.Range
import Common.Failure
import Common.Unique
import Common.Id
import Common.Error
import Common.NamePrim( nameTrue, nameFalse, nameTuple, nameTpBool, nameEffectOpen, nameReturn, nameTrace, nameLog,
                        nameEvvIndex, nameOpenAt, nameOpenNone, nameInt32, nameSSizeT, nameBox, nameUnbox,
                        nameVector, nameCons, nameNull, nameTpList, nameUnit, nameTpUnit, nameTpCField)
import Common.Syntax
import Kind.Kind
import Type.Type
import Type.Pretty ()
import Type.TypeVar
import Type.Kind    ( getKind, getHandledEffect, HandledSort(ResumeMany), isHandledEffect, extractHandledEffect )

import Lib.Trace

isExprUnit (Con tname _)  = getName tname == nameTuple 0
isExprUnit _              = False

isExprTrue (Con tname _)  = (getName tname == nameTrue)
isExprTrue _              = False

isExprFalse (Con tname _)  = (getName tname == nameFalse)
isExprFalse _              = False

exprUnit :: Expr
exprUnit = Con (TName nameUnit typeUnit) (ConEnum nameTpUnit DataEnum 0)
           -- (ConInfo nameUnit typeUnit [] [] [] (TFun [] typeTotal typeUnit) Inductive rangeNull [] [] False Public "")

(patFalse,exprFalse) = patExprBool nameFalse 0
(patTrue,exprTrue)   = patExprBool nameTrue 1

patExprBool name tag
  = let tname   = TName name typeBool
        conEnum = ConEnum nameTpBool DataEnum tag
        conInfo = ConInfo name nameTpBool [] [] [] (TFun [] typeTotal typeBool) Inductive rangeNull [] [] False Public ""
        pat = PatCon tname [] conEnum [] [] typeBool conInfo False
        expr = Con tname conEnum
    in (pat,expr)

makeIfExpr :: Expr -> Expr -> Expr -> Expr
makeIfExpr pexpr texpr eexpr
  = Case [pexpr] [Branch [patTrue] [Guard exprTrue texpr],
                  Branch [PatWild] [Guard exprTrue eexpr]]

makeVector :: Type -> [Expr] -> Expr
makeVector tp exprs
  = App (TypeApp vectorFromList [tp]) [makeList tp exprs]
  where
    vectorFromList
      = Var (TName nameVector (TForall [a] [] (typeFun [(nameNil,TApp typeList [TVar a])] typeTotal (TApp typeVector [TVar a]))))
            (InfoArity 1 1)
    a = TypeVar (0) kindStar Bound

makeList :: Type -> [Expr] -> Expr
makeList tp exprs
  = foldr cons nil exprs
  where
    nilTp    = TForall [a] [] (TApp typeList [TVar a])
    nilCon   = Con (TName nameNull nilTp) (ConSingleton nameTpList DataAsList 0)
    nil      = TypeApp nilCon [tp]
    consTp   = TForall [a] [] (typeFun [(nameNil,TVar a),(nameNil,TApp typeList [TVar a])] typeTotal (TApp typeList [TVar a]))
    consCon  = Con (TName nameCons consTp) (ConAsCons nameTpList DataAsList nameNull 1)
    cons expr xs = App (TypeApp consCon [tp]) [expr,xs]
    a = TypeVar (0) kindStar Bound

makeDef :: Name -> Expr -> Def
makeDef name expr
  = Def name (typeOf expr) expr Private DefVal InlineNever rangeNull ""

makeTDef :: TName -> Expr -> Def
makeTDef (TName name tp) expr
  = Def name tp expr Private DefVal InlineNever rangeNull ""


makeStats :: [Expr] -> Expr
makeStats []
  = failure "Core.Parc.makeStats: no expressions"
makeStats [expr]
  = expr
makeStats exprs
  = Let [DefNonRec (makeDef nameNil expr) | expr <- init exprs]
        (last exprs)

unzipM :: Monad m => m [(a,b)] -> m ([a],[b])
unzipM m = fmap unzip m

{--------------------------------------------------------------------------
  Top-level structure
--------------------------------------------------------------------------}

data Core = Core{ coreProgName :: Name
                , coreProgImports :: Imports
                , coreProgFixDefs :: FixDefs
                , coreProgTypeDefs :: TypeDefGroups
                , coreProgDefs :: DefGroups
                , coreProgExternals :: Externals
                , coreProgDoc :: String
                }


type FixDefs
  = [FixDef]

data FixDef
  = FixDef Name Fixity


coreName :: Core -> Name
coreName (Core name _ _ _ _ _ _) = name

{---------------------------------------------------------------
  Imports
---------------------------------------------------------------}

-- | Core imports
type Imports = [Import]

data Import  = Import{ importName :: Name
                     , importPackage :: String
                     , importVis  :: Visibility
                     , importModDoc :: String
                     }

{--------------------------------------------------------------------------
  Externals
--------------------------------------------------------------------------}

type Externals = [External]

data External = External{ externalName :: Name
                        , externalType :: Scheme
                        , externalFormat :: [(Target,String)]
                        , externalVis' :: Visibility
                        , externalRange :: Range
                        , externalDoc :: String
                        }
              | ExternalImport { externalImport :: [(Target,[(String,String)])]
                               , externalRange :: Range }

externalVis :: External -> Visibility
externalVis (External{ externalVis' = vis }) = vis
externalVis _ = Private

externalImportLookup :: Target -> BuildType -> String -> External -> Maybe String
externalImportLookup target buildType key (ExternalImport imports range)
  = let keyvals = case lookup target imports of
                    Just keyvals -> keyvals
                    Nothing -> case lookup Default imports of
                                 Just keyvals -> keyvals
                                 Nothing -> []
    in eimportLookup buildType key keyvals

externalImportLookup target buildType key ext
  = Nothing

eimportLookup :: BuildType -> String -> [(String,String)] -> Maybe String
eimportLookup buildType key keyvals
  = case lookup (key ++ "-" ++ show buildType) keyvals of
      Just val -> Just val
      Nothing  -> lookup key keyvals


{--------------------------------------------------------------------------
  Type definitions
--------------------------------------------------------------------------}

type TypeDefGroups = [TypeDefGroup]

data TypeDefGroup = TypeDefGroup TypeDefs

type TypeDefs = [TypeDef]

-- | A type definition
data TypeDef =
    Synonym{ typeDefSynInfo :: SynInfo }             -- ^ name, synonym info, and the visibility
  | Data{ typeDefDataInfo :: DataInfo, typeDefIsExtend :: Bool }  -- ^ name, info, visibility, and the visibilities of the constructors, the isExtend is true if this is an extension of the datatype.

typeDefName (Synonym info) = synInfoName info
typeDefName (Data info _)  = dataInfoName info

typeDefIsExtension (Data _  True) = True
typeDefIsExtension _              = False

typeDefVis (Synonym info) = synInfoVis info
typeDefVis (Data info _)  = dataInfoVis info

flattenTypeDefGroups :: TypeDefGroups -> [TypeDef]
flattenTypeDefGroups tdgs = concatMap (\(TypeDefGroup tdg) -> tdg) tdgs

{--------------------------------------------------------------------------
  Data representation
--------------------------------------------------------------------------}
data DataRepr = -- value types
                DataEnum            -- only singletons (as an enumeration)
              | DataIso             -- only one constructor with one field  (isomorpic)
              | DataSingleStruct    -- only one constructor (no tag needed)
              | DataAsMaybe         -- one constructor with fields, and one singleton
              | DataStruct          -- compatible constructors (all raw or regular types) and possibly singletons (need tag)
              -- non-value types
              | DataSingle{ hasSingletons :: Bool } -- only one constructor (no tag needed), hasSingletons true if it is a singleton as well
              | DataAsList          -- one constructor with fields, and one singleton (don't need a tag, for example can distinguish pointer vs enum)
              | DataSingleNormal    -- one constructor with fields, and multiple singletons (distinguish one pointer vs enums)
              | DataNormal{ hasSingletons :: Bool }
              | DataOpen
              deriving (Eq,Ord,Show)

data ConRepr  = ConEnum{ conTypeName :: Name, conDataRepr :: DataRepr, conTag :: Int }                     -- part of enumeration (none has fields)
              | ConIso{ conTypeName:: Name, conDataRepr :: DataRepr, conTag :: Int }                       -- one constructor with one field
              | ConSingleton{ conTypeName :: Name, conDataRepr :: DataRepr, conTag :: Int }                -- constructor without fields (and not part of an enum)
              | ConSingle{ conTypeName :: Name, conDataRepr :: DataRepr, conTag :: Int }                   -- there is only one constructor and it is not iso or singleton (and this is it)
              | ConAsJust{ conTypeName :: Name, conDataRepr :: DataRepr, conAsNothing :: Name, conTag :: Int } -- constructor is the cons node of a maybe-like value datatype  (may have one or more fields)
              | ConStruct{ conTypeName :: Name, conDataRepr :: DataRepr, conTag :: Int }                   -- constructor as value type
              | ConAsCons{ conTypeName :: Name, conDataRepr :: DataRepr, conAsNil :: Name, conTag :: Int } -- constructor is the cons node of a list-like datatype  (may have one or more fields)
              | ConOpen  { conTypeName :: Name, conDataRepr :: DataRepr }                                  -- constructor of open data type
              | ConNormal{ conTypeName :: Name, conDataRepr :: DataRepr, conTag :: Int }                   -- a regular constructor
              deriving (Eq,Ord,Show)

isConSingleton (ConSingleton _ _ _) = True
isConSingleton _ = False

isConNormal (ConNormal _ _ _) = True
isConNormal _  = False

isConIso (ConIso{}) = True
isConIso _ = False

isDataStruct (DataStruct) = True
isDataStruct _ = False

-- Value data is not heap allocated and needs no header
dataReprIsValue :: DataRepr -> Bool
dataReprIsValue DataEnum         = True
dataReprIsValue DataIso          = True
dataReprIsValue DataSingleStruct = True
dataReprIsValue DataAsMaybe      = True
dataReprIsValue DataStruct       = True   -- structs have a tag field though
dataReprIsValue _                = False

conReprIsValue :: ConRepr -> Bool
conReprIsValue crepr = dataReprIsValue (conDataRepr crepr)

dataInfoIsValue :: DataInfo -> Bool
dataInfoIsValue info = dataDefIsValue (dataInfoDef info)

getDataRepr :: DataInfo -> (DataRepr,[ConRepr])
getDataRepr info
  = getDataReprEx dataInfoIsValue info

getConRepr :: DataInfo -> ConInfo -> ConRepr
getConRepr dataInfo conInfo
  = let (_,creprs) = getDataRepr dataInfo
    in case [crepr | (ci,crepr) <- zip (dataInfoConstrs dataInfo) creprs, conInfoName ci == conInfoName conInfo] of
         [crepr] -> crepr
         _ -> failure ("Core.Core: getConRepr: constructor not in the datatype: " ++ show (dataInfoName dataInfo, conInfoName conInfo))

getDataReprEx :: (DataInfo -> Bool) -> DataInfo -> (DataRepr,[ConRepr])
getDataReprEx getIsValue info
  = let typeName  = dataInfoName info
        conInfos = dataInfoConstrs info
        conTags  = [0..length conInfos - 1]
        singletons =  filter (\con -> null (conInfoParams con)) conInfos
        hasExistentials = any (\con -> not (null (conInfoExists con))) conInfos
        isValue = getIsValue info && not (dataInfoIsRec info)
        (dataRepr,conReprFuns) =
         if (dataInfoIsOpen(info))
          then (DataOpen, map (\conInfo conTag -> ConOpen typeName DataOpen) conInfos)
         -- TODO: only for C#? check this during kind inference?
         -- else if (hasExistentials)
         --  then (DataNormal, map (\con -> ConNormal typeName) conInfos)
         else if (isValue
                    && (null (dataInfoParams info) || typeName == nameTpCField)
                    && all (\con -> null (conInfoParams con)) conInfos)
          then (DataEnum,map (const (ConEnum typeName DataEnum)) conInfos)
         else if (length conInfos == 1)
          then let conInfo = head conInfos
                   dataRepr = if (isValue && length (conInfoParams conInfo) == 1)
                                then DataIso
                               else if (isValue && null singletons && not (dataInfoIsRec info))
                                then DataSingleStruct
                                else DataSingle (not (null singletons))
               in (dataRepr
                  ,[if (isValue && length (conInfoParams conInfo) == 1) then ConIso typeName dataRepr
                    else if length singletons == 1 then ConSingleton typeName dataRepr
                    else ConSingle typeName dataRepr])
         else if (isValue && not (dataInfoIsRec info)) then (
           if (length conInfos == 2 && length singletons == 1)
             then (DataAsMaybe
                  ,map (\con -> if (null (conInfoParams con)) then ConSingleton typeName DataAsMaybe
                                 else ConAsJust typeName DataAsMaybe (conInfoName (head singletons))) conInfos)
             else (DataStruct, map (\con -> if null (conInfoParams con)
                                          then ConSingleton typeName DataStruct
                                          else ConStruct typeName DataStruct) conInfos )
         )
         else (
          if (length conInfos == 2 && length singletons == 1)
            then (DataAsList
                 ,map (\con -> if (null (conInfoParams con)) then ConSingleton typeName DataAsList
                                else ConAsCons typeName DataAsList (conInfoName (head singletons))) conInfos)
           else let dataRepr = if (length singletons == length conInfos -1 || null conInfos)
                                then DataSingleNormal else (DataNormal (not (null singletons)))
                in (dataRepr
                   ,map (\con -> if null (conInfoParams con)
                                  then ConSingleton typeName dataRepr
                                  else ConNormal typeName dataRepr) conInfos
                   )
         )
      in (dataRepr, [conReprFun tag | (conReprFun,tag) <- zip conReprFuns [1..]])


{--------------------------------------------------------------------------
  Definition groups
--------------------------------------------------------------------------}

type DefGroups = [DefGroup]

data DefGroup =
    DefRec Defs
  | DefNonRec Def

type Defs = [Def]

flattenDefGroups :: [DefGroup] -> [Def]
flattenDefGroups defGroups
  = concatMap (\defg -> case defg of { DefRec defs -> defs; DefNonRec def -> [def]}) defGroups

flattenAllDefGroups :: [DefGroups] -> [Def]
flattenAllDefGroups defGroups
  = concatMap flattenDefGroups defGroups

mapDefGroup :: (Def -> Def) -> DefGroup -> DefGroup
mapDefGroup f (DefNonRec def) = DefNonRec $ f def
mapDefGroup f (DefRec defs) = DefRec $ map f defs

mapMDefGroup :: (Monad m) => (Def -> m Def) -> DefGroup -> m DefGroup
mapMDefGroup f (DefNonRec def) = DefNonRec <$> f def
mapMDefGroup f (DefRec defs) = DefRec <$> mapM f defs

-- | A value definition
data Def = Def{ defName  :: Name
              , defType  :: Scheme
              , defExpr  :: Expr
              , defVis   :: Visibility     -- Private, Public
              , defSort  :: DefSort        -- DefFun, DefVal, DefVar
              , defInline:: DefInline      -- InlineAuto, InlineAlways, InlineNever
              , defNameRange :: Range
              , defDoc :: String
              }

<<<<<<< HEAD
data InlineDef = InlineDef{ inlineName :: Name, inlineExpr :: Expr, inlineRec :: Bool, inlineCost :: Int, specializeArgs :: [Bool], isTwoStepSpecialize :: Bool }
=======
data InlineDef = InlineDef{ inlineName :: Name, inlineExpr :: Expr, inlineRec :: Bool, inlineKind :: DefInline, inlineCost :: Int, specializeArgs :: [Bool] }
>>>>>>> 2316022c

defIsVal :: Def -> Bool
defIsVal def
  = case defSort def of
      DefFun   -> False
      _        -> True


inlineDefIsSpecialize :: InlineDef -> Bool
inlineDefIsSpecialize inlDef = not (null (specializeArgs inlDef))

instance Show InlineDef where
<<<<<<< HEAD
  show (InlineDef name expr isRec cost specArgs isTwoStepSpecialize)
    = "InlineDef " ++ show name ++ " " ++ (if isRec then "rec " else "") ++ show cost ++ " " ++ show specArgs ++ " " ++ (if isTwoStepSpecialize then "twoStepSpecialize" else "")
=======
  show (InlineDef name expr isRec kind cost specArgs)
    = "InlineDef " ++ show name ++ " " ++ (if isRec then "rec " else "") ++ show kind ++ " " ++ show cost ++ " " ++ show specArgs
>>>>>>> 2316022c


newtype CorePhase a = CP (Int -> DefGroups -> Error (CPState a))

data CPState a = CPState !a !Int !DefGroups

instance Functor CorePhase where
  fmap f (CP cp)
    = CP (\uniq defs -> do (CPState x uniq' defs') <- cp uniq defs
                           return (CPState (f x) uniq' defs'))

instance Applicative CorePhase where
  pure  = return
  (<*>) = ap

instance Monad CorePhase where
  return x      = CP (\uniq defs -> return (CPState x uniq defs))
  (CP cp) >>= f = CP (\uniq defs -> do (CPState x uniq' defs') <- cp uniq defs
                                       case f x of
                                         CP cp' -> cp' uniq' defs')

instance HasUnique CorePhase where
  updateUnique f = CP (\uniq defs -> return (CPState uniq (f uniq) defs))
  setUnique uniq = CP (\_ defs -> return (CPState () uniq defs))
  unique         = CP (\uniq defs -> return (CPState uniq uniq defs))

getCoreDefs :: CorePhase DefGroups
getCoreDefs = CP (\uniq defs -> return (CPState defs uniq defs))

setCoreDefs :: DefGroups -> CorePhase ()
setCoreDefs defs = CP (\uniq _ -> return (CPState () uniq defs))

withCoreDefs :: (DefGroups -> a) -> CorePhase a
withCoreDefs f
  = do defs <- getCoreDefs
       return (f defs)

runCorePhase :: Int -> CorePhase a -> Error a
runCorePhase uniq (CP cp)
  = do (CPState x _ _) <- cp uniq []
       return x

liftCorePhaseUniq :: (Int -> DefGroups -> (DefGroups,Int)) -> CorePhase ()
liftCorePhaseUniq f
  = CP (\uniq defs -> let (defs',uniq') = f uniq defs in return (CPState () uniq' defs'))

liftCorePhase :: (DefGroups -> DefGroups) -> CorePhase ()
liftCorePhase f
  = liftCorePhaseUniq (\u defs -> (f defs, u))

liftError :: Error a -> CorePhase a
liftError err
  = CP (\uniq defs -> do x <- err
                         return (CPState x uniq defs))


{--------------------------------------------------------------------------
  Expressions

  Since this is System-F, all binding sites are annotated with their type.
--------------------------------------------------------------------------}

data Expr =
  -- Core lambda calculus
    Lam [TName] Effect Expr
  | Var{ varName :: TName, varInfo :: VarInfo }  -- ^ typed name and possible typeArity/parameter arity tuple for top-level functions
  | App Expr [Expr]                              -- ^ always fully applied!
  | TypeLam [TypeVar] Expr                       -- ^ Type (universal) abstraction/application
  | TypeApp Expr [Type]
  -- Literals, constants and labels
  | Con{ conName :: TName, conRepr ::  ConRepr  }          -- ^ typed name and its representation
  | Lit Lit
  -- Let
  | Let DefGroups Expr
  -- Case expressions
  | Case{ caseExprs :: [Expr], caseBranches :: [Branch] }

foldMapExpr :: Monoid a => (Expr -> a) -> Expr -> a
foldMapExpr acc e = case e of
  Lam _ _ body -> acc e <> foldMapExpr acc body
  Var _ _ -> acc e
  App f xs -> acc e <> acc f <> mconcat (foldMapExpr acc <$> xs)
  TypeLam _ body -> acc e <> foldMapExpr acc body
  TypeApp expr _ -> acc e <> foldMapExpr acc expr
  Con _ _ -> acc e
  Lit _ -> acc e
  Let binders body -> acc e <> mconcat [foldMapExpr acc (defExpr def) | def <- flattenDefGroups binders] <> foldMapExpr acc body
  Case cases branches -> acc e <> mconcat (foldMapExpr acc <$> cases) <>
    mconcat [foldMapExpr acc e | branch <- branches, guard <- branchGuards branch, e <- [guardTest guard, guardExpr guard]]

anySubExpr :: (Expr -> Bool) -> Expr -> Bool
anySubExpr f = getAny . foldMapExpr (Any . f)

foldExpr :: (Expr -> a -> a) -> a -> Expr -> a
foldExpr f z e = appEndo (foldMapExpr (Endo . f) e) z

rewriteBottomUp :: (Expr -> Expr) -> Expr -> Expr
rewriteBottomUp f = runIdentity . rewriteBottomUpM (Identity . f)

rewriteBottomUpM :: (Monad m) => (Expr -> m Expr) -> Expr -> m Expr
rewriteBottomUpM f e = f =<< case e of
  Lam params eff body -> Lam params eff <$> rec body
  Var _ _ -> pure e
  App fun xs -> liftA2 App (rec fun) (mapM rec xs)
  TypeLam types body -> TypeLam types <$> rec body
  TypeApp expr types -> (\fexpr -> TypeApp fexpr types) <$> rec expr
  Con _ _ -> pure e
  Lit _ -> pure e
  Let binders body -> do
    newBinders <- forM binders $ \binder ->
      case binder of
        DefNonRec def@Def{defExpr = defExpr} -> do
          fexpr <- rec defExpr
          pure $ DefNonRec def { defExpr = fexpr, defType = typeOf fexpr }
        DefRec defs -> fmap DefRec $ forM defs $ \def@Def{defExpr = defExpr} -> do
          fexpr <- rec defExpr
          pure def{ defExpr = fexpr, defType = typeOf fexpr }

    Let newBinders <$> rec body

  Case cases branches -> liftA2 Case mcases mbranches
    where
      mcases = mapM rec cases
      mbranches = forM branches $ \(Branch patterns guards) ->
        Branch patterns <$> forM guards (\(Guard e1 e2) -> liftA2 Guard (rec e1) (rec e2))
  where
    rec = f <=< rewriteBottomUpM f


data TName = TName
  { getName :: Name
  , tnameType :: Type
  }

showTName (TName name tp)
    = show name -- ++ ": " ++ minCanonical tp


defTName :: Def -> TName
defTName def
  = TName (defName def) (defType def)

defGroupTNames :: DefGroup -> TNames
defGroupTNames (DefNonRec def) = S.singleton (defTName def)
defGroupTNames (DefRec defs) = S.fromList $ map defTName defs

defGroupsTNames :: DefGroups -> TNames
defGroupsTNames group = foldr S.union S.empty (map defGroupTNames group)

data VarInfo
  = InfoNone
  | InfoArity Int Int               -- #Type parameters, #parameters
  | InfoExternal [(Target,String)]  -- inline body
  | InfoReuse Pattern
  | InfoConField TName Name         -- constructor name, field name

instance Show VarInfo where
  show info = case info of
                InfoNone
                  -> ""
                InfoReuse pat
                  -> "reuse:<pat>"
                InfoConField conName fieldName
                  -> "field:" ++ show conName ++ "." ++ show fieldName
                InfoArity m n
                  -> "arity:" ++ show (m,n)
                InfoExternal formats
                  -> "external:" ++ show formats


infoArity (InfoArity m n) = n
infoArity (_)             = 0

infoTypeArity (InfoArity m n) = m
infoTypeArity (_)             = 0

isInfoArity (InfoArity _ _) = True
isInfoArity _ = False

infoIsLocal info
  = case info of
      InfoNone       -> True
      InfoReuse{}    -> True
      InfoArity{}    -> False
      InfoExternal{} -> False
      InfoConField{} -> False

infoIsRefCounted info
  = infoIsLocal info

data Branch = Branch { branchPatterns :: [Pattern]  -- length = length exprs in the match
                     , branchGuards   :: [Guard]    -- any number (>= 1) of guarded expressions
                     }

data Guard  = Guard { guardTest :: Expr  -- boolean
                    , guardExpr :: Expr  -- body of the branch
                    }

data Pattern
  = PatCon{ patConName :: TName,        -- ^ names the constructor with full signature.
            patConPatterns:: [Pattern], -- ^ sub-patterns. fully materialized to match arity.
            patConRepr :: ConRepr,      -- ^ representation of ctor in backend.
            patTypeArgs :: [Type],      -- ^ zipped with patConPatterns
            patExists :: [TypeVar],     -- ^ closed under existentials here
            patTypeRes :: Type,         -- ^ result type
            patConInfo :: ConInfo,      -- ^ other constructor info
            patConSkip :: Bool         -- ^ skip testing for this constructor (as it should match already)
          }
  | PatVar{ patName :: TName,           -- ^ name/type of variable
            patPattern :: Pattern       -- ^ named sub-pattern
          }
  | PatLit{ patLit :: Lit }
  | PatWild

data Lit =
    LitInt    Integer
  | LitFloat  Double
  | LitChar   Char
  | LitString String
  deriving (Eq)



-- | a core expression is total if it cannot cause non-total evaluation
{-
isTotal:: Expr -> Bool
isTotal expr
  = case expr of
      Lam _ _ _ -> True
      Var _ _ -> True
      TypeLam _ _ -> True
      TypeApp e _ -> isTotal e
      Con _ _ -> True
      Lit _   -> True
      App (Var v _) _ | getName v == nameReturn || getName v == nameTrace || getName v ==nameLog -> False
      App f args -> case typeOf f of
                      TFun pars eff res -> (length args == length pars && eff == typeTotal && all isTotal args)
                      _                 -> False
      _       -> False  -- todo: a let or case could be total
-}

-- | a core expression that cannot cause any evaluation _for sure_
isTotal :: Expr -> Bool
isTotal expr
 = case expr of
     Lam _ _ _   -> True
     Var _ _     -> True
     TypeLam _ e -> isTotal e
     TypeApp e _ -> isTotal e
     Con _ _     -> True
     Lit _      -> True
     Let dgs e  -> all isTotalDef (flattenDefGroups dgs) && isTotal e
     Case exps branches -> all isTotal exps && all isTotalBranch branches
     -- inline box/unbox
     App (Var v _) [arg] | getName v `elem` [nameBox,nameUnbox] -> isTotal arg
     _          -> False


isTotalDef def = isTotal (defExpr def)

isTotalBranch (Branch pat guards) = all isTotalGuard guards
isTotalGuard (Guard test expr)    = isTotal test && isTotal expr


isMonType :: Type -> Bool
isMonType tp
  | isKindEffect (getKind tp) = isMonEffect tp
  | otherwise =
    case expandSyn tp of
      TForall vars preds t -> isMonType t
      TFun pars eff res    -> isMonEffect eff
      _ -> False

isMonEffect :: Effect -> Bool
isMonEffect eff
  = let (ls,tl) = extractEffectExtend eff
    in not (isEffectEmpty tl) ||
       any (\l -> case getHandledEffect l of
                    Just (ResumeMany,_) -> True
                    _                   -> False) ls


isInlineable :: Int -> Def -> Bool
isInlineable inlineMax def
  = case defInline def of
      InlineAlways -> True
      InlineNever  -> False
      _            -> costDef def <= inlineMax


costInf :: Int
costInf = 1000

costDef :: Def -> Int
costDef def
  = let n = costLocalDef def
    in if (defIsVal def)
        then (if (n<=1) then 0 else costInf) -- don't duplicate (too much) work
        else n

costLocalDef :: Def -> Int
costLocalDef def
  = costExpr (defExpr def)

costDefGroup dg
  = case dg of
      DefRec defs   -> sum (map costLocalDef defs)
      DefNonRec def -> costLocalDef def

costExpr :: Expr -> Int
costExpr expr
  = case expr of
      Var tname info     | isHiddenExternalName (getName tname)
                         -> -- trace ("hidden external: " ++ show (getName tname) ) $
                            costInf
      Lam tname eff body -> 0 + costExpr body
      Var tname info     -> 0
      App e args         -> 1 + costExpr e + sum (map costExpr args)
      TypeLam tvs e      -> costExpr e
      TypeApp e tps      -> costExpr e
      Con tname repr     -> 0
      Lit lit            -> 0
      Let defGroups body -> sum (map costDefGroup defGroups) + (costExpr body)
      Case exprs branches -> (length branches - 1) + sum (map costExpr exprs) + sum (map costBranch branches)

costBranch (Branch patterns guards)
  = sum (map costGuard guards)

costGuard (Guard test expr)
  = costExpr test + costExpr expr

getTypeArityExpr :: Expr -> Int
getTypeArityExpr expr
  = fst (getTypeArities (typeOf expr))

getParamArityExpr :: Expr -> Int
getParamArityExpr expr
  = snd (getTypeArities (typeOf expr))

{-
getTypeArityExpr :: Expr -> Int
getTypeArityExpr expr
  = case expr of
      Var _ (InfoArity m n) -> m
      Var tname _           -> fst (getTypeArities (tnameType tname))
      Con tname _           -> fst (getTypeArities (tnameType tname))
      TypeApp e targs       -> getTypeArityExpr e - length targs
      TypeLam pars _        -> length pars
      Case _ (Branch _ (Guard _ e:_):_) -> getTypeArityExpr e
      _ -> 0

-- fun foo(x:int){ fun bar(y){ x + y }; [1,2].map(bar) }

getParamArityExpr :: Expr -> Int
getParamArityExpr expr
  = case expr of
    Var _ (InfoArity m n) -> n
    Var tname _           -> snd (getTypeArities (tnameType tname))
    Con tname _           -> snd (getTypeArities (tnameType tname))
    Lam pars _ _          -> length pars
    App f args            -> getParamArityExpr f - length args
    TypeLam _ e           -> getParamArityExpr e
    TypeApp e _           -> getParamArityExpr e
    Case _ (Branch _ (Guard _ e:_):_) -> getParamArityExpr e
    _ -> 0
-}

getEffExpr :: Expr -> Effect
getEffExpr (Lam _ eff _) = eff
getEffExpr (TypeLam _ (Lam _ eff _)) = eff
getEffExpr _ = effectEmpty


{--------------------------------------------------------------------------
  Type variables inside core expressions
--------------------------------------------------------------------------}


---------------------------------------------------------------------------
--
---------------------------------------------------------------------------

type TNames = S.Set TName

tnamesEmpty :: TNames
tnamesEmpty = S.empty

tnamesList :: TNames -> [TName]
tnamesList tns
  = S.elems tns

tnamesFromList :: [TName] -> TNames
tnamesFromList tns
  = S.fromList tns

tnamesInsertAll :: TNames -> [TName] -> TNames
tnamesInsertAll  = foldr S.insert

tnamesUnion :: TNames -> TNames -> TNames
tnamesUnion = S.union

tnamesUnions :: [TNames] -> TNames
tnamesUnions xs = foldr tnamesUnion tnamesEmpty xs

tnamesDiff :: TNames -> TNames -> TNames
tnamesDiff = S.difference

tnamesRemove :: [TName] -> TNames -> TNames
tnamesRemove names set
  = foldr S.delete set names

tnamesMember :: TName -> TNames -> Bool
tnamesMember tname tnames = S.member tname tnames


instance Eq TName where
  (TName name1 tp1) == (TName name2 tp2)  = (name1 == name2) --  && matchType tp1 tp2)

instance Ord TName where
  compare (TName name1 tp1) (TName name2 tp2)
    = compare name1 name2
       {- EQ  -> compare (minCanonical tp1) (minCanonical tp2)
        lgt -> lgt -}




instance Show TName where
  show tname
    = show (getName tname)


{--------------------------------------------------------------------------
  Auxiliary functions to build Core terms
--------------------------------------------------------------------------}

-- | Create a let expression
makeLet :: [DefGroup] -> Expr -> Expr
makeLet [] expr = expr
makeLet defs (Let defs' body) = Let (defs ++ defs') body
makeLet defs expr = Let defs expr

makeTypeApp expr []     = expr
makeTypeApp (TypeApp expr targs0) targs1 = makeTypeApp expr (targs0 ++ targs1)
makeTypeApp expr targs  = TypeApp expr targs

-- | Add a value application
addApps :: [Expr] -> (Expr -> Expr)
addApps [] e             = e
addApps es (App e args)  = App e (args ++ es)
addApps es e             = App e es

-- | Add kind and type application
addTypeApps :: [TypeVar] -> (Expr -> Expr)
addTypeApps [] e                = e
addTypeApps ts (TypeApp e args) = TypeApp e (args ++ [TVar t | t <- ts])
addTypeApps ts e                = TypeApp e [TVar t | t <- ts]

-- | Add kind and type lambdas
addTypeLambdas :: [TypeVar] -> (Expr -> Expr)
addTypeLambdas []   e              = e
addTypeLambdas pars (TypeLam ps e) = TypeLam (pars ++ ps) e
addTypeLambdas pars e              = TypeLam pars e

-- | Add term lambdas
addLambdas :: [(Name, Type)] -> (Type -> Expr -> Expr)
addLambdas [] eff e              = e
addLambdas pars eff (Lam ps _ e) = Lam ([TName x tp | (x,tp) <- pars] ++ ps) eff e
addLambdas pars eff e            = Lam [TName x tp | (x,tp) <- pars] eff e

-- | Add term lambdas
addLambdasTName :: [TName] -> (Type -> Expr -> Expr)
addLambdasTName [] eff e              = e
addLambdasTName pars eff (Lam ps _ e) = Lam (pars ++ ps) eff e
addLambdasTName pars eff e            = Lam pars eff e

-- | Bind a variable inside a term
addNonRec :: Name -> Type -> Expr -> (Expr -> Expr)
addNonRec x tp e e' = Let [DefNonRec (Def x tp e Private (if isValueExpr e then DefVal else DefFun ) InlineAuto rangeNull "")] e'

-- | Is an expression a value or a function
isValueExpr :: Expr -> Bool
isValueExpr (TypeLam tpars (Lam pars eff e))   = False
isValueExpr (Lam pars eff e)                   = False
isValueExpr _                                  = True

-- | Add a definition
addCoreDef :: Core -> Def -> Core
addCoreDef (Core name imports fixdefs typeDefGroups (defGroups) externals doc) def
  = Core name imports fixdefs typeDefGroups (defGroups ++ [DefNonRec def]) externals doc

-- | Empty Core program
coreNull :: Name -> Core
coreNull name = Core name [] [] [] [] [] ""

-- | Create a fresh variable name with a particular prefix
freshName :: HasUnique m => String -> m Name
freshName prefix
  = do id <- unique
       return (newName $ prefix ++ "." ++ show id)

openEffectExpr :: Effect -> Effect -> Type -> Type -> Expr -> Expr
openEffectExpr effFrom effTo tpFrom tpTo expr
  = if (hasNoEffectExpr expr)
     then expr
     else --trace ("open effect: " ++ show (map pretty [effFrom,effTo,tpFrom,tpTo])) $
          App (TypeApp varOpen [effFrom,effTo,tpFrom,tpTo]) [expr]
  where
    varOpen = Var (TName nameEffectOpen tpOpen) (InfoExternal [(Default,"#1")])    -- NOTE: quite fragile as it relies on the exact definition in core.kk
    tpOpen  = TForall [e1,e2,a,b] [] (TFun [(newName "x", tpFrom)] typeTotal tpTo)
    a       = TypeVar (-1) kindStar Bound
    b       = TypeVar (-2) kindStar Bound
    e1      = TypeVar (-3) kindEffect Bound
    e2      = TypeVar (-4) kindEffect Bound

    hasNoEffectExpr expr
      = case expr of
          TypeApp e targs -> hasNoEffectExpr e
          Lit{} -> True
          Con{} -> True
          -- Var _ InfoExternal{} -> True  -- TODO: maybe too liberal?
          _     -> False

makeInt32 :: Integer -> Expr
makeInt32 i
  = let int32 = Var (TName nameInt32 (typeFun [(nameNil,typeInt)] typeTotal typeInt32)) (InfoArity 1 0 )
    in App int32 [Lit (LitInt i)]

makeEvIndex :: Integer -> Expr
makeEvIndex i | i < 0 = failure $ ("Core.Core.makeEvIndex: index < 0: " ++ show i)
makeEvIndex i
  = let sizet = Var (TName nameSSizeT (typeFun [(nameNil,typeInt)] typeTotal typeEvIndex)) (InfoArity 1 0 )
    in App sizet [Lit (LitInt i)]

makeSizeT :: Integer -> Expr
makeSizeT i | i < 0 = failure $ ("Core.Core.makeSizeT: size_t < 0: " ++ show i)
makeSizeT i
  = let sizet = Var (TName nameSSizeT (typeFun [(nameNil,typeInt)] typeTotal typeSSizeT)) (InfoArity 1 0 )
    in App sizet [Lit (LitInt i)]

---------------------------------------------------------------------------
-- type of a core term
---------------------------------------------------------------------------
class HasType a where
  typeOf :: a -> Type

instance HasType Def where
  typeOf def  = defType def

instance HasType TName where
  typeOf (TName _ tp)   = tp

instance HasType Expr where
  -- Lambda abstraction
  typeOf (Lam pars eff expr)
    = typeFun [(name,tp) | TName name tp <- pars] eff (typeOf expr)

  -- Variables
  typeOf (Var tname info)
    = typeOf tname

  -- Constants
  typeOf (Con tname repr)
    = typeOf tname

  -- Application
  typeOf expr@(App fun args)
    = -- snd (splitFun (typeOf fun))
      case splitFunScheme (typeOf fun) of
        Just (_,_,targs,eff,tres)          -- ignore forall as we can call this after box/unbox
           | length args == length targs || length targs == 0 -> tres
           | length args > length targs  -> typeOf (App (Var (TName (newName "tmp") tres) InfoNone) (drop (length targs) args))
           | otherwise -> TFun (drop (length args) targs) eff tres
        _ -> error ("Core.Core.typeOf.App: Expected function: " ++ show (pretty (typeOf fun)) ++ show (map (pretty . typeOf) args))  -- ++ " in the application " ++ show expr

  -- Type lambdas
  typeOf (TypeLam xs expr)
    = TForall xs [] (typeOf expr)

  -- Type application
  typeOf (TypeApp expr [])
    = typeOf expr

  typeOf tapp@(TypeApp expr tps)
    = let (tvs,tp1) = splitTForall (typeOf expr)
      in -- assertion "Core.Core.typeOf.TypeApp" (getKind a == getKind tp) $
         -- trace ("typeOf:TypeApp: , tvs: " ++ show (map pretty tvs) ++ ", tp1: " ++ show (pretty tp1)) $
         subNew (zip tvs tps) |-> tp1

  -- Literals
  typeOf (Lit l)
    = typeOf l

  -- Let
  typeOf (Let defGroups expr)
    = typeOf expr

  -- Case
  typeOf (Case exprs branches)
    = typeOf (head branches)


instance HasType Lit where
  typeOf lit
    = case lit of
        LitInt _    -> typeInt
        LitFloat _  -> typeFloat
        LitChar _   -> typeChar
        LitString _ -> typeString




{--------------------------------------------------------------------------
  Type of a branch
--------------------------------------------------------------------------}
instance HasType Branch where
  typeOf (Branch _ guards)
    = case guards of
        (guard:_) -> typeOf guard
        _         -> failure "Core.Core.HasType Branch: branch without any guards"

instance HasType Guard where
  typeOf (Guard _ expr)
    = typeOf expr


{--------------------------------------------------------------------------
  Extract types
--------------------------------------------------------------------------}
extractSignatures :: Core -> [Type]
extractSignatures core
  = let tps = concat [
                extractExternals (coreProgExternals core),
                extractDefs (coreProgDefs core)
              ]
    in -- trace ("extract signatures: " ++ show (map pretty tps)) $
       tps
  where
    extractExternals = concatMap extractExternal
    extractExternal ext@(External{ externalType = tp }) | externalVis ext == Public = [tp]
    extractExternal _ = []

    extractDefs = map defType . -- filter (\d -> defVis d == Public) .
                                flattenDefGroups

{--------------------------------------------------------------------------
  Decompose types
--------------------------------------------------------------------------}

splitFun :: Type -> ([(Name,Type)], Type)
-- splitFun (TApp (TApp con arg) res) | con == typeArrow = (arg, res)
splitFun tp
  = case expandSyn tp of
      TFun args eff res -> (args,res)
      _ -> failure ("Core.Core.splitFun: Expected function: " ++ show (pretty tp))

splitTForall :: Type -> ([TypeVar], Type)
splitTForall tp
  = case expandSyn tp of
      (TForall tvs _ tp) -> (tvs, tp) -- TODO what about the rest of the variables and preds?
      _ ->  failure ("Core.Core.splitTForall: Expected forall: " ++ show (pretty tp))


type Deps = S.Set Name

depsUnions xs = foldr S.union S.empty xs

depTName :: TName -> Deps
depTName tname = depName (getName tname)

depName :: Name -> Deps
depName name
  = if (isQualified name) then S.singleton (qualifier name) else S.empty

dependencies :: [InlineDef] -> Core -> Deps
dependencies inlineDefs core
  = S.union (inlineDependencies inlineDefs) (coreDependencies core)

inlineDependencies :: [InlineDef] -> Deps
inlineDependencies inlineDefs
  = depsUnions (map (depExpr . inlineExpr) inlineDefs)

coreDependencies :: Core -> Deps
coreDependencies (Core{coreProgName = mname, coreProgImports = imports, coreProgTypeDefs = tdefs, coreProgDefs = defs})
  = let deps = S.filter (mname /=) $
               depsUnions [S.fromList (map importName (filter (isPublic . importVis) imports)),
                           depsUnions (map depTDef (flattenTypeDefGroups tdefs)),
                           depsUnions (map depDef (flattenDefGroups defs))]
    in -- trace ("dependencies for " ++ show mname ++ ": " ++ show (S.elems deps)) $
       deps

depTDef :: TypeDef -> Deps
depTDef (Synonym info) = depType (synInfoType info)
depTDef (Data info _)  = depsUnions (map (depType . conInfoType) (dataInfoConstrs info))

depType :: Type -> Deps
depType tp
  = case tp of
      TForall vars preds rho  -> depType rho
      TFun args eff tp        -> depsUnions (map depType (tp:eff:map snd args))
      TCon tc                 -> depName (typeConName tc)
      TVar _                  -> S.empty
      TApp tp tps             -> depsUnions (map depType (tp:tps))
      TSyn syn args tp        -> depsUnions (map depType (tp:args))

depDef :: Def -> Deps
depDef def  = depsUnions [depType (defType def), depExpr (defExpr def)]

depExpr :: Expr -> Deps
depExpr expr
  = case expr of
      Var tname info     -> depTName tname
      Lam tname eff body -> S.union (depType eff) (depExpr body)
      App e args         -> depsUnions (map depExpr (e:args))
      TypeLam tvs e      -> depExpr e
      TypeApp e tps      -> depsUnions (depExpr e : map depType tps)
      Con tname repr     -> depTName tname
      Lit lit            -> S.empty
      Let defGroups body -> depsUnions (depExpr body : map depDef (flattenDefGroups defGroups))
      Case exprs branches -> depsUnions (map depExpr exprs ++ map depBranch branches)

depBranch (Branch patterns guards)
  = depsUnions (map depPat patterns ++ map depGuard guards)

depGuard (Guard test expr)
  = S.union (depExpr test) (depExpr expr)

depPat pat
  = case pat of
      PatCon{patConName=tname,patConPatterns=pats}
        -> depsUnions (depTName tname : map depPat pats)
      PatVar tname pat
        -> depPat pat
      _ -> S.empty
<|MERGE_RESOLUTION|>--- conflicted
+++ resolved
@@ -1,1219 +1,1210 @@
------------------------------------------------------------------------------
--- Copyright 2012-2021, Microsoft Research, Daan Leijen.
---
--- This is free software; you can redistribute it and/or modify it under the
--- terms of the Apache License, Version 2.0. A copy of the License can be
--- found in the LICENSE file at the root of this distribution.
------------------------------------------------------------------------------
-{-    System F-like core language.
--}
------------------------------------------------------------------------------
-
-module Core.Core ( -- Data structures
-                     Core(..)
-                   , Imports, Import(..)
-                   , Externals, External(..), externalVis
-                   , FixDefs, FixDef(..)
-                   , TypeDefGroups, TypeDefGroup(..), TypeDefs, TypeDef(..)
-                   , DefGroups, DefGroup(..), Defs, Def(..), InlineDef(..)
-                   , Expr(..), Lit(..)
-                   , Branch(..), Guard(..), Pattern(..)
-                   , TName(..), typeDefName
-                   , showTName
-                   , flattenTypeDefGroups
-                   , flattenDefGroups
-                   , flattenAllDefGroups
-                   , mapDefGroup
-                   , mapMDefGroup
-                   , extractSignatures
-                   , typeDefIsExtension
-                   , typeDefVis
-                   , externalImportLookup, eimportLookup
-
-                     -- Core term builders
-                   , defIsVal
-                   , defTName , defGroupTNames , defGroupsTNames
-                   , addTypeLambdas, addTypeApps, addLambdas, addLambdasTName, addApps
-                   , makeLet, makeTypeApp
-                   , addNonRec, addCoreDef, coreNull
-                   , freshName
-                   , typeOf
-                   , isExprUnit, exprUnit
-                   , isExprTrue,  exprTrue, patTrue
-                   , isExprFalse, exprFalse, patFalse
-                   , isValueExpr
-                   , openEffectExpr
-                   , makeIfExpr
-                   , makeInt32, makeSizeT
-                   , makeEvIndex
-                   , makeList, makeVector
-                   , makeDef, makeTDef, makeStats
-                   , unzipM
-                   , Visibility(..), Fixity(..), Assoc(..), isPublic
-                   , coreName
-                   , tnamesList, tnamesEmpty, tnamesDiff, tnamesInsertAll
-                   , tnamesUnion, tnamesUnions, tnamesRemove, tnamesFromList
-                   , tnamesMember
-                   -- , getTypeArityExpr -- ,getParamArityExpr
-                   , getEffExpr
-                   , TNames
-                   , splitFun
-                   , splitTForall
-                   , isTotal
-                   -- * Data representation
-                   , DataRepr(..), ConRepr(..)
-                   , isConSingleton
-                   , isConNormal
-                   , isConIso
-                   , isDataStruct
-                   , getDataRepr, getDataReprEx, dataInfoIsValue
-                   , getConRepr
-                   , dataReprIsValue, conReprIsValue
-                   , VarInfo(..), isInfoArity
-                   , infoIsRefCounted, infoIsLocal
-
-                   , isMonType, isMonEffect
-
-                   -- Inlining
-                   , costDef, costExpr, costInf
-                   , isInlineable
-                   , inlineDefIsSpecialize
-
-                   -- * Canonical names
-                   -- , canonicalName, nonCanonicalName, canonicalSplit
-                   , infoArity, infoTypeArity
-
-                   , Deps, dependencies
-
-                   , foldMapExpr
-                   , anySubExpr
-                   , foldExpr
-                   , rewriteBottomUp
-                   , rewriteBottomUpM
-
-                   , CorePhase
-                   , getCoreDefs, setCoreDefs, withCoreDefs
-                   , runCorePhase
-                   , liftCorePhase, liftCorePhaseUniq
-                   , liftError
-                   ) where
-
-import Control.Applicative (liftA2)
-import Control.Monad (forM)
-import Control.Monad.Identity
-
-import Data.Char( isDigit )
-import qualified Data.Set as S
-import Data.Maybe
-import Data.Monoid (Endo(..), Any(..))
-import Lib.PPrint
-import Common.Name
-import Common.Range
-import Common.Failure
-import Common.Unique
-import Common.Id
-import Common.Error
-import Common.NamePrim( nameTrue, nameFalse, nameTuple, nameTpBool, nameEffectOpen, nameReturn, nameTrace, nameLog,
-                        nameEvvIndex, nameOpenAt, nameOpenNone, nameInt32, nameSSizeT, nameBox, nameUnbox,
-                        nameVector, nameCons, nameNull, nameTpList, nameUnit, nameTpUnit, nameTpCField)
-import Common.Syntax
-import Kind.Kind
-import Type.Type
-import Type.Pretty ()
-import Type.TypeVar
-import Type.Kind    ( getKind, getHandledEffect, HandledSort(ResumeMany), isHandledEffect, extractHandledEffect )
-
-import Lib.Trace
-
-isExprUnit (Con tname _)  = getName tname == nameTuple 0
-isExprUnit _              = False
-
-isExprTrue (Con tname _)  = (getName tname == nameTrue)
-isExprTrue _              = False
-
-isExprFalse (Con tname _)  = (getName tname == nameFalse)
-isExprFalse _              = False
-
-exprUnit :: Expr
-exprUnit = Con (TName nameUnit typeUnit) (ConEnum nameTpUnit DataEnum 0)
-           -- (ConInfo nameUnit typeUnit [] [] [] (TFun [] typeTotal typeUnit) Inductive rangeNull [] [] False Public "")
-
-(patFalse,exprFalse) = patExprBool nameFalse 0
-(patTrue,exprTrue)   = patExprBool nameTrue 1
-
-patExprBool name tag
-  = let tname   = TName name typeBool
-        conEnum = ConEnum nameTpBool DataEnum tag
-        conInfo = ConInfo name nameTpBool [] [] [] (TFun [] typeTotal typeBool) Inductive rangeNull [] [] False Public ""
-        pat = PatCon tname [] conEnum [] [] typeBool conInfo False
-        expr = Con tname conEnum
-    in (pat,expr)
-
-makeIfExpr :: Expr -> Expr -> Expr -> Expr
-makeIfExpr pexpr texpr eexpr
-  = Case [pexpr] [Branch [patTrue] [Guard exprTrue texpr],
-                  Branch [PatWild] [Guard exprTrue eexpr]]
-
-makeVector :: Type -> [Expr] -> Expr
-makeVector tp exprs
-  = App (TypeApp vectorFromList [tp]) [makeList tp exprs]
-  where
-    vectorFromList
-      = Var (TName nameVector (TForall [a] [] (typeFun [(nameNil,TApp typeList [TVar a])] typeTotal (TApp typeVector [TVar a]))))
-            (InfoArity 1 1)
-    a = TypeVar (0) kindStar Bound
-
-makeList :: Type -> [Expr] -> Expr
-makeList tp exprs
-  = foldr cons nil exprs
-  where
-    nilTp    = TForall [a] [] (TApp typeList [TVar a])
-    nilCon   = Con (TName nameNull nilTp) (ConSingleton nameTpList DataAsList 0)
-    nil      = TypeApp nilCon [tp]
-    consTp   = TForall [a] [] (typeFun [(nameNil,TVar a),(nameNil,TApp typeList [TVar a])] typeTotal (TApp typeList [TVar a]))
-    consCon  = Con (TName nameCons consTp) (ConAsCons nameTpList DataAsList nameNull 1)
-    cons expr xs = App (TypeApp consCon [tp]) [expr,xs]
-    a = TypeVar (0) kindStar Bound
-
-makeDef :: Name -> Expr -> Def
-makeDef name expr
-  = Def name (typeOf expr) expr Private DefVal InlineNever rangeNull ""
-
-makeTDef :: TName -> Expr -> Def
-makeTDef (TName name tp) expr
-  = Def name tp expr Private DefVal InlineNever rangeNull ""
-
-
-makeStats :: [Expr] -> Expr
-makeStats []
-  = failure "Core.Parc.makeStats: no expressions"
-makeStats [expr]
-  = expr
-makeStats exprs
-  = Let [DefNonRec (makeDef nameNil expr) | expr <- init exprs]
-        (last exprs)
-
-unzipM :: Monad m => m [(a,b)] -> m ([a],[b])
-unzipM m = fmap unzip m
-
-{--------------------------------------------------------------------------
-  Top-level structure
---------------------------------------------------------------------------}
-
-data Core = Core{ coreProgName :: Name
-                , coreProgImports :: Imports
-                , coreProgFixDefs :: FixDefs
-                , coreProgTypeDefs :: TypeDefGroups
-                , coreProgDefs :: DefGroups
-                , coreProgExternals :: Externals
-                , coreProgDoc :: String
-                }
-
-
-type FixDefs
-  = [FixDef]
-
-data FixDef
-  = FixDef Name Fixity
-
-
-coreName :: Core -> Name
-coreName (Core name _ _ _ _ _ _) = name
-
-{---------------------------------------------------------------
-  Imports
----------------------------------------------------------------}
-
--- | Core imports
-type Imports = [Import]
-
-data Import  = Import{ importName :: Name
-                     , importPackage :: String
-                     , importVis  :: Visibility
-                     , importModDoc :: String
-                     }
-
-{--------------------------------------------------------------------------
-  Externals
---------------------------------------------------------------------------}
-
-type Externals = [External]
-
-data External = External{ externalName :: Name
-                        , externalType :: Scheme
-                        , externalFormat :: [(Target,String)]
-                        , externalVis' :: Visibility
-                        , externalRange :: Range
-                        , externalDoc :: String
-                        }
-              | ExternalImport { externalImport :: [(Target,[(String,String)])]
-                               , externalRange :: Range }
-
-externalVis :: External -> Visibility
-externalVis (External{ externalVis' = vis }) = vis
-externalVis _ = Private
-
-externalImportLookup :: Target -> BuildType -> String -> External -> Maybe String
-externalImportLookup target buildType key (ExternalImport imports range)
-  = let keyvals = case lookup target imports of
-                    Just keyvals -> keyvals
-                    Nothing -> case lookup Default imports of
-                                 Just keyvals -> keyvals
-                                 Nothing -> []
-    in eimportLookup buildType key keyvals
-
-externalImportLookup target buildType key ext
-  = Nothing
-
-eimportLookup :: BuildType -> String -> [(String,String)] -> Maybe String
-eimportLookup buildType key keyvals
-  = case lookup (key ++ "-" ++ show buildType) keyvals of
-      Just val -> Just val
-      Nothing  -> lookup key keyvals
-
-
-{--------------------------------------------------------------------------
-  Type definitions
---------------------------------------------------------------------------}
-
-type TypeDefGroups = [TypeDefGroup]
-
-data TypeDefGroup = TypeDefGroup TypeDefs
-
-type TypeDefs = [TypeDef]
-
--- | A type definition
-data TypeDef =
-    Synonym{ typeDefSynInfo :: SynInfo }             -- ^ name, synonym info, and the visibility
-  | Data{ typeDefDataInfo :: DataInfo, typeDefIsExtend :: Bool }  -- ^ name, info, visibility, and the visibilities of the constructors, the isExtend is true if this is an extension of the datatype.
-
-typeDefName (Synonym info) = synInfoName info
-typeDefName (Data info _)  = dataInfoName info
-
-typeDefIsExtension (Data _  True) = True
-typeDefIsExtension _              = False
-
-typeDefVis (Synonym info) = synInfoVis info
-typeDefVis (Data info _)  = dataInfoVis info
-
-flattenTypeDefGroups :: TypeDefGroups -> [TypeDef]
-flattenTypeDefGroups tdgs = concatMap (\(TypeDefGroup tdg) -> tdg) tdgs
-
-{--------------------------------------------------------------------------
-  Data representation
---------------------------------------------------------------------------}
-data DataRepr = -- value types
-                DataEnum            -- only singletons (as an enumeration)
-              | DataIso             -- only one constructor with one field  (isomorpic)
-              | DataSingleStruct    -- only one constructor (no tag needed)
-              | DataAsMaybe         -- one constructor with fields, and one singleton
-              | DataStruct          -- compatible constructors (all raw or regular types) and possibly singletons (need tag)
-              -- non-value types
-              | DataSingle{ hasSingletons :: Bool } -- only one constructor (no tag needed), hasSingletons true if it is a singleton as well
-              | DataAsList          -- one constructor with fields, and one singleton (don't need a tag, for example can distinguish pointer vs enum)
-              | DataSingleNormal    -- one constructor with fields, and multiple singletons (distinguish one pointer vs enums)
-              | DataNormal{ hasSingletons :: Bool }
-              | DataOpen
-              deriving (Eq,Ord,Show)
-
-data ConRepr  = ConEnum{ conTypeName :: Name, conDataRepr :: DataRepr, conTag :: Int }                     -- part of enumeration (none has fields)
-              | ConIso{ conTypeName:: Name, conDataRepr :: DataRepr, conTag :: Int }                       -- one constructor with one field
-              | ConSingleton{ conTypeName :: Name, conDataRepr :: DataRepr, conTag :: Int }                -- constructor without fields (and not part of an enum)
-              | ConSingle{ conTypeName :: Name, conDataRepr :: DataRepr, conTag :: Int }                   -- there is only one constructor and it is not iso or singleton (and this is it)
-              | ConAsJust{ conTypeName :: Name, conDataRepr :: DataRepr, conAsNothing :: Name, conTag :: Int } -- constructor is the cons node of a maybe-like value datatype  (may have one or more fields)
-              | ConStruct{ conTypeName :: Name, conDataRepr :: DataRepr, conTag :: Int }                   -- constructor as value type
-              | ConAsCons{ conTypeName :: Name, conDataRepr :: DataRepr, conAsNil :: Name, conTag :: Int } -- constructor is the cons node of a list-like datatype  (may have one or more fields)
-              | ConOpen  { conTypeName :: Name, conDataRepr :: DataRepr }                                  -- constructor of open data type
-              | ConNormal{ conTypeName :: Name, conDataRepr :: DataRepr, conTag :: Int }                   -- a regular constructor
-              deriving (Eq,Ord,Show)
-
-isConSingleton (ConSingleton _ _ _) = True
-isConSingleton _ = False
-
-isConNormal (ConNormal _ _ _) = True
-isConNormal _  = False
-
-isConIso (ConIso{}) = True
-isConIso _ = False
-
-isDataStruct (DataStruct) = True
-isDataStruct _ = False
-
--- Value data is not heap allocated and needs no header
-dataReprIsValue :: DataRepr -> Bool
-dataReprIsValue DataEnum         = True
-dataReprIsValue DataIso          = True
-dataReprIsValue DataSingleStruct = True
-dataReprIsValue DataAsMaybe      = True
-dataReprIsValue DataStruct       = True   -- structs have a tag field though
-dataReprIsValue _                = False
-
-conReprIsValue :: ConRepr -> Bool
-conReprIsValue crepr = dataReprIsValue (conDataRepr crepr)
-
-dataInfoIsValue :: DataInfo -> Bool
-dataInfoIsValue info = dataDefIsValue (dataInfoDef info)
-
-getDataRepr :: DataInfo -> (DataRepr,[ConRepr])
-getDataRepr info
-  = getDataReprEx dataInfoIsValue info
-
-getConRepr :: DataInfo -> ConInfo -> ConRepr
-getConRepr dataInfo conInfo
-  = let (_,creprs) = getDataRepr dataInfo
-    in case [crepr | (ci,crepr) <- zip (dataInfoConstrs dataInfo) creprs, conInfoName ci == conInfoName conInfo] of
-         [crepr] -> crepr
-         _ -> failure ("Core.Core: getConRepr: constructor not in the datatype: " ++ show (dataInfoName dataInfo, conInfoName conInfo))
-
-getDataReprEx :: (DataInfo -> Bool) -> DataInfo -> (DataRepr,[ConRepr])
-getDataReprEx getIsValue info
-  = let typeName  = dataInfoName info
-        conInfos = dataInfoConstrs info
-        conTags  = [0..length conInfos - 1]
-        singletons =  filter (\con -> null (conInfoParams con)) conInfos
-        hasExistentials = any (\con -> not (null (conInfoExists con))) conInfos
-        isValue = getIsValue info && not (dataInfoIsRec info)
-        (dataRepr,conReprFuns) =
-         if (dataInfoIsOpen(info))
-          then (DataOpen, map (\conInfo conTag -> ConOpen typeName DataOpen) conInfos)
-         -- TODO: only for C#? check this during kind inference?
-         -- else if (hasExistentials)
-         --  then (DataNormal, map (\con -> ConNormal typeName) conInfos)
-         else if (isValue
-                    && (null (dataInfoParams info) || typeName == nameTpCField)
-                    && all (\con -> null (conInfoParams con)) conInfos)
-          then (DataEnum,map (const (ConEnum typeName DataEnum)) conInfos)
-         else if (length conInfos == 1)
-          then let conInfo = head conInfos
-                   dataRepr = if (isValue && length (conInfoParams conInfo) == 1)
-                                then DataIso
-                               else if (isValue && null singletons && not (dataInfoIsRec info))
-                                then DataSingleStruct
-                                else DataSingle (not (null singletons))
-               in (dataRepr
-                  ,[if (isValue && length (conInfoParams conInfo) == 1) then ConIso typeName dataRepr
-                    else if length singletons == 1 then ConSingleton typeName dataRepr
-                    else ConSingle typeName dataRepr])
-         else if (isValue && not (dataInfoIsRec info)) then (
-           if (length conInfos == 2 && length singletons == 1)
-             then (DataAsMaybe
-                  ,map (\con -> if (null (conInfoParams con)) then ConSingleton typeName DataAsMaybe
-                                 else ConAsJust typeName DataAsMaybe (conInfoName (head singletons))) conInfos)
-             else (DataStruct, map (\con -> if null (conInfoParams con)
-                                          then ConSingleton typeName DataStruct
-                                          else ConStruct typeName DataStruct) conInfos )
-         )
-         else (
-          if (length conInfos == 2 && length singletons == 1)
-            then (DataAsList
-                 ,map (\con -> if (null (conInfoParams con)) then ConSingleton typeName DataAsList
-                                else ConAsCons typeName DataAsList (conInfoName (head singletons))) conInfos)
-           else let dataRepr = if (length singletons == length conInfos -1 || null conInfos)
-                                then DataSingleNormal else (DataNormal (not (null singletons)))
-                in (dataRepr
-                   ,map (\con -> if null (conInfoParams con)
-                                  then ConSingleton typeName dataRepr
-                                  else ConNormal typeName dataRepr) conInfos
-                   )
-         )
-      in (dataRepr, [conReprFun tag | (conReprFun,tag) <- zip conReprFuns [1..]])
-
-
-{--------------------------------------------------------------------------
-  Definition groups
---------------------------------------------------------------------------}
-
-type DefGroups = [DefGroup]
-
-data DefGroup =
-    DefRec Defs
-  | DefNonRec Def
-
-type Defs = [Def]
-
-flattenDefGroups :: [DefGroup] -> [Def]
-flattenDefGroups defGroups
-  = concatMap (\defg -> case defg of { DefRec defs -> defs; DefNonRec def -> [def]}) defGroups
-
-flattenAllDefGroups :: [DefGroups] -> [Def]
-flattenAllDefGroups defGroups
-  = concatMap flattenDefGroups defGroups
-
-mapDefGroup :: (Def -> Def) -> DefGroup -> DefGroup
-mapDefGroup f (DefNonRec def) = DefNonRec $ f def
-mapDefGroup f (DefRec defs) = DefRec $ map f defs
-
-mapMDefGroup :: (Monad m) => (Def -> m Def) -> DefGroup -> m DefGroup
-mapMDefGroup f (DefNonRec def) = DefNonRec <$> f def
-mapMDefGroup f (DefRec defs) = DefRec <$> mapM f defs
-
--- | A value definition
-data Def = Def{ defName  :: Name
-              , defType  :: Scheme
-              , defExpr  :: Expr
-              , defVis   :: Visibility     -- Private, Public
-              , defSort  :: DefSort        -- DefFun, DefVal, DefVar
-              , defInline:: DefInline      -- InlineAuto, InlineAlways, InlineNever
-              , defNameRange :: Range
-              , defDoc :: String
-              }
-
-<<<<<<< HEAD
-data InlineDef = InlineDef{ inlineName :: Name, inlineExpr :: Expr, inlineRec :: Bool, inlineCost :: Int, specializeArgs :: [Bool], isTwoStepSpecialize :: Bool }
-=======
-data InlineDef = InlineDef{ inlineName :: Name, inlineExpr :: Expr, inlineRec :: Bool, inlineKind :: DefInline, inlineCost :: Int, specializeArgs :: [Bool] }
->>>>>>> 2316022c
-
-defIsVal :: Def -> Bool
-defIsVal def
-  = case defSort def of
-      DefFun   -> False
-      _        -> True
-
-
-inlineDefIsSpecialize :: InlineDef -> Bool
-inlineDefIsSpecialize inlDef = not (null (specializeArgs inlDef))
-
-instance Show InlineDef where
-<<<<<<< HEAD
-  show (InlineDef name expr isRec cost specArgs isTwoStepSpecialize)
-    = "InlineDef " ++ show name ++ " " ++ (if isRec then "rec " else "") ++ show cost ++ " " ++ show specArgs ++ " " ++ (if isTwoStepSpecialize then "twoStepSpecialize" else "")
-=======
-  show (InlineDef name expr isRec kind cost specArgs)
-    = "InlineDef " ++ show name ++ " " ++ (if isRec then "rec " else "") ++ show kind ++ " " ++ show cost ++ " " ++ show specArgs
->>>>>>> 2316022c
-
-
-newtype CorePhase a = CP (Int -> DefGroups -> Error (CPState a))
-
-data CPState a = CPState !a !Int !DefGroups
-
-instance Functor CorePhase where
-  fmap f (CP cp)
-    = CP (\uniq defs -> do (CPState x uniq' defs') <- cp uniq defs
-                           return (CPState (f x) uniq' defs'))
-
-instance Applicative CorePhase where
-  pure  = return
-  (<*>) = ap
-
-instance Monad CorePhase where
-  return x      = CP (\uniq defs -> return (CPState x uniq defs))
-  (CP cp) >>= f = CP (\uniq defs -> do (CPState x uniq' defs') <- cp uniq defs
-                                       case f x of
-                                         CP cp' -> cp' uniq' defs')
-
-instance HasUnique CorePhase where
-  updateUnique f = CP (\uniq defs -> return (CPState uniq (f uniq) defs))
-  setUnique uniq = CP (\_ defs -> return (CPState () uniq defs))
-  unique         = CP (\uniq defs -> return (CPState uniq uniq defs))
-
-getCoreDefs :: CorePhase DefGroups
-getCoreDefs = CP (\uniq defs -> return (CPState defs uniq defs))
-
-setCoreDefs :: DefGroups -> CorePhase ()
-setCoreDefs defs = CP (\uniq _ -> return (CPState () uniq defs))
-
-withCoreDefs :: (DefGroups -> a) -> CorePhase a
-withCoreDefs f
-  = do defs <- getCoreDefs
-       return (f defs)
-
-runCorePhase :: Int -> CorePhase a -> Error a
-runCorePhase uniq (CP cp)
-  = do (CPState x _ _) <- cp uniq []
-       return x
-
-liftCorePhaseUniq :: (Int -> DefGroups -> (DefGroups,Int)) -> CorePhase ()
-liftCorePhaseUniq f
-  = CP (\uniq defs -> let (defs',uniq') = f uniq defs in return (CPState () uniq' defs'))
-
-liftCorePhase :: (DefGroups -> DefGroups) -> CorePhase ()
-liftCorePhase f
-  = liftCorePhaseUniq (\u defs -> (f defs, u))
-
-liftError :: Error a -> CorePhase a
-liftError err
-  = CP (\uniq defs -> do x <- err
-                         return (CPState x uniq defs))
-
-
-{--------------------------------------------------------------------------
-  Expressions
-
-  Since this is System-F, all binding sites are annotated with their type.
---------------------------------------------------------------------------}
-
-data Expr =
-  -- Core lambda calculus
-    Lam [TName] Effect Expr
-  | Var{ varName :: TName, varInfo :: VarInfo }  -- ^ typed name and possible typeArity/parameter arity tuple for top-level functions
-  | App Expr [Expr]                              -- ^ always fully applied!
-  | TypeLam [TypeVar] Expr                       -- ^ Type (universal) abstraction/application
-  | TypeApp Expr [Type]
-  -- Literals, constants and labels
-  | Con{ conName :: TName, conRepr ::  ConRepr  }          -- ^ typed name and its representation
-  | Lit Lit
-  -- Let
-  | Let DefGroups Expr
-  -- Case expressions
-  | Case{ caseExprs :: [Expr], caseBranches :: [Branch] }
-
-foldMapExpr :: Monoid a => (Expr -> a) -> Expr -> a
-foldMapExpr acc e = case e of
-  Lam _ _ body -> acc e <> foldMapExpr acc body
-  Var _ _ -> acc e
-  App f xs -> acc e <> acc f <> mconcat (foldMapExpr acc <$> xs)
-  TypeLam _ body -> acc e <> foldMapExpr acc body
-  TypeApp expr _ -> acc e <> foldMapExpr acc expr
-  Con _ _ -> acc e
-  Lit _ -> acc e
-  Let binders body -> acc e <> mconcat [foldMapExpr acc (defExpr def) | def <- flattenDefGroups binders] <> foldMapExpr acc body
-  Case cases branches -> acc e <> mconcat (foldMapExpr acc <$> cases) <>
-    mconcat [foldMapExpr acc e | branch <- branches, guard <- branchGuards branch, e <- [guardTest guard, guardExpr guard]]
-
-anySubExpr :: (Expr -> Bool) -> Expr -> Bool
-anySubExpr f = getAny . foldMapExpr (Any . f)
-
-foldExpr :: (Expr -> a -> a) -> a -> Expr -> a
-foldExpr f z e = appEndo (foldMapExpr (Endo . f) e) z
-
-rewriteBottomUp :: (Expr -> Expr) -> Expr -> Expr
-rewriteBottomUp f = runIdentity . rewriteBottomUpM (Identity . f)
-
-rewriteBottomUpM :: (Monad m) => (Expr -> m Expr) -> Expr -> m Expr
-rewriteBottomUpM f e = f =<< case e of
-  Lam params eff body -> Lam params eff <$> rec body
-  Var _ _ -> pure e
-  App fun xs -> liftA2 App (rec fun) (mapM rec xs)
-  TypeLam types body -> TypeLam types <$> rec body
-  TypeApp expr types -> (\fexpr -> TypeApp fexpr types) <$> rec expr
-  Con _ _ -> pure e
-  Lit _ -> pure e
-  Let binders body -> do
-    newBinders <- forM binders $ \binder ->
-      case binder of
-        DefNonRec def@Def{defExpr = defExpr} -> do
-          fexpr <- rec defExpr
-          pure $ DefNonRec def { defExpr = fexpr, defType = typeOf fexpr }
-        DefRec defs -> fmap DefRec $ forM defs $ \def@Def{defExpr = defExpr} -> do
-          fexpr <- rec defExpr
-          pure def{ defExpr = fexpr, defType = typeOf fexpr }
-
-    Let newBinders <$> rec body
-
-  Case cases branches -> liftA2 Case mcases mbranches
-    where
-      mcases = mapM rec cases
-      mbranches = forM branches $ \(Branch patterns guards) ->
-        Branch patterns <$> forM guards (\(Guard e1 e2) -> liftA2 Guard (rec e1) (rec e2))
-  where
-    rec = f <=< rewriteBottomUpM f
-
-
-data TName = TName
-  { getName :: Name
-  , tnameType :: Type
-  }
-
-showTName (TName name tp)
-    = show name -- ++ ": " ++ minCanonical tp
-
-
-defTName :: Def -> TName
-defTName def
-  = TName (defName def) (defType def)
-
-defGroupTNames :: DefGroup -> TNames
-defGroupTNames (DefNonRec def) = S.singleton (defTName def)
-defGroupTNames (DefRec defs) = S.fromList $ map defTName defs
-
-defGroupsTNames :: DefGroups -> TNames
-defGroupsTNames group = foldr S.union S.empty (map defGroupTNames group)
-
-data VarInfo
-  = InfoNone
-  | InfoArity Int Int               -- #Type parameters, #parameters
-  | InfoExternal [(Target,String)]  -- inline body
-  | InfoReuse Pattern
-  | InfoConField TName Name         -- constructor name, field name
-
-instance Show VarInfo where
-  show info = case info of
-                InfoNone
-                  -> ""
-                InfoReuse pat
-                  -> "reuse:<pat>"
-                InfoConField conName fieldName
-                  -> "field:" ++ show conName ++ "." ++ show fieldName
-                InfoArity m n
-                  -> "arity:" ++ show (m,n)
-                InfoExternal formats
-                  -> "external:" ++ show formats
-
-
-infoArity (InfoArity m n) = n
-infoArity (_)             = 0
-
-infoTypeArity (InfoArity m n) = m
-infoTypeArity (_)             = 0
-
-isInfoArity (InfoArity _ _) = True
-isInfoArity _ = False
-
-infoIsLocal info
-  = case info of
-      InfoNone       -> True
-      InfoReuse{}    -> True
-      InfoArity{}    -> False
-      InfoExternal{} -> False
-      InfoConField{} -> False
-
-infoIsRefCounted info
-  = infoIsLocal info
-
-data Branch = Branch { branchPatterns :: [Pattern]  -- length = length exprs in the match
-                     , branchGuards   :: [Guard]    -- any number (>= 1) of guarded expressions
-                     }
-
-data Guard  = Guard { guardTest :: Expr  -- boolean
-                    , guardExpr :: Expr  -- body of the branch
-                    }
-
-data Pattern
-  = PatCon{ patConName :: TName,        -- ^ names the constructor with full signature.
-            patConPatterns:: [Pattern], -- ^ sub-patterns. fully materialized to match arity.
-            patConRepr :: ConRepr,      -- ^ representation of ctor in backend.
-            patTypeArgs :: [Type],      -- ^ zipped with patConPatterns
-            patExists :: [TypeVar],     -- ^ closed under existentials here
-            patTypeRes :: Type,         -- ^ result type
-            patConInfo :: ConInfo,      -- ^ other constructor info
-            patConSkip :: Bool         -- ^ skip testing for this constructor (as it should match already)
-          }
-  | PatVar{ patName :: TName,           -- ^ name/type of variable
-            patPattern :: Pattern       -- ^ named sub-pattern
-          }
-  | PatLit{ patLit :: Lit }
-  | PatWild
-
-data Lit =
-    LitInt    Integer
-  | LitFloat  Double
-  | LitChar   Char
-  | LitString String
-  deriving (Eq)
-
-
-
--- | a core expression is total if it cannot cause non-total evaluation
-{-
-isTotal:: Expr -> Bool
-isTotal expr
-  = case expr of
-      Lam _ _ _ -> True
-      Var _ _ -> True
-      TypeLam _ _ -> True
-      TypeApp e _ -> isTotal e
-      Con _ _ -> True
-      Lit _   -> True
-      App (Var v _) _ | getName v == nameReturn || getName v == nameTrace || getName v ==nameLog -> False
-      App f args -> case typeOf f of
-                      TFun pars eff res -> (length args == length pars && eff == typeTotal && all isTotal args)
-                      _                 -> False
-      _       -> False  -- todo: a let or case could be total
--}
-
--- | a core expression that cannot cause any evaluation _for sure_
-isTotal :: Expr -> Bool
-isTotal expr
- = case expr of
-     Lam _ _ _   -> True
-     Var _ _     -> True
-     TypeLam _ e -> isTotal e
-     TypeApp e _ -> isTotal e
-     Con _ _     -> True
-     Lit _      -> True
-     Let dgs e  -> all isTotalDef (flattenDefGroups dgs) && isTotal e
-     Case exps branches -> all isTotal exps && all isTotalBranch branches
-     -- inline box/unbox
-     App (Var v _) [arg] | getName v `elem` [nameBox,nameUnbox] -> isTotal arg
-     _          -> False
-
-
-isTotalDef def = isTotal (defExpr def)
-
-isTotalBranch (Branch pat guards) = all isTotalGuard guards
-isTotalGuard (Guard test expr)    = isTotal test && isTotal expr
-
-
-isMonType :: Type -> Bool
-isMonType tp
-  | isKindEffect (getKind tp) = isMonEffect tp
-  | otherwise =
-    case expandSyn tp of
-      TForall vars preds t -> isMonType t
-      TFun pars eff res    -> isMonEffect eff
-      _ -> False
-
-isMonEffect :: Effect -> Bool
-isMonEffect eff
-  = let (ls,tl) = extractEffectExtend eff
-    in not (isEffectEmpty tl) ||
-       any (\l -> case getHandledEffect l of
-                    Just (ResumeMany,_) -> True
-                    _                   -> False) ls
-
-
-isInlineable :: Int -> Def -> Bool
-isInlineable inlineMax def
-  = case defInline def of
-      InlineAlways -> True
-      InlineNever  -> False
-      _            -> costDef def <= inlineMax
-
-
-costInf :: Int
-costInf = 1000
-
-costDef :: Def -> Int
-costDef def
-  = let n = costLocalDef def
-    in if (defIsVal def)
-        then (if (n<=1) then 0 else costInf) -- don't duplicate (too much) work
-        else n
-
-costLocalDef :: Def -> Int
-costLocalDef def
-  = costExpr (defExpr def)
-
-costDefGroup dg
-  = case dg of
-      DefRec defs   -> sum (map costLocalDef defs)
-      DefNonRec def -> costLocalDef def
-
-costExpr :: Expr -> Int
-costExpr expr
-  = case expr of
-      Var tname info     | isHiddenExternalName (getName tname)
-                         -> -- trace ("hidden external: " ++ show (getName tname) ) $
-                            costInf
-      Lam tname eff body -> 0 + costExpr body
-      Var tname info     -> 0
-      App e args         -> 1 + costExpr e + sum (map costExpr args)
-      TypeLam tvs e      -> costExpr e
-      TypeApp e tps      -> costExpr e
-      Con tname repr     -> 0
-      Lit lit            -> 0
-      Let defGroups body -> sum (map costDefGroup defGroups) + (costExpr body)
-      Case exprs branches -> (length branches - 1) + sum (map costExpr exprs) + sum (map costBranch branches)
-
-costBranch (Branch patterns guards)
-  = sum (map costGuard guards)
-
-costGuard (Guard test expr)
-  = costExpr test + costExpr expr
-
-getTypeArityExpr :: Expr -> Int
-getTypeArityExpr expr
-  = fst (getTypeArities (typeOf expr))
-
-getParamArityExpr :: Expr -> Int
-getParamArityExpr expr
-  = snd (getTypeArities (typeOf expr))
-
-{-
-getTypeArityExpr :: Expr -> Int
-getTypeArityExpr expr
-  = case expr of
-      Var _ (InfoArity m n) -> m
-      Var tname _           -> fst (getTypeArities (tnameType tname))
-      Con tname _           -> fst (getTypeArities (tnameType tname))
-      TypeApp e targs       -> getTypeArityExpr e - length targs
-      TypeLam pars _        -> length pars
-      Case _ (Branch _ (Guard _ e:_):_) -> getTypeArityExpr e
-      _ -> 0
-
--- fun foo(x:int){ fun bar(y){ x + y }; [1,2].map(bar) }
-
-getParamArityExpr :: Expr -> Int
-getParamArityExpr expr
-  = case expr of
-    Var _ (InfoArity m n) -> n
-    Var tname _           -> snd (getTypeArities (tnameType tname))
-    Con tname _           -> snd (getTypeArities (tnameType tname))
-    Lam pars _ _          -> length pars
-    App f args            -> getParamArityExpr f - length args
-    TypeLam _ e           -> getParamArityExpr e
-    TypeApp e _           -> getParamArityExpr e
-    Case _ (Branch _ (Guard _ e:_):_) -> getParamArityExpr e
-    _ -> 0
--}
-
-getEffExpr :: Expr -> Effect
-getEffExpr (Lam _ eff _) = eff
-getEffExpr (TypeLam _ (Lam _ eff _)) = eff
-getEffExpr _ = effectEmpty
-
-
-{--------------------------------------------------------------------------
-  Type variables inside core expressions
---------------------------------------------------------------------------}
-
-
----------------------------------------------------------------------------
---
----------------------------------------------------------------------------
-
-type TNames = S.Set TName
-
-tnamesEmpty :: TNames
-tnamesEmpty = S.empty
-
-tnamesList :: TNames -> [TName]
-tnamesList tns
-  = S.elems tns
-
-tnamesFromList :: [TName] -> TNames
-tnamesFromList tns
-  = S.fromList tns
-
-tnamesInsertAll :: TNames -> [TName] -> TNames
-tnamesInsertAll  = foldr S.insert
-
-tnamesUnion :: TNames -> TNames -> TNames
-tnamesUnion = S.union
-
-tnamesUnions :: [TNames] -> TNames
-tnamesUnions xs = foldr tnamesUnion tnamesEmpty xs
-
-tnamesDiff :: TNames -> TNames -> TNames
-tnamesDiff = S.difference
-
-tnamesRemove :: [TName] -> TNames -> TNames
-tnamesRemove names set
-  = foldr S.delete set names
-
-tnamesMember :: TName -> TNames -> Bool
-tnamesMember tname tnames = S.member tname tnames
-
-
-instance Eq TName where
-  (TName name1 tp1) == (TName name2 tp2)  = (name1 == name2) --  && matchType tp1 tp2)
-
-instance Ord TName where
-  compare (TName name1 tp1) (TName name2 tp2)
-    = compare name1 name2
-       {- EQ  -> compare (minCanonical tp1) (minCanonical tp2)
-        lgt -> lgt -}
-
-
-
-
-instance Show TName where
-  show tname
-    = show (getName tname)
-
-
-{--------------------------------------------------------------------------
-  Auxiliary functions to build Core terms
---------------------------------------------------------------------------}
-
--- | Create a let expression
-makeLet :: [DefGroup] -> Expr -> Expr
-makeLet [] expr = expr
-makeLet defs (Let defs' body) = Let (defs ++ defs') body
-makeLet defs expr = Let defs expr
-
-makeTypeApp expr []     = expr
-makeTypeApp (TypeApp expr targs0) targs1 = makeTypeApp expr (targs0 ++ targs1)
-makeTypeApp expr targs  = TypeApp expr targs
-
--- | Add a value application
-addApps :: [Expr] -> (Expr -> Expr)
-addApps [] e             = e
-addApps es (App e args)  = App e (args ++ es)
-addApps es e             = App e es
-
--- | Add kind and type application
-addTypeApps :: [TypeVar] -> (Expr -> Expr)
-addTypeApps [] e                = e
-addTypeApps ts (TypeApp e args) = TypeApp e (args ++ [TVar t | t <- ts])
-addTypeApps ts e                = TypeApp e [TVar t | t <- ts]
-
--- | Add kind and type lambdas
-addTypeLambdas :: [TypeVar] -> (Expr -> Expr)
-addTypeLambdas []   e              = e
-addTypeLambdas pars (TypeLam ps e) = TypeLam (pars ++ ps) e
-addTypeLambdas pars e              = TypeLam pars e
-
--- | Add term lambdas
-addLambdas :: [(Name, Type)] -> (Type -> Expr -> Expr)
-addLambdas [] eff e              = e
-addLambdas pars eff (Lam ps _ e) = Lam ([TName x tp | (x,tp) <- pars] ++ ps) eff e
-addLambdas pars eff e            = Lam [TName x tp | (x,tp) <- pars] eff e
-
--- | Add term lambdas
-addLambdasTName :: [TName] -> (Type -> Expr -> Expr)
-addLambdasTName [] eff e              = e
-addLambdasTName pars eff (Lam ps _ e) = Lam (pars ++ ps) eff e
-addLambdasTName pars eff e            = Lam pars eff e
-
--- | Bind a variable inside a term
-addNonRec :: Name -> Type -> Expr -> (Expr -> Expr)
-addNonRec x tp e e' = Let [DefNonRec (Def x tp e Private (if isValueExpr e then DefVal else DefFun ) InlineAuto rangeNull "")] e'
-
--- | Is an expression a value or a function
-isValueExpr :: Expr -> Bool
-isValueExpr (TypeLam tpars (Lam pars eff e))   = False
-isValueExpr (Lam pars eff e)                   = False
-isValueExpr _                                  = True
-
--- | Add a definition
-addCoreDef :: Core -> Def -> Core
-addCoreDef (Core name imports fixdefs typeDefGroups (defGroups) externals doc) def
-  = Core name imports fixdefs typeDefGroups (defGroups ++ [DefNonRec def]) externals doc
-
--- | Empty Core program
-coreNull :: Name -> Core
-coreNull name = Core name [] [] [] [] [] ""
-
--- | Create a fresh variable name with a particular prefix
-freshName :: HasUnique m => String -> m Name
-freshName prefix
-  = do id <- unique
-       return (newName $ prefix ++ "." ++ show id)
-
-openEffectExpr :: Effect -> Effect -> Type -> Type -> Expr -> Expr
-openEffectExpr effFrom effTo tpFrom tpTo expr
-  = if (hasNoEffectExpr expr)
-     then expr
-     else --trace ("open effect: " ++ show (map pretty [effFrom,effTo,tpFrom,tpTo])) $
-          App (TypeApp varOpen [effFrom,effTo,tpFrom,tpTo]) [expr]
-  where
-    varOpen = Var (TName nameEffectOpen tpOpen) (InfoExternal [(Default,"#1")])    -- NOTE: quite fragile as it relies on the exact definition in core.kk
-    tpOpen  = TForall [e1,e2,a,b] [] (TFun [(newName "x", tpFrom)] typeTotal tpTo)
-    a       = TypeVar (-1) kindStar Bound
-    b       = TypeVar (-2) kindStar Bound
-    e1      = TypeVar (-3) kindEffect Bound
-    e2      = TypeVar (-4) kindEffect Bound
-
-    hasNoEffectExpr expr
-      = case expr of
-          TypeApp e targs -> hasNoEffectExpr e
-          Lit{} -> True
-          Con{} -> True
-          -- Var _ InfoExternal{} -> True  -- TODO: maybe too liberal?
-          _     -> False
-
-makeInt32 :: Integer -> Expr
-makeInt32 i
-  = let int32 = Var (TName nameInt32 (typeFun [(nameNil,typeInt)] typeTotal typeInt32)) (InfoArity 1 0 )
-    in App int32 [Lit (LitInt i)]
-
-makeEvIndex :: Integer -> Expr
-makeEvIndex i | i < 0 = failure $ ("Core.Core.makeEvIndex: index < 0: " ++ show i)
-makeEvIndex i
-  = let sizet = Var (TName nameSSizeT (typeFun [(nameNil,typeInt)] typeTotal typeEvIndex)) (InfoArity 1 0 )
-    in App sizet [Lit (LitInt i)]
-
-makeSizeT :: Integer -> Expr
-makeSizeT i | i < 0 = failure $ ("Core.Core.makeSizeT: size_t < 0: " ++ show i)
-makeSizeT i
-  = let sizet = Var (TName nameSSizeT (typeFun [(nameNil,typeInt)] typeTotal typeSSizeT)) (InfoArity 1 0 )
-    in App sizet [Lit (LitInt i)]
-
----------------------------------------------------------------------------
--- type of a core term
----------------------------------------------------------------------------
-class HasType a where
-  typeOf :: a -> Type
-
-instance HasType Def where
-  typeOf def  = defType def
-
-instance HasType TName where
-  typeOf (TName _ tp)   = tp
-
-instance HasType Expr where
-  -- Lambda abstraction
-  typeOf (Lam pars eff expr)
-    = typeFun [(name,tp) | TName name tp <- pars] eff (typeOf expr)
-
-  -- Variables
-  typeOf (Var tname info)
-    = typeOf tname
-
-  -- Constants
-  typeOf (Con tname repr)
-    = typeOf tname
-
-  -- Application
-  typeOf expr@(App fun args)
-    = -- snd (splitFun (typeOf fun))
-      case splitFunScheme (typeOf fun) of
-        Just (_,_,targs,eff,tres)          -- ignore forall as we can call this after box/unbox
-           | length args == length targs || length targs == 0 -> tres
-           | length args > length targs  -> typeOf (App (Var (TName (newName "tmp") tres) InfoNone) (drop (length targs) args))
-           | otherwise -> TFun (drop (length args) targs) eff tres
-        _ -> error ("Core.Core.typeOf.App: Expected function: " ++ show (pretty (typeOf fun)) ++ show (map (pretty . typeOf) args))  -- ++ " in the application " ++ show expr
-
-  -- Type lambdas
-  typeOf (TypeLam xs expr)
-    = TForall xs [] (typeOf expr)
-
-  -- Type application
-  typeOf (TypeApp expr [])
-    = typeOf expr
-
-  typeOf tapp@(TypeApp expr tps)
-    = let (tvs,tp1) = splitTForall (typeOf expr)
-      in -- assertion "Core.Core.typeOf.TypeApp" (getKind a == getKind tp) $
-         -- trace ("typeOf:TypeApp: , tvs: " ++ show (map pretty tvs) ++ ", tp1: " ++ show (pretty tp1)) $
-         subNew (zip tvs tps) |-> tp1
-
-  -- Literals
-  typeOf (Lit l)
-    = typeOf l
-
-  -- Let
-  typeOf (Let defGroups expr)
-    = typeOf expr
-
-  -- Case
-  typeOf (Case exprs branches)
-    = typeOf (head branches)
-
-
-instance HasType Lit where
-  typeOf lit
-    = case lit of
-        LitInt _    -> typeInt
-        LitFloat _  -> typeFloat
-        LitChar _   -> typeChar
-        LitString _ -> typeString
-
-
-
-
-{--------------------------------------------------------------------------
-  Type of a branch
---------------------------------------------------------------------------}
-instance HasType Branch where
-  typeOf (Branch _ guards)
-    = case guards of
-        (guard:_) -> typeOf guard
-        _         -> failure "Core.Core.HasType Branch: branch without any guards"
-
-instance HasType Guard where
-  typeOf (Guard _ expr)
-    = typeOf expr
-
-
-{--------------------------------------------------------------------------
-  Extract types
---------------------------------------------------------------------------}
-extractSignatures :: Core -> [Type]
-extractSignatures core
-  = let tps = concat [
-                extractExternals (coreProgExternals core),
-                extractDefs (coreProgDefs core)
-              ]
-    in -- trace ("extract signatures: " ++ show (map pretty tps)) $
-       tps
-  where
-    extractExternals = concatMap extractExternal
-    extractExternal ext@(External{ externalType = tp }) | externalVis ext == Public = [tp]
-    extractExternal _ = []
-
-    extractDefs = map defType . -- filter (\d -> defVis d == Public) .
-                                flattenDefGroups
-
-{--------------------------------------------------------------------------
-  Decompose types
---------------------------------------------------------------------------}
-
-splitFun :: Type -> ([(Name,Type)], Type)
--- splitFun (TApp (TApp con arg) res) | con == typeArrow = (arg, res)
-splitFun tp
-  = case expandSyn tp of
-      TFun args eff res -> (args,res)
-      _ -> failure ("Core.Core.splitFun: Expected function: " ++ show (pretty tp))
-
-splitTForall :: Type -> ([TypeVar], Type)
-splitTForall tp
-  = case expandSyn tp of
-      (TForall tvs _ tp) -> (tvs, tp) -- TODO what about the rest of the variables and preds?
-      _ ->  failure ("Core.Core.splitTForall: Expected forall: " ++ show (pretty tp))
-
-
-type Deps = S.Set Name
-
-depsUnions xs = foldr S.union S.empty xs
-
-depTName :: TName -> Deps
-depTName tname = depName (getName tname)
-
-depName :: Name -> Deps
-depName name
-  = if (isQualified name) then S.singleton (qualifier name) else S.empty
-
-dependencies :: [InlineDef] -> Core -> Deps
-dependencies inlineDefs core
-  = S.union (inlineDependencies inlineDefs) (coreDependencies core)
-
-inlineDependencies :: [InlineDef] -> Deps
-inlineDependencies inlineDefs
-  = depsUnions (map (depExpr . inlineExpr) inlineDefs)
-
-coreDependencies :: Core -> Deps
-coreDependencies (Core{coreProgName = mname, coreProgImports = imports, coreProgTypeDefs = tdefs, coreProgDefs = defs})
-  = let deps = S.filter (mname /=) $
-               depsUnions [S.fromList (map importName (filter (isPublic . importVis) imports)),
-                           depsUnions (map depTDef (flattenTypeDefGroups tdefs)),
-                           depsUnions (map depDef (flattenDefGroups defs))]
-    in -- trace ("dependencies for " ++ show mname ++ ": " ++ show (S.elems deps)) $
-       deps
-
-depTDef :: TypeDef -> Deps
-depTDef (Synonym info) = depType (synInfoType info)
-depTDef (Data info _)  = depsUnions (map (depType . conInfoType) (dataInfoConstrs info))
-
-depType :: Type -> Deps
-depType tp
-  = case tp of
-      TForall vars preds rho  -> depType rho
-      TFun args eff tp        -> depsUnions (map depType (tp:eff:map snd args))
-      TCon tc                 -> depName (typeConName tc)
-      TVar _                  -> S.empty
-      TApp tp tps             -> depsUnions (map depType (tp:tps))
-      TSyn syn args tp        -> depsUnions (map depType (tp:args))
-
-depDef :: Def -> Deps
-depDef def  = depsUnions [depType (defType def), depExpr (defExpr def)]
-
-depExpr :: Expr -> Deps
-depExpr expr
-  = case expr of
-      Var tname info     -> depTName tname
-      Lam tname eff body -> S.union (depType eff) (depExpr body)
-      App e args         -> depsUnions (map depExpr (e:args))
-      TypeLam tvs e      -> depExpr e
-      TypeApp e tps      -> depsUnions (depExpr e : map depType tps)
-      Con tname repr     -> depTName tname
-      Lit lit            -> S.empty
-      Let defGroups body -> depsUnions (depExpr body : map depDef (flattenDefGroups defGroups))
-      Case exprs branches -> depsUnions (map depExpr exprs ++ map depBranch branches)
-
-depBranch (Branch patterns guards)
-  = depsUnions (map depPat patterns ++ map depGuard guards)
-
-depGuard (Guard test expr)
-  = S.union (depExpr test) (depExpr expr)
-
-depPat pat
-  = case pat of
-      PatCon{patConName=tname,patConPatterns=pats}
-        -> depsUnions (depTName tname : map depPat pats)
-      PatVar tname pat
-        -> depPat pat
-      _ -> S.empty
+-----------------------------------------------------------------------------
+-- Copyright 2012-2021, Microsoft Research, Daan Leijen.
+--
+-- This is free software; you can redistribute it and/or modify it under the
+-- terms of the Apache License, Version 2.0. A copy of the License can be
+-- found in the LICENSE file at the root of this distribution.
+-----------------------------------------------------------------------------
+{-    System F-like core language.
+-}
+-----------------------------------------------------------------------------
+
+module Core.Core ( -- Data structures
+                     Core(..)
+                   , Imports, Import(..)
+                   , Externals, External(..), externalVis
+                   , FixDefs, FixDef(..)
+                   , TypeDefGroups, TypeDefGroup(..), TypeDefs, TypeDef(..)
+                   , DefGroups, DefGroup(..), Defs, Def(..), InlineDef(..)
+                   , Expr(..), Lit(..)
+                   , Branch(..), Guard(..), Pattern(..)
+                   , TName(..), typeDefName
+                   , showTName
+                   , flattenTypeDefGroups
+                   , flattenDefGroups
+                   , flattenAllDefGroups
+                   , mapDefGroup
+                   , mapMDefGroup
+                   , extractSignatures
+                   , typeDefIsExtension
+                   , typeDefVis
+                   , externalImportLookup, eimportLookup
+
+                     -- Core term builders
+                   , defIsVal
+                   , defTName , defGroupTNames , defGroupsTNames
+                   , addTypeLambdas, addTypeApps, addLambdas, addLambdasTName, addApps
+                   , makeLet, makeTypeApp
+                   , addNonRec, addCoreDef, coreNull
+                   , freshName
+                   , typeOf
+                   , isExprUnit, exprUnit
+                   , isExprTrue,  exprTrue, patTrue
+                   , isExprFalse, exprFalse, patFalse
+                   , isValueExpr
+                   , openEffectExpr
+                   , makeIfExpr
+                   , makeInt32, makeSizeT
+                   , makeEvIndex
+                   , makeList, makeVector
+                   , makeDef, makeTDef, makeStats
+                   , unzipM
+                   , Visibility(..), Fixity(..), Assoc(..), isPublic
+                   , coreName
+                   , tnamesList, tnamesEmpty, tnamesDiff, tnamesInsertAll
+                   , tnamesUnion, tnamesUnions, tnamesRemove, tnamesFromList
+                   , tnamesMember
+                   -- , getTypeArityExpr -- ,getParamArityExpr
+                   , getEffExpr
+                   , TNames
+                   , splitFun
+                   , splitTForall
+                   , isTotal
+                   -- * Data representation
+                   , DataRepr(..), ConRepr(..)
+                   , isConSingleton
+                   , isConNormal
+                   , isConIso
+                   , isDataStruct
+                   , getDataRepr, getDataReprEx, dataInfoIsValue
+                   , getConRepr
+                   , dataReprIsValue, conReprIsValue
+                   , VarInfo(..), isInfoArity
+                   , infoIsRefCounted, infoIsLocal
+
+                   , isMonType, isMonEffect
+
+                   -- Inlining
+                   , costDef, costExpr, costInf
+                   , isInlineable
+                   , inlineDefIsSpecialize
+
+                   -- * Canonical names
+                   -- , canonicalName, nonCanonicalName, canonicalSplit
+                   , infoArity, infoTypeArity
+
+                   , Deps, dependencies
+
+                   , foldMapExpr
+                   , anySubExpr
+                   , foldExpr
+                   , rewriteBottomUp
+                   , rewriteBottomUpM
+
+                   , CorePhase
+                   , getCoreDefs, setCoreDefs, withCoreDefs
+                   , runCorePhase
+                   , liftCorePhase, liftCorePhaseUniq
+                   , liftError
+                   ) where
+
+import Control.Applicative (liftA2)
+import Control.Monad (forM)
+import Control.Monad.Identity
+
+import Data.Char( isDigit )
+import qualified Data.Set as S
+import Data.Maybe
+import Data.Monoid (Endo(..), Any(..))
+import Lib.PPrint
+import Common.Name
+import Common.Range
+import Common.Failure
+import Common.Unique
+import Common.Id
+import Common.Error
+import Common.NamePrim( nameTrue, nameFalse, nameTuple, nameTpBool, nameEffectOpen, nameReturn, nameTrace, nameLog,
+                        nameEvvIndex, nameOpenAt, nameOpenNone, nameInt32, nameSSizeT, nameBox, nameUnbox,
+                        nameVector, nameCons, nameNull, nameTpList, nameUnit, nameTpUnit, nameTpCField)
+import Common.Syntax
+import Kind.Kind
+import Type.Type
+import Type.Pretty ()
+import Type.TypeVar
+import Type.Kind    ( getKind, getHandledEffect, HandledSort(ResumeMany), isHandledEffect, extractHandledEffect )
+
+import Lib.Trace
+
+isExprUnit (Con tname _)  = getName tname == nameTuple 0
+isExprUnit _              = False
+
+isExprTrue (Con tname _)  = (getName tname == nameTrue)
+isExprTrue _              = False
+
+isExprFalse (Con tname _)  = (getName tname == nameFalse)
+isExprFalse _              = False
+
+exprUnit :: Expr
+exprUnit = Con (TName nameUnit typeUnit) (ConEnum nameTpUnit DataEnum 0)
+           -- (ConInfo nameUnit typeUnit [] [] [] (TFun [] typeTotal typeUnit) Inductive rangeNull [] [] False Public "")
+
+(patFalse,exprFalse) = patExprBool nameFalse 0
+(patTrue,exprTrue)   = patExprBool nameTrue 1
+
+patExprBool name tag
+  = let tname   = TName name typeBool
+        conEnum = ConEnum nameTpBool DataEnum tag
+        conInfo = ConInfo name nameTpBool [] [] [] (TFun [] typeTotal typeBool) Inductive rangeNull [] [] False Public ""
+        pat = PatCon tname [] conEnum [] [] typeBool conInfo False
+        expr = Con tname conEnum
+    in (pat,expr)
+
+makeIfExpr :: Expr -> Expr -> Expr -> Expr
+makeIfExpr pexpr texpr eexpr
+  = Case [pexpr] [Branch [patTrue] [Guard exprTrue texpr],
+                  Branch [PatWild] [Guard exprTrue eexpr]]
+
+makeVector :: Type -> [Expr] -> Expr
+makeVector tp exprs
+  = App (TypeApp vectorFromList [tp]) [makeList tp exprs]
+  where
+    vectorFromList
+      = Var (TName nameVector (TForall [a] [] (typeFun [(nameNil,TApp typeList [TVar a])] typeTotal (TApp typeVector [TVar a]))))
+            (InfoArity 1 1)
+    a = TypeVar (0) kindStar Bound
+
+makeList :: Type -> [Expr] -> Expr
+makeList tp exprs
+  = foldr cons nil exprs
+  where
+    nilTp    = TForall [a] [] (TApp typeList [TVar a])
+    nilCon   = Con (TName nameNull nilTp) (ConSingleton nameTpList DataAsList 0)
+    nil      = TypeApp nilCon [tp]
+    consTp   = TForall [a] [] (typeFun [(nameNil,TVar a),(nameNil,TApp typeList [TVar a])] typeTotal (TApp typeList [TVar a]))
+    consCon  = Con (TName nameCons consTp) (ConAsCons nameTpList DataAsList nameNull 1)
+    cons expr xs = App (TypeApp consCon [tp]) [expr,xs]
+    a = TypeVar (0) kindStar Bound
+
+makeDef :: Name -> Expr -> Def
+makeDef name expr
+  = Def name (typeOf expr) expr Private DefVal InlineNever rangeNull ""
+
+makeTDef :: TName -> Expr -> Def
+makeTDef (TName name tp) expr
+  = Def name tp expr Private DefVal InlineNever rangeNull ""
+
+
+makeStats :: [Expr] -> Expr
+makeStats []
+  = failure "Core.Parc.makeStats: no expressions"
+makeStats [expr]
+  = expr
+makeStats exprs
+  = Let [DefNonRec (makeDef nameNil expr) | expr <- init exprs]
+        (last exprs)
+
+unzipM :: Monad m => m [(a,b)] -> m ([a],[b])
+unzipM m = fmap unzip m
+
+{--------------------------------------------------------------------------
+  Top-level structure
+--------------------------------------------------------------------------}
+
+data Core = Core{ coreProgName :: Name
+                , coreProgImports :: Imports
+                , coreProgFixDefs :: FixDefs
+                , coreProgTypeDefs :: TypeDefGroups
+                , coreProgDefs :: DefGroups
+                , coreProgExternals :: Externals
+                , coreProgDoc :: String
+                }
+
+
+type FixDefs
+  = [FixDef]
+
+data FixDef
+  = FixDef Name Fixity
+
+
+coreName :: Core -> Name
+coreName (Core name _ _ _ _ _ _) = name
+
+{---------------------------------------------------------------
+  Imports
+---------------------------------------------------------------}
+
+-- | Core imports
+type Imports = [Import]
+
+data Import  = Import{ importName :: Name
+                     , importPackage :: String
+                     , importVis  :: Visibility
+                     , importModDoc :: String
+                     }
+
+{--------------------------------------------------------------------------
+  Externals
+--------------------------------------------------------------------------}
+
+type Externals = [External]
+
+data External = External{ externalName :: Name
+                        , externalType :: Scheme
+                        , externalFormat :: [(Target,String)]
+                        , externalVis' :: Visibility
+                        , externalRange :: Range
+                        , externalDoc :: String
+                        }
+              | ExternalImport { externalImport :: [(Target,[(String,String)])]
+                               , externalRange :: Range }
+
+externalVis :: External -> Visibility
+externalVis (External{ externalVis' = vis }) = vis
+externalVis _ = Private
+
+externalImportLookup :: Target -> BuildType -> String -> External -> Maybe String
+externalImportLookup target buildType key (ExternalImport imports range)
+  = let keyvals = case lookup target imports of
+                    Just keyvals -> keyvals
+                    Nothing -> case lookup Default imports of
+                                 Just keyvals -> keyvals
+                                 Nothing -> []
+    in eimportLookup buildType key keyvals
+
+externalImportLookup target buildType key ext
+  = Nothing
+
+eimportLookup :: BuildType -> String -> [(String,String)] -> Maybe String
+eimportLookup buildType key keyvals
+  = case lookup (key ++ "-" ++ show buildType) keyvals of
+      Just val -> Just val
+      Nothing  -> lookup key keyvals
+
+
+{--------------------------------------------------------------------------
+  Type definitions
+--------------------------------------------------------------------------}
+
+type TypeDefGroups = [TypeDefGroup]
+
+data TypeDefGroup = TypeDefGroup TypeDefs
+
+type TypeDefs = [TypeDef]
+
+-- | A type definition
+data TypeDef =
+    Synonym{ typeDefSynInfo :: SynInfo }             -- ^ name, synonym info, and the visibility
+  | Data{ typeDefDataInfo :: DataInfo, typeDefIsExtend :: Bool }  -- ^ name, info, visibility, and the visibilities of the constructors, the isExtend is true if this is an extension of the datatype.
+
+typeDefName (Synonym info) = synInfoName info
+typeDefName (Data info _)  = dataInfoName info
+
+typeDefIsExtension (Data _  True) = True
+typeDefIsExtension _              = False
+
+typeDefVis (Synonym info) = synInfoVis info
+typeDefVis (Data info _)  = dataInfoVis info
+
+flattenTypeDefGroups :: TypeDefGroups -> [TypeDef]
+flattenTypeDefGroups tdgs = concatMap (\(TypeDefGroup tdg) -> tdg) tdgs
+
+{--------------------------------------------------------------------------
+  Data representation
+--------------------------------------------------------------------------}
+data DataRepr = -- value types
+                DataEnum            -- only singletons (as an enumeration)
+              | DataIso             -- only one constructor with one field  (isomorpic)
+              | DataSingleStruct    -- only one constructor (no tag needed)
+              | DataAsMaybe         -- one constructor with fields, and one singleton
+              | DataStruct          -- compatible constructors (all raw or regular types) and possibly singletons (need tag)
+              -- non-value types
+              | DataSingle{ hasSingletons :: Bool } -- only one constructor (no tag needed), hasSingletons true if it is a singleton as well
+              | DataAsList          -- one constructor with fields, and one singleton (don't need a tag, for example can distinguish pointer vs enum)
+              | DataSingleNormal    -- one constructor with fields, and multiple singletons (distinguish one pointer vs enums)
+              | DataNormal{ hasSingletons :: Bool }
+              | DataOpen
+              deriving (Eq,Ord,Show)
+
+data ConRepr  = ConEnum{ conTypeName :: Name, conDataRepr :: DataRepr, conTag :: Int }                     -- part of enumeration (none has fields)
+              | ConIso{ conTypeName:: Name, conDataRepr :: DataRepr, conTag :: Int }                       -- one constructor with one field
+              | ConSingleton{ conTypeName :: Name, conDataRepr :: DataRepr, conTag :: Int }                -- constructor without fields (and not part of an enum)
+              | ConSingle{ conTypeName :: Name, conDataRepr :: DataRepr, conTag :: Int }                   -- there is only one constructor and it is not iso or singleton (and this is it)
+              | ConAsJust{ conTypeName :: Name, conDataRepr :: DataRepr, conAsNothing :: Name, conTag :: Int } -- constructor is the cons node of a maybe-like value datatype  (may have one or more fields)
+              | ConStruct{ conTypeName :: Name, conDataRepr :: DataRepr, conTag :: Int }                   -- constructor as value type
+              | ConAsCons{ conTypeName :: Name, conDataRepr :: DataRepr, conAsNil :: Name, conTag :: Int } -- constructor is the cons node of a list-like datatype  (may have one or more fields)
+              | ConOpen  { conTypeName :: Name, conDataRepr :: DataRepr }                                  -- constructor of open data type
+              | ConNormal{ conTypeName :: Name, conDataRepr :: DataRepr, conTag :: Int }                   -- a regular constructor
+              deriving (Eq,Ord,Show)
+
+isConSingleton (ConSingleton _ _ _) = True
+isConSingleton _ = False
+
+isConNormal (ConNormal _ _ _) = True
+isConNormal _  = False
+
+isConIso (ConIso{}) = True
+isConIso _ = False
+
+isDataStruct (DataStruct) = True
+isDataStruct _ = False
+
+-- Value data is not heap allocated and needs no header
+dataReprIsValue :: DataRepr -> Bool
+dataReprIsValue DataEnum         = True
+dataReprIsValue DataIso          = True
+dataReprIsValue DataSingleStruct = True
+dataReprIsValue DataAsMaybe      = True
+dataReprIsValue DataStruct       = True   -- structs have a tag field though
+dataReprIsValue _                = False
+
+conReprIsValue :: ConRepr -> Bool
+conReprIsValue crepr = dataReprIsValue (conDataRepr crepr)
+
+dataInfoIsValue :: DataInfo -> Bool
+dataInfoIsValue info = dataDefIsValue (dataInfoDef info)
+
+getDataRepr :: DataInfo -> (DataRepr,[ConRepr])
+getDataRepr info
+  = getDataReprEx dataInfoIsValue info
+
+getConRepr :: DataInfo -> ConInfo -> ConRepr
+getConRepr dataInfo conInfo
+  = let (_,creprs) = getDataRepr dataInfo
+    in case [crepr | (ci,crepr) <- zip (dataInfoConstrs dataInfo) creprs, conInfoName ci == conInfoName conInfo] of
+         [crepr] -> crepr
+         _ -> failure ("Core.Core: getConRepr: constructor not in the datatype: " ++ show (dataInfoName dataInfo, conInfoName conInfo))
+
+getDataReprEx :: (DataInfo -> Bool) -> DataInfo -> (DataRepr,[ConRepr])
+getDataReprEx getIsValue info
+  = let typeName  = dataInfoName info
+        conInfos = dataInfoConstrs info
+        conTags  = [0..length conInfos - 1]
+        singletons =  filter (\con -> null (conInfoParams con)) conInfos
+        hasExistentials = any (\con -> not (null (conInfoExists con))) conInfos
+        isValue = getIsValue info && not (dataInfoIsRec info)
+        (dataRepr,conReprFuns) =
+         if (dataInfoIsOpen(info))
+          then (DataOpen, map (\conInfo conTag -> ConOpen typeName DataOpen) conInfos)
+         -- TODO: only for C#? check this during kind inference?
+         -- else if (hasExistentials)
+         --  then (DataNormal, map (\con -> ConNormal typeName) conInfos)
+         else if (isValue
+                    && (null (dataInfoParams info) || typeName == nameTpCField)
+                    && all (\con -> null (conInfoParams con)) conInfos)
+          then (DataEnum,map (const (ConEnum typeName DataEnum)) conInfos)
+         else if (length conInfos == 1)
+          then let conInfo = head conInfos
+                   dataRepr = if (isValue && length (conInfoParams conInfo) == 1)
+                                then DataIso
+                               else if (isValue && null singletons && not (dataInfoIsRec info))
+                                then DataSingleStruct
+                                else DataSingle (not (null singletons))
+               in (dataRepr
+                  ,[if (isValue && length (conInfoParams conInfo) == 1) then ConIso typeName dataRepr
+                    else if length singletons == 1 then ConSingleton typeName dataRepr
+                    else ConSingle typeName dataRepr])
+         else if (isValue && not (dataInfoIsRec info)) then (
+           if (length conInfos == 2 && length singletons == 1)
+             then (DataAsMaybe
+                  ,map (\con -> if (null (conInfoParams con)) then ConSingleton typeName DataAsMaybe
+                                 else ConAsJust typeName DataAsMaybe (conInfoName (head singletons))) conInfos)
+             else (DataStruct, map (\con -> if null (conInfoParams con)
+                                          then ConSingleton typeName DataStruct
+                                          else ConStruct typeName DataStruct) conInfos )
+         )
+         else (
+          if (length conInfos == 2 && length singletons == 1)
+            then (DataAsList
+                 ,map (\con -> if (null (conInfoParams con)) then ConSingleton typeName DataAsList
+                                else ConAsCons typeName DataAsList (conInfoName (head singletons))) conInfos)
+           else let dataRepr = if (length singletons == length conInfos -1 || null conInfos)
+                                then DataSingleNormal else (DataNormal (not (null singletons)))
+                in (dataRepr
+                   ,map (\con -> if null (conInfoParams con)
+                                  then ConSingleton typeName dataRepr
+                                  else ConNormal typeName dataRepr) conInfos
+                   )
+         )
+      in (dataRepr, [conReprFun tag | (conReprFun,tag) <- zip conReprFuns [1..]])
+
+
+{--------------------------------------------------------------------------
+  Definition groups
+--------------------------------------------------------------------------}
+
+type DefGroups = [DefGroup]
+
+data DefGroup =
+    DefRec Defs
+  | DefNonRec Def
+
+type Defs = [Def]
+
+flattenDefGroups :: [DefGroup] -> [Def]
+flattenDefGroups defGroups
+  = concatMap (\defg -> case defg of { DefRec defs -> defs; DefNonRec def -> [def]}) defGroups
+
+flattenAllDefGroups :: [DefGroups] -> [Def]
+flattenAllDefGroups defGroups
+  = concatMap flattenDefGroups defGroups
+
+mapDefGroup :: (Def -> Def) -> DefGroup -> DefGroup
+mapDefGroup f (DefNonRec def) = DefNonRec $ f def
+mapDefGroup f (DefRec defs) = DefRec $ map f defs
+
+mapMDefGroup :: (Monad m) => (Def -> m Def) -> DefGroup -> m DefGroup
+mapMDefGroup f (DefNonRec def) = DefNonRec <$> f def
+mapMDefGroup f (DefRec defs) = DefRec <$> mapM f defs
+
+-- | A value definition
+data Def = Def{ defName  :: Name
+              , defType  :: Scheme
+              , defExpr  :: Expr
+              , defVis   :: Visibility     -- Private, Public
+              , defSort  :: DefSort        -- DefFun, DefVal, DefVar
+              , defInline:: DefInline      -- InlineAuto, InlineAlways, InlineNever
+              , defNameRange :: Range
+              , defDoc :: String
+              }
+
+data InlineDef = InlineDef{ inlineName :: Name, inlineExpr :: Expr, inlineRec :: Bool, inlineKind :: DefInline, inlineCost :: Int, specializeArgs :: [Bool] }
+
+defIsVal :: Def -> Bool
+defIsVal def
+  = case defSort def of
+      DefFun   -> False
+      _        -> True
+
+
+inlineDefIsSpecialize :: InlineDef -> Bool
+inlineDefIsSpecialize inlDef = not (null (specializeArgs inlDef))
+
+instance Show InlineDef where
+  show (InlineDef name expr isRec kind cost specArgs)
+    = "InlineDef " ++ show name ++ " " ++ (if isRec then "rec " else "") ++ show kind ++ " " ++ show cost ++ " " ++ show specArgs
+
+
+newtype CorePhase a = CP (Int -> DefGroups -> Error (CPState a))
+
+data CPState a = CPState !a !Int !DefGroups
+
+instance Functor CorePhase where
+  fmap f (CP cp)
+    = CP (\uniq defs -> do (CPState x uniq' defs') <- cp uniq defs
+                           return (CPState (f x) uniq' defs'))
+
+instance Applicative CorePhase where
+  pure  = return
+  (<*>) = ap
+
+instance Monad CorePhase where
+  return x      = CP (\uniq defs -> return (CPState x uniq defs))
+  (CP cp) >>= f = CP (\uniq defs -> do (CPState x uniq' defs') <- cp uniq defs
+                                       case f x of
+                                         CP cp' -> cp' uniq' defs')
+
+instance HasUnique CorePhase where
+  updateUnique f = CP (\uniq defs -> return (CPState uniq (f uniq) defs))
+  setUnique uniq = CP (\_ defs -> return (CPState () uniq defs))
+  unique         = CP (\uniq defs -> return (CPState uniq uniq defs))
+
+getCoreDefs :: CorePhase DefGroups
+getCoreDefs = CP (\uniq defs -> return (CPState defs uniq defs))
+
+setCoreDefs :: DefGroups -> CorePhase ()
+setCoreDefs defs = CP (\uniq _ -> return (CPState () uniq defs))
+
+withCoreDefs :: (DefGroups -> a) -> CorePhase a
+withCoreDefs f
+  = do defs <- getCoreDefs
+       return (f defs)
+
+runCorePhase :: Int -> CorePhase a -> Error a
+runCorePhase uniq (CP cp)
+  = do (CPState x _ _) <- cp uniq []
+       return x
+
+liftCorePhaseUniq :: (Int -> DefGroups -> (DefGroups,Int)) -> CorePhase ()
+liftCorePhaseUniq f
+  = CP (\uniq defs -> let (defs',uniq') = f uniq defs in return (CPState () uniq' defs'))
+
+liftCorePhase :: (DefGroups -> DefGroups) -> CorePhase ()
+liftCorePhase f
+  = liftCorePhaseUniq (\u defs -> (f defs, u))
+
+liftError :: Error a -> CorePhase a
+liftError err
+  = CP (\uniq defs -> do x <- err
+                         return (CPState x uniq defs))
+
+
+{--------------------------------------------------------------------------
+  Expressions
+
+  Since this is System-F, all binding sites are annotated with their type.
+--------------------------------------------------------------------------}
+
+data Expr =
+  -- Core lambda calculus
+    Lam [TName] Effect Expr
+  | Var{ varName :: TName, varInfo :: VarInfo }  -- ^ typed name and possible typeArity/parameter arity tuple for top-level functions
+  | App Expr [Expr]                              -- ^ always fully applied!
+  | TypeLam [TypeVar] Expr                       -- ^ Type (universal) abstraction/application
+  | TypeApp Expr [Type]
+  -- Literals, constants and labels
+  | Con{ conName :: TName, conRepr ::  ConRepr  }          -- ^ typed name and its representation
+  | Lit Lit
+  -- Let
+  | Let DefGroups Expr
+  -- Case expressions
+  | Case{ caseExprs :: [Expr], caseBranches :: [Branch] }
+
+foldMapExpr :: Monoid a => (Expr -> a) -> Expr -> a
+foldMapExpr acc e = case e of
+  Lam _ _ body -> acc e <> foldMapExpr acc body
+  Var _ _ -> acc e
+  App f xs -> acc e <> acc f <> mconcat (foldMapExpr acc <$> xs)
+  TypeLam _ body -> acc e <> foldMapExpr acc body
+  TypeApp expr _ -> acc e <> foldMapExpr acc expr
+  Con _ _ -> acc e
+  Lit _ -> acc e
+  Let binders body -> acc e <> mconcat [foldMapExpr acc (defExpr def) | def <- flattenDefGroups binders] <> foldMapExpr acc body
+  Case cases branches -> acc e <> mconcat (foldMapExpr acc <$> cases) <>
+    mconcat [foldMapExpr acc e | branch <- branches, guard <- branchGuards branch, e <- [guardTest guard, guardExpr guard]]
+
+anySubExpr :: (Expr -> Bool) -> Expr -> Bool
+anySubExpr f = getAny . foldMapExpr (Any . f)
+
+foldExpr :: (Expr -> a -> a) -> a -> Expr -> a
+foldExpr f z e = appEndo (foldMapExpr (Endo . f) e) z
+
+rewriteBottomUp :: (Expr -> Expr) -> Expr -> Expr
+rewriteBottomUp f = runIdentity . rewriteBottomUpM (Identity . f)
+
+rewriteBottomUpM :: (Monad m) => (Expr -> m Expr) -> Expr -> m Expr
+rewriteBottomUpM f e = f =<< case e of
+  Lam params eff body -> Lam params eff <$> rec body
+  Var _ _ -> pure e
+  App fun xs -> liftA2 App (rec fun) (mapM rec xs)
+  TypeLam types body -> TypeLam types <$> rec body
+  TypeApp expr types -> (\fexpr -> TypeApp fexpr types) <$> rec expr
+  Con _ _ -> pure e
+  Lit _ -> pure e
+  Let binders body -> do
+    newBinders <- forM binders $ \binder ->
+      case binder of
+        DefNonRec def@Def{defExpr = defExpr} -> do
+          fexpr <- rec defExpr
+          pure $ DefNonRec def { defExpr = fexpr, defType = typeOf fexpr }
+        DefRec defs -> fmap DefRec $ forM defs $ \def@Def{defExpr = defExpr} -> do
+          fexpr <- rec defExpr
+          pure def{ defExpr = fexpr, defType = typeOf fexpr }
+
+    Let newBinders <$> rec body
+
+  Case cases branches -> liftA2 Case mcases mbranches
+    where
+      mcases = mapM rec cases
+      mbranches = forM branches $ \(Branch patterns guards) ->
+        Branch patterns <$> forM guards (\(Guard e1 e2) -> liftA2 Guard (rec e1) (rec e2))
+  where
+    rec = f <=< rewriteBottomUpM f
+
+
+data TName = TName
+  { getName :: Name
+  , tnameType :: Type
+  }
+
+showTName (TName name tp)
+    = show name -- ++ ": " ++ minCanonical tp
+
+
+defTName :: Def -> TName
+defTName def
+  = TName (defName def) (defType def)
+
+defGroupTNames :: DefGroup -> TNames
+defGroupTNames (DefNonRec def) = S.singleton (defTName def)
+defGroupTNames (DefRec defs) = S.fromList $ map defTName defs
+
+defGroupsTNames :: DefGroups -> TNames
+defGroupsTNames group = foldr S.union S.empty (map defGroupTNames group)
+
+data VarInfo
+  = InfoNone
+  | InfoArity Int Int               -- #Type parameters, #parameters
+  | InfoExternal [(Target,String)]  -- inline body
+  | InfoReuse Pattern
+  | InfoConField TName Name         -- constructor name, field name
+
+instance Show VarInfo where
+  show info = case info of
+                InfoNone
+                  -> ""
+                InfoReuse pat
+                  -> "reuse:<pat>"
+                InfoConField conName fieldName
+                  -> "field:" ++ show conName ++ "." ++ show fieldName
+                InfoArity m n
+                  -> "arity:" ++ show (m,n)
+                InfoExternal formats
+                  -> "external:" ++ show formats
+
+
+infoArity (InfoArity m n) = n
+infoArity (_)             = 0
+
+infoTypeArity (InfoArity m n) = m
+infoTypeArity (_)             = 0
+
+isInfoArity (InfoArity _ _) = True
+isInfoArity _ = False
+
+infoIsLocal info
+  = case info of
+      InfoNone       -> True
+      InfoReuse{}    -> True
+      InfoArity{}    -> False
+      InfoExternal{} -> False
+      InfoConField{} -> False
+
+infoIsRefCounted info
+  = infoIsLocal info
+
+data Branch = Branch { branchPatterns :: [Pattern]  -- length = length exprs in the match
+                     , branchGuards   :: [Guard]    -- any number (>= 1) of guarded expressions
+                     }
+
+data Guard  = Guard { guardTest :: Expr  -- boolean
+                    , guardExpr :: Expr  -- body of the branch
+                    }
+
+data Pattern
+  = PatCon{ patConName :: TName,        -- ^ names the constructor with full signature.
+            patConPatterns:: [Pattern], -- ^ sub-patterns. fully materialized to match arity.
+            patConRepr :: ConRepr,      -- ^ representation of ctor in backend.
+            patTypeArgs :: [Type],      -- ^ zipped with patConPatterns
+            patExists :: [TypeVar],     -- ^ closed under existentials here
+            patTypeRes :: Type,         -- ^ result type
+            patConInfo :: ConInfo,      -- ^ other constructor info
+            patConSkip :: Bool         -- ^ skip testing for this constructor (as it should match already)
+          }
+  | PatVar{ patName :: TName,           -- ^ name/type of variable
+            patPattern :: Pattern       -- ^ named sub-pattern
+          }
+  | PatLit{ patLit :: Lit }
+  | PatWild
+
+data Lit =
+    LitInt    Integer
+  | LitFloat  Double
+  | LitChar   Char
+  | LitString String
+  deriving (Eq)
+
+
+
+-- | a core expression is total if it cannot cause non-total evaluation
+{-
+isTotal:: Expr -> Bool
+isTotal expr
+  = case expr of
+      Lam _ _ _ -> True
+      Var _ _ -> True
+      TypeLam _ _ -> True
+      TypeApp e _ -> isTotal e
+      Con _ _ -> True
+      Lit _   -> True
+      App (Var v _) _ | getName v == nameReturn || getName v == nameTrace || getName v ==nameLog -> False
+      App f args -> case typeOf f of
+                      TFun pars eff res -> (length args == length pars && eff == typeTotal && all isTotal args)
+                      _                 -> False
+      _       -> False  -- todo: a let or case could be total
+-}
+
+-- | a core expression that cannot cause any evaluation _for sure_
+isTotal :: Expr -> Bool
+isTotal expr
+ = case expr of
+     Lam _ _ _   -> True
+     Var _ _     -> True
+     TypeLam _ e -> isTotal e
+     TypeApp e _ -> isTotal e
+     Con _ _     -> True
+     Lit _      -> True
+     Let dgs e  -> all isTotalDef (flattenDefGroups dgs) && isTotal e
+     Case exps branches -> all isTotal exps && all isTotalBranch branches
+     -- inline box/unbox
+     App (Var v _) [arg] | getName v `elem` [nameBox,nameUnbox] -> isTotal arg
+     _          -> False
+
+
+isTotalDef def = isTotal (defExpr def)
+
+isTotalBranch (Branch pat guards) = all isTotalGuard guards
+isTotalGuard (Guard test expr)    = isTotal test && isTotal expr
+
+
+isMonType :: Type -> Bool
+isMonType tp
+  | isKindEffect (getKind tp) = isMonEffect tp
+  | otherwise =
+    case expandSyn tp of
+      TForall vars preds t -> isMonType t
+      TFun pars eff res    -> isMonEffect eff
+      _ -> False
+
+isMonEffect :: Effect -> Bool
+isMonEffect eff
+  = let (ls,tl) = extractEffectExtend eff
+    in not (isEffectEmpty tl) ||
+       any (\l -> case getHandledEffect l of
+                    Just (ResumeMany,_) -> True
+                    _                   -> False) ls
+
+
+isInlineable :: Int -> Def -> Bool
+isInlineable inlineMax def
+  = case defInline def of
+      InlineAlways -> True
+      InlineNever  -> False
+      _            -> costDef def <= inlineMax
+
+
+costInf :: Int
+costInf = 1000
+
+costDef :: Def -> Int
+costDef def
+  = let n = costLocalDef def
+    in if (defIsVal def)
+        then (if (n<=1) then 0 else costInf) -- don't duplicate (too much) work
+        else n
+
+costLocalDef :: Def -> Int
+costLocalDef def
+  = costExpr (defExpr def)
+
+costDefGroup dg
+  = case dg of
+      DefRec defs   -> sum (map costLocalDef defs)
+      DefNonRec def -> costLocalDef def
+
+costExpr :: Expr -> Int
+costExpr expr
+  = case expr of
+      Var tname info     | isHiddenExternalName (getName tname)
+                         -> -- trace ("hidden external: " ++ show (getName tname) ) $
+                            costInf
+      Lam tname eff body -> 0 + costExpr body
+      Var tname info     -> 0
+      App e args         -> 1 + costExpr e + sum (map costExpr args)
+      TypeLam tvs e      -> costExpr e
+      TypeApp e tps      -> costExpr e
+      Con tname repr     -> 0
+      Lit lit            -> 0
+      Let defGroups body -> sum (map costDefGroup defGroups) + (costExpr body)
+      Case exprs branches -> (length branches - 1) + sum (map costExpr exprs) + sum (map costBranch branches)
+
+costBranch (Branch patterns guards)
+  = sum (map costGuard guards)
+
+costGuard (Guard test expr)
+  = costExpr test + costExpr expr
+
+getTypeArityExpr :: Expr -> Int
+getTypeArityExpr expr
+  = fst (getTypeArities (typeOf expr))
+
+getParamArityExpr :: Expr -> Int
+getParamArityExpr expr
+  = snd (getTypeArities (typeOf expr))
+
+{-
+getTypeArityExpr :: Expr -> Int
+getTypeArityExpr expr
+  = case expr of
+      Var _ (InfoArity m n) -> m
+      Var tname _           -> fst (getTypeArities (tnameType tname))
+      Con tname _           -> fst (getTypeArities (tnameType tname))
+      TypeApp e targs       -> getTypeArityExpr e - length targs
+      TypeLam pars _        -> length pars
+      Case _ (Branch _ (Guard _ e:_):_) -> getTypeArityExpr e
+      _ -> 0
+
+-- fun foo(x:int){ fun bar(y){ x + y }; [1,2].map(bar) }
+
+getParamArityExpr :: Expr -> Int
+getParamArityExpr expr
+  = case expr of
+    Var _ (InfoArity m n) -> n
+    Var tname _           -> snd (getTypeArities (tnameType tname))
+    Con tname _           -> snd (getTypeArities (tnameType tname))
+    Lam pars _ _          -> length pars
+    App f args            -> getParamArityExpr f - length args
+    TypeLam _ e           -> getParamArityExpr e
+    TypeApp e _           -> getParamArityExpr e
+    Case _ (Branch _ (Guard _ e:_):_) -> getParamArityExpr e
+    _ -> 0
+-}
+
+getEffExpr :: Expr -> Effect
+getEffExpr (Lam _ eff _) = eff
+getEffExpr (TypeLam _ (Lam _ eff _)) = eff
+getEffExpr _ = effectEmpty
+
+
+{--------------------------------------------------------------------------
+  Type variables inside core expressions
+--------------------------------------------------------------------------}
+
+
+---------------------------------------------------------------------------
+--
+---------------------------------------------------------------------------
+
+type TNames = S.Set TName
+
+tnamesEmpty :: TNames
+tnamesEmpty = S.empty
+
+tnamesList :: TNames -> [TName]
+tnamesList tns
+  = S.elems tns
+
+tnamesFromList :: [TName] -> TNames
+tnamesFromList tns
+  = S.fromList tns
+
+tnamesInsertAll :: TNames -> [TName] -> TNames
+tnamesInsertAll  = foldr S.insert
+
+tnamesUnion :: TNames -> TNames -> TNames
+tnamesUnion = S.union
+
+tnamesUnions :: [TNames] -> TNames
+tnamesUnions xs = foldr tnamesUnion tnamesEmpty xs
+
+tnamesDiff :: TNames -> TNames -> TNames
+tnamesDiff = S.difference
+
+tnamesRemove :: [TName] -> TNames -> TNames
+tnamesRemove names set
+  = foldr S.delete set names
+
+tnamesMember :: TName -> TNames -> Bool
+tnamesMember tname tnames = S.member tname tnames
+
+
+instance Eq TName where
+  (TName name1 tp1) == (TName name2 tp2)  = (name1 == name2) --  && matchType tp1 tp2)
+
+instance Ord TName where
+  compare (TName name1 tp1) (TName name2 tp2)
+    = compare name1 name2
+       {- EQ  -> compare (minCanonical tp1) (minCanonical tp2)
+        lgt -> lgt -}
+
+
+
+
+instance Show TName where
+  show tname
+    = show (getName tname)
+
+
+{--------------------------------------------------------------------------
+  Auxiliary functions to build Core terms
+--------------------------------------------------------------------------}
+
+-- | Create a let expression
+makeLet :: [DefGroup] -> Expr -> Expr
+makeLet [] expr = expr
+makeLet defs (Let defs' body) = Let (defs ++ defs') body
+makeLet defs expr = Let defs expr
+
+makeTypeApp expr []     = expr
+makeTypeApp (TypeApp expr targs0) targs1 = makeTypeApp expr (targs0 ++ targs1)
+makeTypeApp expr targs  = TypeApp expr targs
+
+-- | Add a value application
+addApps :: [Expr] -> (Expr -> Expr)
+addApps [] e             = e
+addApps es (App e args)  = App e (args ++ es)
+addApps es e             = App e es
+
+-- | Add kind and type application
+addTypeApps :: [TypeVar] -> (Expr -> Expr)
+addTypeApps [] e                = e
+addTypeApps ts (TypeApp e args) = TypeApp e (args ++ [TVar t | t <- ts])
+addTypeApps ts e                = TypeApp e [TVar t | t <- ts]
+
+-- | Add kind and type lambdas
+addTypeLambdas :: [TypeVar] -> (Expr -> Expr)
+addTypeLambdas []   e              = e
+addTypeLambdas pars (TypeLam ps e) = TypeLam (pars ++ ps) e
+addTypeLambdas pars e              = TypeLam pars e
+
+-- | Add term lambdas
+addLambdas :: [(Name, Type)] -> (Type -> Expr -> Expr)
+addLambdas [] eff e              = e
+addLambdas pars eff (Lam ps _ e) = Lam ([TName x tp | (x,tp) <- pars] ++ ps) eff e
+addLambdas pars eff e            = Lam [TName x tp | (x,tp) <- pars] eff e
+
+-- | Add term lambdas
+addLambdasTName :: [TName] -> (Type -> Expr -> Expr)
+addLambdasTName [] eff e              = e
+addLambdasTName pars eff (Lam ps _ e) = Lam (pars ++ ps) eff e
+addLambdasTName pars eff e            = Lam pars eff e
+
+-- | Bind a variable inside a term
+addNonRec :: Name -> Type -> Expr -> (Expr -> Expr)
+addNonRec x tp e e' = Let [DefNonRec (Def x tp e Private (if isValueExpr e then DefVal else DefFun ) InlineAuto rangeNull "")] e'
+
+-- | Is an expression a value or a function
+isValueExpr :: Expr -> Bool
+isValueExpr (TypeLam tpars (Lam pars eff e))   = False
+isValueExpr (Lam pars eff e)                   = False
+isValueExpr _                                  = True
+
+-- | Add a definition
+addCoreDef :: Core -> Def -> Core
+addCoreDef (Core name imports fixdefs typeDefGroups (defGroups) externals doc) def
+  = Core name imports fixdefs typeDefGroups (defGroups ++ [DefNonRec def]) externals doc
+
+-- | Empty Core program
+coreNull :: Name -> Core
+coreNull name = Core name [] [] [] [] [] ""
+
+-- | Create a fresh variable name with a particular prefix
+freshName :: HasUnique m => String -> m Name
+freshName prefix
+  = do id <- unique
+       return (newName $ prefix ++ "." ++ show id)
+
+openEffectExpr :: Effect -> Effect -> Type -> Type -> Expr -> Expr
+openEffectExpr effFrom effTo tpFrom tpTo expr
+  = if (hasNoEffectExpr expr)
+     then expr
+     else --trace ("open effect: " ++ show (map pretty [effFrom,effTo,tpFrom,tpTo])) $
+          App (TypeApp varOpen [effFrom,effTo,tpFrom,tpTo]) [expr]
+  where
+    varOpen = Var (TName nameEffectOpen tpOpen) (InfoExternal [(Default,"#1")])    -- NOTE: quite fragile as it relies on the exact definition in core.kk
+    tpOpen  = TForall [e1,e2,a,b] [] (TFun [(newName "x", tpFrom)] typeTotal tpTo)
+    a       = TypeVar (-1) kindStar Bound
+    b       = TypeVar (-2) kindStar Bound
+    e1      = TypeVar (-3) kindEffect Bound
+    e2      = TypeVar (-4) kindEffect Bound
+
+    hasNoEffectExpr expr
+      = case expr of
+          TypeApp e targs -> hasNoEffectExpr e
+          Lit{} -> True
+          Con{} -> True
+          -- Var _ InfoExternal{} -> True  -- TODO: maybe too liberal?
+          _     -> False
+
+makeInt32 :: Integer -> Expr
+makeInt32 i
+  = let int32 = Var (TName nameInt32 (typeFun [(nameNil,typeInt)] typeTotal typeInt32)) (InfoArity 1 0 )
+    in App int32 [Lit (LitInt i)]
+
+makeEvIndex :: Integer -> Expr
+makeEvIndex i | i < 0 = failure $ ("Core.Core.makeEvIndex: index < 0: " ++ show i)
+makeEvIndex i
+  = let sizet = Var (TName nameSSizeT (typeFun [(nameNil,typeInt)] typeTotal typeEvIndex)) (InfoArity 1 0 )
+    in App sizet [Lit (LitInt i)]
+
+makeSizeT :: Integer -> Expr
+makeSizeT i | i < 0 = failure $ ("Core.Core.makeSizeT: size_t < 0: " ++ show i)
+makeSizeT i
+  = let sizet = Var (TName nameSSizeT (typeFun [(nameNil,typeInt)] typeTotal typeSSizeT)) (InfoArity 1 0 )
+    in App sizet [Lit (LitInt i)]
+
+---------------------------------------------------------------------------
+-- type of a core term
+---------------------------------------------------------------------------
+class HasType a where
+  typeOf :: a -> Type
+
+instance HasType Def where
+  typeOf def  = defType def
+
+instance HasType TName where
+  typeOf (TName _ tp)   = tp
+
+instance HasType Expr where
+  -- Lambda abstraction
+  typeOf (Lam pars eff expr)
+    = typeFun [(name,tp) | TName name tp <- pars] eff (typeOf expr)
+
+  -- Variables
+  typeOf (Var tname info)
+    = typeOf tname
+
+  -- Constants
+  typeOf (Con tname repr)
+    = typeOf tname
+
+  -- Application
+  typeOf expr@(App fun args)
+    = -- snd (splitFun (typeOf fun))
+      case splitFunScheme (typeOf fun) of
+        Just (_,_,targs,eff,tres)          -- ignore forall as we can call this after box/unbox
+           | length args == length targs || length targs == 0 -> tres
+           | length args > length targs  -> typeOf (App (Var (TName (newName "tmp") tres) InfoNone) (drop (length targs) args))
+           | otherwise -> TFun (drop (length args) targs) eff tres
+        _ -> error ("Core.Core.typeOf.App: Expected function: " ++ show (pretty (typeOf fun)) ++ show (map (pretty . typeOf) args))  -- ++ " in the application " ++ show expr
+
+  -- Type lambdas
+  typeOf (TypeLam xs expr)
+    = TForall xs [] (typeOf expr)
+
+  -- Type application
+  typeOf (TypeApp expr [])
+    = typeOf expr
+
+  typeOf tapp@(TypeApp expr tps)
+    = let (tvs,tp1) = splitTForall (typeOf expr)
+      in -- assertion "Core.Core.typeOf.TypeApp" (getKind a == getKind tp) $
+         -- trace ("typeOf:TypeApp: , tvs: " ++ show (map pretty tvs) ++ ", tp1: " ++ show (pretty tp1)) $
+         subNew (zip tvs tps) |-> tp1
+
+  -- Literals
+  typeOf (Lit l)
+    = typeOf l
+
+  -- Let
+  typeOf (Let defGroups expr)
+    = typeOf expr
+
+  -- Case
+  typeOf (Case exprs branches)
+    = typeOf (head branches)
+
+
+instance HasType Lit where
+  typeOf lit
+    = case lit of
+        LitInt _    -> typeInt
+        LitFloat _  -> typeFloat
+        LitChar _   -> typeChar
+        LitString _ -> typeString
+
+
+
+
+{--------------------------------------------------------------------------
+  Type of a branch
+--------------------------------------------------------------------------}
+instance HasType Branch where
+  typeOf (Branch _ guards)
+    = case guards of
+        (guard:_) -> typeOf guard
+        _         -> failure "Core.Core.HasType Branch: branch without any guards"
+
+instance HasType Guard where
+  typeOf (Guard _ expr)
+    = typeOf expr
+
+
+{--------------------------------------------------------------------------
+  Extract types
+--------------------------------------------------------------------------}
+extractSignatures :: Core -> [Type]
+extractSignatures core
+  = let tps = concat [
+                extractExternals (coreProgExternals core),
+                extractDefs (coreProgDefs core)
+              ]
+    in -- trace ("extract signatures: " ++ show (map pretty tps)) $
+       tps
+  where
+    extractExternals = concatMap extractExternal
+    extractExternal ext@(External{ externalType = tp }) | externalVis ext == Public = [tp]
+    extractExternal _ = []
+
+    extractDefs = map defType . -- filter (\d -> defVis d == Public) .
+                                flattenDefGroups
+
+{--------------------------------------------------------------------------
+  Decompose types
+--------------------------------------------------------------------------}
+
+splitFun :: Type -> ([(Name,Type)], Type)
+-- splitFun (TApp (TApp con arg) res) | con == typeArrow = (arg, res)
+splitFun tp
+  = case expandSyn tp of
+      TFun args eff res -> (args,res)
+      _ -> failure ("Core.Core.splitFun: Expected function: " ++ show (pretty tp))
+
+splitTForall :: Type -> ([TypeVar], Type)
+splitTForall tp
+  = case expandSyn tp of
+      (TForall tvs _ tp) -> (tvs, tp) -- TODO what about the rest of the variables and preds?
+      _ ->  failure ("Core.Core.splitTForall: Expected forall: " ++ show (pretty tp))
+
+
+type Deps = S.Set Name
+
+depsUnions xs = foldr S.union S.empty xs
+
+depTName :: TName -> Deps
+depTName tname = depName (getName tname)
+
+depName :: Name -> Deps
+depName name
+  = if (isQualified name) then S.singleton (qualifier name) else S.empty
+
+dependencies :: [InlineDef] -> Core -> Deps
+dependencies inlineDefs core
+  = S.union (inlineDependencies inlineDefs) (coreDependencies core)
+
+inlineDependencies :: [InlineDef] -> Deps
+inlineDependencies inlineDefs
+  = depsUnions (map (depExpr . inlineExpr) inlineDefs)
+
+coreDependencies :: Core -> Deps
+coreDependencies (Core{coreProgName = mname, coreProgImports = imports, coreProgTypeDefs = tdefs, coreProgDefs = defs})
+  = let deps = S.filter (mname /=) $
+               depsUnions [S.fromList (map importName (filter (isPublic . importVis) imports)),
+                           depsUnions (map depTDef (flattenTypeDefGroups tdefs)),
+                           depsUnions (map depDef (flattenDefGroups defs))]
+    in -- trace ("dependencies for " ++ show mname ++ ": " ++ show (S.elems deps)) $
+       deps
+
+depTDef :: TypeDef -> Deps
+depTDef (Synonym info) = depType (synInfoType info)
+depTDef (Data info _)  = depsUnions (map (depType . conInfoType) (dataInfoConstrs info))
+
+depType :: Type -> Deps
+depType tp
+  = case tp of
+      TForall vars preds rho  -> depType rho
+      TFun args eff tp        -> depsUnions (map depType (tp:eff:map snd args))
+      TCon tc                 -> depName (typeConName tc)
+      TVar _                  -> S.empty
+      TApp tp tps             -> depsUnions (map depType (tp:tps))
+      TSyn syn args tp        -> depsUnions (map depType (tp:args))
+
+depDef :: Def -> Deps
+depDef def  = depsUnions [depType (defType def), depExpr (defExpr def)]
+
+depExpr :: Expr -> Deps
+depExpr expr
+  = case expr of
+      Var tname info     -> depTName tname
+      Lam tname eff body -> S.union (depType eff) (depExpr body)
+      App e args         -> depsUnions (map depExpr (e:args))
+      TypeLam tvs e      -> depExpr e
+      TypeApp e tps      -> depsUnions (depExpr e : map depType tps)
+      Con tname repr     -> depTName tname
+      Lit lit            -> S.empty
+      Let defGroups body -> depsUnions (depExpr body : map depDef (flattenDefGroups defGroups))
+      Case exprs branches -> depsUnions (map depExpr exprs ++ map depBranch branches)
+
+depBranch (Branch patterns guards)
+  = depsUnions (map depPat patterns ++ map depGuard guards)
+
+depGuard (Guard test expr)
+  = S.union (depExpr test) (depExpr expr)
+
+depPat pat
+  = case pat of
+      PatCon{patConName=tname,patConPatterns=pats}
+        -> depsUnions (depTName tname : map depPat pats)
+      PatVar tname pat
+        -> depPat pat
+      _ -> S.empty