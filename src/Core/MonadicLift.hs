-----------------------------------------------------------------------------
-- Copyright 2020-2021, Microsoft Research, Daan Leijen, Ningning Xie
--
-- This is free software; you can redistribute it and/or modify it under the
-- terms of the Apache License, Version 2.0. A copy of the License can be
-- found in the LICENSE file at the root of this distribution.
-----------------------------------------------------------------------------

-----------------------------------------------------------------------------
--
-----------------------------------------------------------------------------

module Core.MonadicLift( monadicLift ) where

import qualified Lib.Trace
import Control.Monad
import Control.Applicative

import Lib.PPrint
import Common.Failure
import Common.Name
import Common.Range
import Common.Unique
import Common.Error
import Common.Syntax
import Common.NamePrim( nameBind, nameBind2 )
import Kind.Kind
import Type.Type
import Type.Kind
import Type.TypeVar
import Type.Pretty hiding (Env)
import qualified Type.Pretty as Pretty
import Type.Assumption
import Core.Core hiding (makeDef)
import qualified Core.Core as Core
import Core.Pretty
import Core.CoreVar

trace s x =
  Lib.Trace.trace s
    x

<<<<<<< HEAD
monadicLift :: Pretty.Env -> CorePhase ()
monadicLift penv
=======
monadicLift :: Pretty.Env -> CorePhase b ()
monadicLift penv 
>>>>>>> 47d5af1f
  = liftCorePhaseUniq $ \uniq defs ->
    runLift penv uniq (liftDefGroups True defs)


{--------------------------------------------------------------------------
  transform definition groups
--------------------------------------------------------------------------}

liftDefGroups :: Bool   -- top-level function?
              -> DefGroups -> Lift DefGroups
liftDefGroups topLevel defGroups
  = do -- traceDoc (\penv -> text "lifting")
       fmap concat $ mapM (liftDefGroup topLevel) defGroups

liftDefGroup :: Bool {-toplevel -} -> DefGroup -> Lift DefGroups
liftDefGroup True (DefNonRec def)
  = do (def', groups) <- collectLifted $ liftDef True def
       return $  groups ++ [DefNonRec def'] -- all lifted definitions are put before the current definition

liftDefGroup True (DefRec defs)
  = do (defs', groups) <- collectLifted $ mapM (liftDef True) defs
       let groups' = flattenDefGroups groups
       return [DefRec (groups' ++ defs')] -- defs' depend on groups', groups' might depend on defs'

liftDefGroup False (DefNonRec def)
  = do def' <- liftDef False def
       return [DefNonRec def']

liftDefGroup False (DefRec defs)
  = do defs' <- mapM (liftDef False) defs
       return [DefRec defs']


liftDef :: Bool -> Def -> Lift Def
liftDef topLevel def
 = withCurrentDef def $
   do expr' <- if topLevel
                then do (_,iexpr') <- liftExprInl topLevel (defExpr def)
                        return iexpr'
                else liftExpr topLevel (defExpr def)
      return def{ defExpr = expr' }


{--------------------------------------------------------------------------
 transform expressions
--------------------------------------------------------------------------}

liftExprInl :: Bool -> Expr -> Lift (Expr,Expr)
liftExprInl topLevel expr =
  case expr of
    App tpApp@(TypeApp bind@(Var (TName nameB tpB) infoB) [tpArg,tpRes,tpEff]) [bexpr,cont@(Lam [arg] eff body)] | nameB == nameBind -- nameBind typeBind) info) [tpArg, tpRes, tpEff]) [expr,cont]
      -> -- bexpr >>= (\arg -> body)
         do (body',ibody')  <- liftExprInl False body
            bexpr'          <- liftExpr False bexpr
            f <- liftLocalFun (Lam [arg] eff body') typeTotal
            let bind = App tpApp [bexpr',f]
                ibind = App (TypeApp (Var (TName nameBind2 typeBind2) (InfoArity 3 3)) [tpArg,tpRes,tpEff])
                            [bexpr',f,(Lam [arg] eff ibody')]
                typeBind2 = TForall [a,b,e] [] (typeFun [(nameNil,TVar a),
                                                         (nameNil,typeFun [(nameNil,TVar a)] (TVar e) (TVar b)),
                                                         (nameNil,typeFun [(nameNil,TVar a)] (TVar e) (TVar b))] (TVar e) (TVar b))
                          where
                            a = TypeVar (0) kindStar Bound
                            b = TypeVar (1) kindStar Bound
                            e = TypeVar (2) kindEffect Bound
            return (bind,ibind)

    Let defgs body
      -> do defgs' <- liftDefGroups False defgs
            (body',ibody') <- liftExprInl False body
            return (Let defgs' body', Let defgs' ibody')

    Case exprs bs
      -> do exprs' <- mapM (liftExpr False) exprs
            (bs',ibs') <- unzip <$> mapM liftBranchInl bs
            return (Case exprs' bs', Case exprs' ibs')

    TypeLam tvars body
      -> do (body',ibody') <- liftExprInl topLevel body
            return (TypeLam tvars body', TypeLam tvars ibody')

    TypeApp body tps
      -> do (body',ibody') <- liftExprInl topLevel body
            return (TypeApp body' tps, TypeApp ibody' tps)

    Lam args eff body
      -> do (body',ibody') <- liftExprInl False body
            return (Lam args eff body', Lam args eff ibody')

    _ -> do expr' <- liftExpr topLevel expr
            return (expr',expr')


liftBranchInl :: Branch -> Lift (Branch,Branch)
liftBranchInl (Branch pat guards)
  = do (guards',iguards') <- unzip <$> mapM liftGuardInl guards
       return (Branch pat guards', Branch pat iguards')

liftGuardInl :: Guard -> Lift (Guard,Guard)
liftGuardInl (Guard guard body)
  = do guard' <- liftExpr False guard
       (body',ibody')  <- liftExprInl False body
       return (Guard guard' body', Guard guard' ibody')




liftExpr :: Bool -> Expr -> Lift Expr
liftExpr topLevel expr =
  case expr of
    App tpApp@(TypeApp bind@(Var (TName nameB tpB) infoB) [tpArg,tpRes,tpEff]) [bexpr,cont@(Lam [arg] eff body)] | nameB == nameBind -- nameBind typeBind) info) [tpArg, tpRes, tpEff]) [expr,cont]
      -> -- bexpr >>= (\arg -> body)
         do body'  <- liftExpr False body
            bexpr' <- liftExpr False bexpr
            f <- liftLocalFun (Lam [arg] eff body') typeTotal
            return (App tpApp [bexpr',f])
    App f args
      -> do f' <- liftExpr False f
            args' <- mapM (liftExpr False) args
            return (App f' args')

    Lam args eff body
      -> do body' <- liftExpr False body
            let expr' = Lam args eff body'
            return expr'

    Let defgs body
      -> do defgs' <- liftDefGroups False defgs
            body'  <- liftExpr False body
            return (Let defgs' body')

    Case exprs bs
      -> do exprs' <- mapM (liftExpr False) exprs
            bs'    <- mapM liftBranch bs
            return (Case exprs' bs')

    TypeLam tvars body
      -> do body' <- liftExpr topLevel body
            return (TypeLam tvars body')

    TypeApp body tps
      -> do body' <- liftExpr topLevel body
            return (TypeApp body' tps)

    _ -> return expr

liftLocalFun :: Expr -> Effect -> Lift Expr
liftLocalFun expr eff
  = do let fvs = tnamesList $ freeLocals expr
           tvs = tvsList (ftv expr)
       (expr2, liftDef) <- makeDef fvs tvs expr
       emitLifted (DefNonRec liftDef)
       return expr2


makeDef :: [TName] -> [TypeVar] -> Expr -> Lift (Expr, Def)
makeDef fvs tvs expr
  = do -- traceDoc $ \penv -> (text "makeDef:" <+> prettyExpr penv{coreShowTypes=True} expr)
       (name,inl) <- uniqueNameCurrentDef
       let (callExpr,lifted) = (etaExpr name, liftedDef name inl)
       -- traceDoc $ \penv -> text "lifting:" <+> ppName penv name <.> colon <+> text "tvs:" <+> tupled (map (ppTypeVar penv) tvs) <//> prettyExpr penv expr <//> text "to:" <+> prettyDef penv{coreShowDef=True} lifted
       return (callExpr,lifted)
  where
    (tpars,pars,eff,body) -- :: ([TypeVar],[TName],Type)
      = case expr of
          (TypeLam tpars (Lam pars eff lbody)) -> (tpars, map unwild pars, eff, lbody)
          (Lam pars eff lbody)                 -> ([], map unwild pars, eff, lbody)
          _ -> failure $ ("Core.MonadicLift.makeDef: lifting non-function? " ++ show expr)

    unwild (TName name tp)
      = TName (if (null (nameStem name) || isWildcard name) then prepend "wild" name else name) tp

    alltpars = tvs ++ tpars
    allpars  = fvs ++ pars
    allargs  = [Var tname InfoNone | tname <- allpars]

    liftedFun = addTypeLambdas alltpars $ Lam allpars eff body
    liftedTp  = -- trace ("makeDef: liftedFun: " ++ show (prettyExpr defaultEnv{coreShowTypes=True} expr) ++ "\nraw: " ++ show expr) $
                typeOf liftedFun
    liftedDef name inl = Def name liftedTp liftedFun Private (defFun [] {-all owned-}) InlineAuto rangeNull "// monadic lift"

    funExpr name
      = Var (TName name liftedTp) (InfoArity (length alltpars) (length allargs))

    etaExpr name
      = case (tvs,fvs) of
         ([],[]) -> funExpr name
         _ -> addTypeLambdas tpars $ Lam pars eff $
               App (addTypeApps (alltpars) (funExpr name)) (allargs)


{--------------------------------------------------------------------------
  Branches
--------------------------------------------------------------------------}

liftBranch :: Branch -> Lift Branch
liftBranch (Branch pat guards)
  = do guards' <- mapM liftGuard guards
       return (Branch pat guards')

liftGuard :: Guard -> Lift Guard
liftGuard (Guard guard body)
  = do guard' <- liftExpr False guard
       body'  <- liftExpr False body
       return (Guard guard' body')



{--------------------------------------------------------------------------
  Helpers
--------------------------------------------------------------------------}

uniqueNameCurrentDef :: Lift (Name,DefInline)
uniqueNameCurrentDef =
  do env <- getEnv
     let defNames = map defName (currentDef env)
     i <- unique
     let -- base     = concatMap (\name -> nameId name ++ "-") (tail $ reverse defNames) ++ "x" ++ show i
         udefName =  toHiddenUniqueName i "mlift" (last defNames)
     return (udefName, defInline (last (currentDef env)))



{--------------------------------------------------------------------------
  Lift monad
--------------------------------------------------------------------------}
newtype Lift a = Lift (Env -> State -> Result a)

data Env = Env{ currentDef :: [Def],
                prettyEnv :: Pretty.Env }

data State = State{ uniq :: Int }

data Result a = Ok a State [DefGroup]

runLift :: Pretty.Env -> Int -> Lift a -> (a,Int)
runLift penv u (Lift c)
  = case c (Env [] penv) (State u) of
      Ok x st [] -> (x,uniq st)
      Ok x st _  -> failure $ "Core.MonadicLift.runLift: unprocessed defgroups"

instance Functor Lift where
  fmap f (Lift c)  = Lift (\env st -> case c env st of
                                        Ok x st' dgs -> Ok (f x) st' dgs)

instance Applicative Lift where
  pure x = Lift (\env st -> Ok x st [])
  (<*>)  = ap

instance Monad Lift where
  -- return = pure
  (Lift c) >>= f = Lift (\env st -> case c env st of
                                      Ok x st' dgs -> case f x of
                                                        Lift d -> case d env st' of
                                                                    Ok x' st'' dgs' -> Ok x' st'' (dgs ++ dgs'))

instance HasUnique Lift where
  updateUnique f = Lift (\env st -> Ok (uniq st) st{ uniq = (f (uniq st)) } [])
  setUnique  i   = Lift (\env st -> Ok () st{ uniq = i} [])

withEnv :: (Env -> Env) -> Lift a -> Lift a
withEnv f (Lift c)
  = Lift (\env st -> c (f env) st)

getEnv :: Lift Env
getEnv
  = Lift (\env st -> Ok env st [])

updateSt :: (State -> State) -> Lift State
updateSt f
  = Lift (\env st -> Ok st (f st) [])

collectLifted :: Lift a -> Lift (a, DefGroups)
collectLifted (Lift d)
  = Lift (\env st -> case d env st of
                       Ok x st' dgs -> Ok (x,dgs) st' [])

emitLifted :: DefGroup -> Lift ()
emitLifted dg
  = Lift (\env st -> Ok () st [dg])

emitLifteds :: DefGroups -> Lift ()
emitLifteds dg
  = Lift (\env st -> Ok () st dg)

withCurrentDef :: Def -> Lift a -> Lift a
withCurrentDef def action
  = -- trace ("lifting: " ++ show (defName def)) $
    withEnv (\env -> env{currentDef = def:currentDef env}) $
    action

traceDoc :: (Pretty.Env -> Doc) -> Lift ()
traceDoc f
  = do env <- getEnv
       liftTrace (show (f (prettyEnv env)))

liftTrace :: String -> Lift ()
liftTrace msg
  = do env <- getEnv
       trace ("mlift: " ++ show (map defName (currentDef env)) ++ ": " ++ msg) $ return ()<|MERGE_RESOLUTION|>--- conflicted
+++ resolved
@@ -40,13 +40,8 @@
   Lib.Trace.trace s
     x
 
-<<<<<<< HEAD
-monadicLift :: Pretty.Env -> CorePhase ()
+monadicLift :: Pretty.Env -> CorePhase b ()
 monadicLift penv
-=======
-monadicLift :: Pretty.Env -> CorePhase b ()
-monadicLift penv 
->>>>>>> 47d5af1f
   = liftCorePhaseUniq $ \uniq defs ->
     runLift penv uniq (liftDefGroups True defs)
 
