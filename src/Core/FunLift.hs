-----------------------------------------------------------------------------
-- Copyright 2020-2021, Microsoft Research, Daan Leijen, Ningning Xie
--
-- This is free software; you can redistribute it and/or modify it under the
-- terms of the Apache License, Version 2.0. A copy of the License can be
-- found in the LICENSE file at the root of this distribution.
-----------------------------------------------------------------------------

-----------------------------------------------------------------------------
-- Lift all local and anonymous functions to top level. No more letrec :-)
-----------------------------------------------------------------------------

module Core.FunLift( liftFunctions
                   ) where


import qualified Lib.Trace
import Control.Monad
import Control.Applicative

import Lib.PPrint
import Common.Failure
import Common.Name
import Common.Range
import Common.Unique
import Common.Error
import Common.Syntax

import Kind.Kind
import Type.Type
import Type.Kind
import Type.TypeVar
import Type.Pretty hiding (Env)
import qualified Type.Pretty as Pretty
import Type.Assumption
import Core.Core hiding (makeDef)
import qualified Core.Core as Core
import Core.Pretty
import Core.CoreVar

trace s x =
  Lib.Trace.trace s
    x

enableLifting = True

liftFunctions :: Pretty.Env -> CorePhase ()
liftFunctions penv 
  = liftCorePhaseUniq $ \uniq defs ->
    if enableLifting then runLift penv uniq (liftDefGroups True defs)
                     else (defs,uniq)


{--------------------------------------------------------------------------
  transform definition groups
--------------------------------------------------------------------------}

liftDefGroups :: Bool   -- top-level functions are allowed
              -> DefGroups -> Lift DefGroups
liftDefGroups topLevel defGroups
  = do -- traceDoc (\penv -> text "lifting")
       fmap concat $ mapM (liftDefGroup topLevel) defGroups

liftDefGroup :: Bool {-toplevel -} -> DefGroup -> Lift DefGroups
liftDefGroup True (DefNonRec def)
  = do (def', groups) <- collectLifted $ liftDef True def
       return $  groups ++ [DefNonRec def'] -- all lifted definitions are put before the current definition

liftDefGroup True (DefRec defs)
  = do (defs', groups) <- collectLifted $ mapM (liftDef True) defs
       let groups' = flattenDefGroups groups
       return [DefRec (groups' ++ defs')] -- defs' depend on groups', groups' might depend on defs'

liftDefGroup False (DefNonRec def)
  = do def' <- liftDef False def
       return [DefNonRec def']

liftDefGroup False (DefRec defs)
  = do {- traceDoc $ \penv -> text "not-toplevel, recursive def:" <+> text (show (length defs)) 
                             <+> ppName penv (defName (head defs)) 
                             <+> text ", tvs:" 
                             <+> tupled (map (ppTypeVar penv) (tvsList (ftv (defExpr (head defs))))) 
                             <//> prettyDef penv{coreShowDef=True} (head defs)
       -}
       (callExprs, liftedDefs0) <- fmap unzip $ mapM (makeDef fvs tvs) (zip pinfoss exprDocs)
       let subst       = zip names callExprs
           liftedDefs  = map (substWithLiftedExpr subst) liftedDefs0
       groups <- liftDefGroup True (DefRec liftedDefs) -- lift all recs to top-level
       -- atrace ("lifted: " ++ show (map defName liftedDefs)) $
       emitLifteds groups

       let defs' = zipWith (\def callExpr -> def{ defExpr = callExpr
                                                , defSort = liftSort False (defSort def)})
                          defs callExprs
       return (map DefNonRec defs') -- change a DefRec to all DefNonRecs
  where pinfoss = map defParamInfos defs
        exprDocs = map (\def -> (defExpr def, defDoc def)) defs
        exprs = map fst exprDocs
        names = map defTName defs
        fvs = tnamesList $ tnamesRemove names (tnamesUnions $ map freeLocals exprs)
        tvs = tvsList $ tvsUnions $ map ftv exprs

        substWithLiftedExpr subst def
          = let body = case defExpr def of
                        (TypeLam tpars (Lam pars eff lbody)) -> TypeLam tpars (Lam pars eff (subst |~> lbody))
                        (Lam pars eff lbody)                 -> Lam pars eff (subst |~> lbody)
                        expr -> failure $ ("Core.FunLift.liftDefGroup False DefRec: lifting non-function? " ++ show expr)
            -- Note here we only want to skip the substiution for fvs and tvs,
            -- but we have skipped more than necessary, i.e.,
            -- the part of those tpars and pars that are not in fvs and tvs.
            -- But it is OK here, because fvs/tvs are in the scope of all defs,
            -- and we have ensured that fvs/pars and tvs/tpars are always unique (see Type/Infer.hs).
            in def{defExpr = body}

liftDef :: Bool -> Def -> Lift Def
liftDef topLevel def
  = withCurrentDef def $
    do expr' <- liftExpr topLevel (defExpr def)
       return def{ defExpr = expr', defSort = liftSort topLevel (defSort def)}

liftSort :: Bool -> DefSort -> DefSort
liftSort False (DefFun _) = DefVal
liftSort _ sort = sort

{-
liftDefExpr :: Bool -> Expr -> Lift Expr
liftDefExpr topLevel expr
  = case expr of
      Lam args eff body
        -> do body' <- liftExpr False body
              let expr' = Lam args eff body'
              return expr'  -- don't lift locally named functions
              {-
              -- top level or simple functions are allowed
              if (topLevel || isSimpleFunc expr)
                then return expr'
                -- lift local functions
                else liftLocalFun expr' eff
              -}
      TypeLam tvars (Lam pars eff lbody) | not topLevel || not (isSimpleFunc expr)
        -> do expr1 <- liftExpr False lbody
              liftLocalFun (TypeLam tvars (Lam pars eff expr1)) eff

      _ -> liftExpr topLevel expr
-}

liftExpr :: Bool
         -> Expr
         -> Lift Expr
liftExpr topLevel expr
  = case expr of
    App f args
      -> do f' <- liftExpr False f
            args' <- mapM (liftExpr False) args
            return (App f' args')

    Lam args eff body  -- don't lift anonymous functions
      -> do body' <- liftExpr False body
            let expr' = Lam args eff body'
            return expr'
{-
            --  top level or simple functions are allowed
            if (topLevel || isSimpleFunc expr) then return expr'
            --  lift local functions
            else liftLocalFun expr' eff

    TypeLam tvars (Lam pars eff lbody) | not topLevel && not (isSimpleFunc expr)
      -> do expr1 <- liftExpr False lbody
            liftLocalFun (TypeLam tvars (Lam pars eff expr1)) eff
-}
    Let defgs body
      -> do -- liftTrace ("let hi "  ++ show expr)
            defgs' <- liftDefGroups False defgs
            body'  <- liftExpr False body
            return (Let defgs' body')

    Case exprs bs
      -> do exprs' <- mapM (liftExpr False) exprs
            bs'    <- mapM liftBranch bs
            return (Case exprs' bs')

    TypeLam tvars body
      -> do body' <- liftExpr topLevel body
            return (TypeLam tvars body')

    TypeApp body tps
      -> do body' <- liftExpr topLevel body
            return (TypeApp body' tps)

    _ -> return expr

{-
liftLocalFun :: Expr -> Effect -> Lift Expr
liftLocalFun expr eff
  = do let fvs = tnamesList $ freeLocals expr
           tvs = tvsList (ftv expr)
       (expr2, liftDef) <- makeDef fvs tvs (expr,"")
       emitLifted (DefNonRec liftDef)
       return expr2
-}

makeDef :: [TName] -> [TypeVar] -> ([ParamInfo], (Expr, String)) -> Lift (Expr, Def)
makeDef fvs tvs (pinfos, (expr, doc))
  = do -- liftTrace (show expr)
       (name,inl) <- uniqueNameCurrentDef
       let (callExpr,lifted) = (etaExpr name, liftedDef name inl)
       -- traceDoc $ \penv -> text "lifting:" <+> ppName penv name <.> colon <+> text "tvs:" <+> tupled (map (ppTypeVar penv) tvs) <//> prettyExpr penv expr <//> text "to:" <+> prettyDef penv{coreShowDef=True} lifted
       return (callExpr,lifted)
  where
    (tpars,pars,eff,body) -- :: ([TypeVar],[TName],Type)
      = case expr of
          (TypeLam tpars (Lam pars eff lbody)) -> (tpars, map unwild pars, eff, lbody)
          (Lam pars eff lbody)                 -> ([], map unwild pars, eff, lbody)
          _ -> failure $ ("Core.FunLift.makeDef: lifting non-function? " ++ show expr)

    unwild (TName name tp)
      = TName (if (head (nameId name) == '_') then prepend "wild" name else name) tp

    alltpars = tvs ++ tpars
    allpars  = fvs ++ pars
    allargs  = [Var tname InfoNone | tname <- allpars]
    allpinfos = [Own | _ <- fvs] ++ pinfos

    liftedFun = addTypeLambdas alltpars $ Lam allpars eff body
    liftedTp  = typeOf liftedFun
<<<<<<< HEAD
    liftedDef name inl = Def name liftedTp liftedFun Private (defFun allpinfos) inl rangeNull ("// lifted " ++ doc)
=======
    liftedDef name inl = Def name liftedTp liftedFun Private DefFun inl rangeNull $ "// lifted\n" ++ doc
>>>>>>> cc6b7b68

    funExpr name
      = Var (TName name liftedTp) (InfoArity (length alltpars) (length allargs))

    etaExpr name
      = case (tvs,fvs) of
         ([],[]) -> funExpr name
         _ -> addTypeLambdas tpars $ Lam pars eff $
               App (addTypeApps (alltpars) (funExpr name)) (allargs)

liftBranch :: Branch -> Lift Branch
liftBranch (Branch pat guards)
  = do guards' <- mapM liftGuard guards
       return (Branch pat guards')

liftGuard :: Guard -> Lift Guard
liftGuard (Guard guard body)
  = do guard' <- liftExpr False guard
       body'  <- liftExpr False body
       return (Guard guard' body')

uniqueNameCurrentDef :: Lift (Name,DefInline)
uniqueNameCurrentDef =
  do env <- getEnv
     let defNames = map defName (currentDef env)
     i <- unique
     let -- base     = concatMap (\name -> nameId name ++ "-") (tail $ reverse defNames) ++ "x" ++ show i
         udefName =  toHiddenUniqueName i "lift" (last defNames)
     return (udefName, defInline (last (currentDef env)))

-- Don't lift a simple function. A function is simple if its body is simply an
-- application consisting of simple arguments.
-- More general than eta-expanded expressions.
isSimpleFunc :: Expr -> Bool
isSimpleFunc expr =
  case expr of
    Lam pars _ (App _ args) -> all isSimpleArg args
    TypeLam tpars (Lam pars _ (App (TypeApp _ targs) args))
      -> all isSimpleTArg targs && all isSimpleArg args
    TypeLam tpars (Lam pars _ (App _ args)) -> all isSimpleArg args
    _ -> False
 where -- The definition of simple arguments can be extended.
       isSimpleTArg TCon{}        = True
       isSimpleTArg (TVar x)      = True
       isSimpleTArg (TApp ty tys) = all isSimpleTArg (ty:tys)
       isSimpleTArg _             = False

       isSimpleArg Con{}      = True
       isSimpleArg Lit{}      = True
       isSimpleArg (Var x _)  = True
       isSimpleArg (App e es) = all isSimpleArg (e:es)
       isSimpleArg _          = False

{--------------------------------------------------------------------------
  Lift monad
--------------------------------------------------------------------------}
newtype Lift a = Lift (Env -> State -> Result a)

data Env = Env{ currentDef :: [Def],
                prettyEnv :: Pretty.Env }

data State = State{ uniq :: Int }

data Result a = Ok a State [DefGroup]

runLift :: Pretty.Env -> Int -> Lift a -> (a,Int)
runLift penv u (Lift c)
  = case c (Env [] penv) (State u) of
      Ok x st [] -> (x,uniq st)
      Ok x st _  -> failure $ "Core.FunLift.runLift: unprocessed defgroups"

instance Functor Lift where
  fmap f (Lift c)  = Lift (\env st -> case c env st of
                                        Ok x st' dgs -> Ok (f x) st' dgs)

instance Applicative Lift where
  pure  = return
  (<*>) = ap

instance Monad Lift where
  return x       = Lift (\env st -> Ok x st [])
  (Lift c) >>= f = Lift (\env st -> case c env st of
                                      Ok x st' dgs -> case f x of
                                                        Lift d -> case d env st' of
                                                                    Ok x' st'' dgs' -> Ok x' st'' (dgs ++ dgs'))

instance HasUnique Lift where
  updateUnique f = Lift (\env st -> Ok (uniq st) st{ uniq = (f (uniq st)) } [])
  setUnique  i   = Lift (\env st -> Ok () st{ uniq = i} [])

withEnv :: (Env -> Env) -> Lift a -> Lift a
withEnv f (Lift c)
  = Lift (\env st -> c (f env) st)

getEnv :: Lift Env
getEnv
  = Lift (\env st -> Ok env st [])

updateSt :: (State -> State) -> Lift State
updateSt f
  = Lift (\env st -> Ok st (f st) [])

collectLifted :: Lift a -> Lift (a, DefGroups)
collectLifted (Lift d)
  = Lift (\env st -> case d env st of
                       Ok x st' dgs -> Ok (x,dgs) st' [])

emitLifted :: DefGroup -> Lift ()
emitLifted dg
  = Lift (\env st -> Ok () st [dg])

emitLifteds :: DefGroups -> Lift ()
emitLifteds dg
  = Lift (\env st -> Ok () st dg)

withCurrentDef :: Def -> Lift a -> Lift a
withCurrentDef def action
  = -- trace ("lifting: " ++ show (defName def)) $
    withEnv (\env -> env{currentDef = def:currentDef env}) $
    action

traceDoc :: (Pretty.Env -> Doc) -> Lift ()
traceDoc f
  = do env <- getEnv
       liftTrace (show (f (prettyEnv env)))

liftTrace :: String -> Lift ()
liftTrace msg
  = do env <- getEnv
       trace ("lift: " ++ show (map defName (currentDef env)) ++ ": " ++ msg) $ return ()<|MERGE_RESOLUTION|>--- conflicted
+++ resolved
@@ -223,11 +223,7 @@
 
     liftedFun = addTypeLambdas alltpars $ Lam allpars eff body
     liftedTp  = typeOf liftedFun
-<<<<<<< HEAD
-    liftedDef name inl = Def name liftedTp liftedFun Private (defFun allpinfos) inl rangeNull ("// lifted " ++ doc)
-=======
-    liftedDef name inl = Def name liftedTp liftedFun Private DefFun inl rangeNull $ "// lifted\n" ++ doc
->>>>>>> cc6b7b68
+    liftedDef name inl = Def name liftedTp liftedFun Private (defFun allpinfos) inl rangeNull $ "// lifted\n" ++ doc
 
     funExpr name
       = Var (TName name liftedTp) (InfoArity (length alltpars) (length allargs))
