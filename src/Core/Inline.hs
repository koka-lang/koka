--- conflicted
+++ resolved
@@ -158,14 +158,10 @@
                   -> do traceDoc $ \penv -> text "inlined:" <+> ppName penv (getName tname)
                         return (inlineExpr info)
                 Just (info,m',n')
-<<<<<<< HEAD
-                  -> do -- traceDoc $ \penv -> text "inline candidate:" <+> ppName penv (getName tname) <+> text (show (m',n')) <+> text "vs" <+> text (show (m,n)) <+> text (show (onlyZeroCost,inlineCost info))
-=======
                   -> do traceDoc $ \penv -> text "inline candidate:" <+> ppName penv (getName tname) <+> 
                                               text (show (m',n')) <+> text "vs" <+> text (show (m,n)) <+>
                                                 text ", onlyZeroCost:" <+> pretty onlyZeroCost <+>
                                                   text ", inlineCost:" <+>  pretty (inlineCost info)
->>>>>>> 2316022c
                         return (expr)
                 Nothing -> do traceDoc $ \penv -> text "not inline candidate:" <+> ppName penv (getName tname)
                               return (expr)
