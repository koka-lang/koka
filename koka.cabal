cabal-version: 1.12

-- This file has been generated from package.yaml by hpack version 0.33.0.
--
-- see: https://github.com/sol/hpack
--
<<<<<<< HEAD
-- hash: b89fa37a690d8bc67fca7dd82ad958ca4d34d8ee47d5768d2f8a3131168314fb
=======
-- hash: 38da8c5b642efbfd99e58689df30c46a15cde489e555856f42f86c755c4ada0e
>>>>>>> 0162d018

name:           koka
version:        2.0.1
description:    Please see the README on GitHub at <https://github.com/koka-lang/koka#readme>
homepage:       https://github.com/koka-lang/koka#readme
bug-reports:    https://github.com/koka-lang/koka/issues
author:         Daan Leijen
maintainer:     daan@microsoft.com
license:        Apache-2.0
license-file:   LICENSE
build-type:     Simple
extra-source-files:
    readme.md

source-repository head
  type: git
  location: https://github.com/koka-lang/koka

executable koka
  main-is: Main.hs
  other-modules:
      Backend.C.Box
      Backend.C.FromCore
      Backend.C.Parc
      Backend.C.ParcReuse
      Backend.C.ParcReuseSpec
      Backend.CSharp.FromCore
      Backend.JavaScript.FromCore
      Common.ColorScheme
      Common.Error
      Common.Failure
      Common.File
      Common.Id
      Common.IdMap
      Common.IdNice
      Common.IdSet
      Common.Message
      Common.Name
      Common.NameMap
      Common.NamePrim
      Common.NameSet
      Common.QNameMap
      Common.Range
      Common.ResumeKind
      Common.Syntax
      Common.Unique
      Compiler.Compile
      Compiler.Module
      Compiler.Options
      Compiler.Package
      Core.AnalysisMatch
      Core.AnalysisResume
      Core.BindingGroups
      Core.Check
      Core.Core
      Core.CoreVar
      Core.CTail
      Core.Divergent
      Core.FunLift
      Core.GenDoc
      Core.Inline
      Core.Inlines
      Core.Monadic
      Core.MonadicLift
      Core.OpenFloat
      Core.OpenResolve
      Core.Parse
      Core.Pretty
      Core.Simplify
      Core.Uniquefy
      Core.UnReturn
      Interpreter.Command
      Interpreter.Interpret
      Kind.Assumption
      Kind.Constructors
      Kind.ImportMap
      Kind.Infer
      Kind.InferKind
      Kind.InferMonad
      Kind.Kind
      Kind.Newtypes
      Kind.Pretty
      Kind.Synonym
      Kind.Unify
      Lib.JSON
      Lib.PPrint
      Lib.Printer
      Lib.Scc
      Lib.Trace
      Static.BindingGroups
      Static.FixityResolve
      Syntax.Colorize
      Syntax.Highlight
      Syntax.Layout
      Syntax.Lexeme
      Syntax.Lexer
      Syntax.Lexer
      Syntax.Parse
      Syntax.Promote
      Syntax.RangeMap
      Syntax.Syntax
      Type.Assumption
      Type.Infer
      Type.InferMonad
      Type.InfGamma
      Type.Kind
      Type.Operations
      Type.Pretty
      Type.Type
      Type.TypeVar
      Type.Unify
      Platform.Config
      Platform.Console
      Platform.Filetime
      Platform.GetOptions
      Platform.ReadLine
      Platform.Runtime
      Platform.Var
      Paths_koka
  hs-source-dirs:
      src
      src/Platform/cpp
  other-extensions: CPP OverloadedStrings
  ghc-options: -rtsopts
  cpp-options: -DMAIN="koka" -DVARIANT="release" -DVERSION="2.0.1"
  include-dirs:
      src/Platform/cpp/Platform
  c-sources:
      src/Platform/cpp/Platform/cconsole.c
  build-tools:
      alex
  build-depends:
      array
    , base >=4.9 && <5
    , bytestring
    , cond
    , containers
    , directory
    , haskeline
    , mtl
    , parsec
    , process
    , text
    , time
  if os(windows)
    cpp-options: -DWINDOWS
  default-language: Haskell2010

test-suite koka-test
  type: exitcode-stdio-1.0
  main-is: Spec.hs
  other-modules:
      Paths_koka
  hs-source-dirs:
      test
  ghc-options: -threaded -rtsopts -with-rtsopts=-N
  build-depends:
      array
    , base >=4.9 && <5
    , bytestring
    , cond
    , containers
    , directory
    , extra
    , filepath
    , haskeline
    , hspec
    , hspec-core
    , mtl
    , parsec
    , process
    , regex-compat
    , text
    , time
  default-language: Haskell2010<|MERGE_RESOLUTION|>--- conflicted
+++ resolved
@@ -4,11 +4,7 @@
 --
 -- see: https://github.com/sol/hpack
 --
-<<<<<<< HEAD
 -- hash: b89fa37a690d8bc67fca7dd82ad958ca4d34d8ee47d5768d2f8a3131168314fb
-=======
--- hash: 38da8c5b642efbfd99e58689df30c46a15cde489e555856f42f86c755c4ada0e
->>>>>>> 0162d018
 
 name:           koka
 version:        2.0.1
