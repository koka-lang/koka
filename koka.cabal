cabal-version: 1.12

-- This file has been generated from package.yaml by hpack version 0.33.0.
--
-- see: https://github.com/sol/hpack
--
<<<<<<< HEAD
-- hash: b89fa37a690d8bc67fca7dd82ad958ca4d34d8ee47d5768d2f8a3131168314fb
=======
-- hash: a254a4157152abad943c17aa00308c40657f67d4f3bb42ada352d83436314284
>>>>>>> 3d141df7

name:           koka
version:        2.0.1
description:    Please see the README on GitHub at <https://github.com/koka-lang/koka#readme>
homepage:       https://github.com/koka-lang/koka#readme
bug-reports:    https://github.com/koka-lang/koka/issues
author:         Daan Leijen
maintainer:     daan@microsoft.com
license:        Apache-2.0
license-file:   LICENSE
build-type:     Simple
extra-source-files:
    readme.md

source-repository head
  type: git
  location: https://github.com/koka-lang/koka

executable koka
  main-is: Main.hs
  other-modules:
      Backend.C.Box
      Backend.C.FromCore
      Backend.C.Parc
      Backend.C.ParcReuse
      Backend.C.ParcReuseSpec
      Backend.CSharp.FromCore
      Backend.JavaScript.FromCore
      Common.ColorScheme
      Common.Error
      Common.Failure
      Common.File
      Common.Id
      Common.IdMap
      Common.IdNice
      Common.IdSet
      Common.Message
      Common.Name
      Common.NameMap
      Common.NamePrim
      Common.NameSet
      Common.QNameMap
      Common.Range
      Common.ResumeKind
      Common.Syntax
      Common.Unique
      Compiler.Compile
      Compiler.Module
      Compiler.Options
      Compiler.Package
      Core.AnalysisMatch
      Core.AnalysisResume
      Core.BindingGroups
      Core.Check
      Core.Core
      Core.CoreVar
      Core.CTail
      Core.Divergent
      Core.FunLift
      Core.GenDoc
      Core.Inline
      Core.Inlines
      Core.Monadic
      Core.MonadicLift
      Core.OpenFloat
      Core.OpenResolve
      Core.Parse
      Core.Pretty
      Core.Simplify
      Core.Uniquefy
      Core.UnReturn
      Interpreter.Command
      Interpreter.Interpret
      Kind.Assumption
      Kind.Constructors
      Kind.ImportMap
      Kind.Infer
      Kind.InferKind
      Kind.InferMonad
      Kind.Kind
      Kind.Newtypes
      Kind.Pretty
      Kind.Synonym
      Kind.Unify
      Lib.JSON
      Lib.PPrint
      Lib.Printer
      Lib.Scc
      Lib.Trace
      Static.BindingGroups
      Static.FixityResolve
      Syntax.Colorize
      Syntax.Highlight
      Syntax.Layout
      Syntax.Lexeme
      Syntax.Lexer
      Syntax.Parse
      Syntax.Promote
      Syntax.RangeMap
      Syntax.Syntax
      Type.Assumption
      Type.Infer
      Type.InferMonad
      Type.InfGamma
      Type.Kind
      Type.Operations
      Type.Pretty
      Type.Type
      Type.TypeVar
      Type.Unify
      Platform.Config
      Platform.Console
      Platform.Filetime
      Platform.GetOptions
      Platform.ReadLine
      Platform.Runtime
      Platform.Var
      Paths_koka
  hs-source-dirs:
      src
      src/Platform/cpp
  other-extensions: CPP OverloadedStrings
  ghc-options: -rtsopts
  cpp-options: -DMAIN="koka" -DVARIANT="release" -DVERSION="2.0.1"
  include-dirs:
      src/Platform/cpp/Platform
  c-sources:
      src/Platform/cpp/Platform/cconsole.c
  build-tools:
      alex
  build-depends:
      array
    , base >=4.9 && <5
    , bytestring
    , cond
    , containers
    , directory
    , haskeline
    , mtl
    , parsec
    , process
    , text
    , time
  if os(windows)
    cpp-options: -DWINDOWS
  default-language: Haskell2010

test-suite koka-test
  type: exitcode-stdio-1.0
  main-is: Spec.hs
  other-modules:
      Paths_koka
  hs-source-dirs:
      test
  ghc-options: -threaded -rtsopts -with-rtsopts=-N
  build-depends:
      array
    , base >=4.9 && <5
    , bytestring
    , cond
    , containers
    , directory
    , extra
    , filepath
    , haskeline
    , hspec
    , hspec-core
    , mtl
    , parsec
    , process
    , regex-compat
    , text
    , time
  default-language: Haskell2010<|MERGE_RESOLUTION|>--- conflicted
+++ resolved
@@ -4,11 +4,7 @@
 --
 -- see: https://github.com/sol/hpack
 --
-<<<<<<< HEAD
 -- hash: b89fa37a690d8bc67fca7dd82ad958ca4d34d8ee47d5768d2f8a3131168314fb
-=======
--- hash: a254a4157152abad943c17aa00308c40657f67d4f3bb42ada352d83436314284
->>>>>>> 3d141df7
 
 name:           koka
 version:        2.0.1
