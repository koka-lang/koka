cabal-version: 1.12

-- This file has been generated from package.yaml by hpack version 0.33.0.
--
-- see: https://github.com/sol/hpack
--
<<<<<<< HEAD
-- hash: b89fa37a690d8bc67fca7dd82ad958ca4d34d8ee47d5768d2f8a3131168314fb
=======
-- hash: 0d1db6174bacf18c264115753c94bb601e4122ed505d7ebdaccd8b076d4618c8
>>>>>>> 0d7fb9b0

name:           koka
version:        2.0.3
description:    Please see the README on GitHub at <https://github.com/koka-lang/koka#readme>
homepage:       https://github.com/koka-lang/koka#readme
bug-reports:    https://github.com/koka-lang/koka/issues
author:         Daan Leijen
maintainer:     daan@microsoft.com
license:        Apache-2.0
license-file:   LICENSE
build-type:     Simple
extra-source-files:
    readme.md

source-repository head
  type: git
  location: https://github.com/koka-lang/koka

executable koka
  main-is: Main.hs
  other-modules:
      Backend.C.Box
      Backend.C.FromCore
      Backend.C.Parc
      Backend.C.ParcReuse
      Backend.C.ParcReuseSpec
      Backend.CSharp.FromCore
      Backend.JavaScript.FromCore
      Common.ColorScheme
      Common.Error
      Common.Failure
      Common.File
      Common.Id
      Common.IdMap
      Common.IdNice
      Common.IdSet
      Common.Message
      Common.Name
      Common.NameMap
      Common.NamePrim
      Common.NameSet
      Common.QNameMap
      Common.Range
      Common.ResumeKind
      Common.Syntax
      Common.Unique
      Compiler.Compile
      Compiler.Module
      Compiler.Options
      Compiler.Package
      Core.AnalysisMatch
      Core.AnalysisResume
      Core.BindingGroups
      Core.Check
      Core.Core
      Core.CoreVar
      Core.CTail
      Core.Divergent
      Core.FunLift
      Core.GenDoc
      Core.Inline
      Core.Inlines
      Core.Monadic
      Core.MonadicLift
      Core.OpenFloat
      Core.OpenResolve
      Core.Parse
      Core.Pretty
      Core.Simplify
      Core.Uniquefy
      Core.UnReturn
      Interpreter.Command
      Interpreter.Interpret
      Kind.Assumption
      Kind.Constructors
      Kind.ImportMap
      Kind.Infer
      Kind.InferKind
      Kind.InferMonad
      Kind.Kind
      Kind.Newtypes
      Kind.Pretty
      Kind.Synonym
      Kind.Unify
      Lib.JSON
      Lib.PPrint
      Lib.Printer
      Lib.Scc
      Lib.Trace
      Static.BindingGroups
      Static.FixityResolve
      Syntax.Colorize
      Syntax.Highlight
      Syntax.Layout
      Syntax.Lexeme
      Syntax.Lexer
      Syntax.Parse
      Syntax.Promote
      Syntax.RangeMap
      Syntax.Syntax
      Type.Assumption
      Type.Infer
      Type.InferMonad
      Type.InfGamma
      Type.Kind
      Type.Operations
      Type.Pretty
      Type.Type
      Type.TypeVar
      Type.Unify
      Platform.Config
      Platform.Console
      Platform.Filetime
      Platform.GetOptions
      Platform.ReadLine
      Platform.Runtime
      Platform.Var
      Paths_koka
  hs-source-dirs:
      src
      src/Platform/cpp
  other-extensions: CPP OverloadedStrings
  ghc-options: -rtsopts
  cpp-options: -DMAIN="koka" -DVARIANT="release" -DVERSION="2.0.3"
  include-dirs:
      src/Platform/cpp/Platform
  c-sources:
      src/Platform/cpp/Platform/cconsole.c
  build-tools:
      alex
  build-depends:
      array
    , base >=4.9 && <5
    , bytestring
    , cond
    , containers
    , directory
    , haskeline
    , mtl
    , parsec
    , process
    , text
    , time
  if os(windows)
    cpp-options: -DWINDOWS
  if os(darwin)
    cpp-options: -DDARWIN
  default-language: Haskell2010

test-suite koka-test
  type: exitcode-stdio-1.0
  main-is: Spec.hs
  other-modules:
      Paths_koka
  hs-source-dirs:
      test
  ghc-options: -threaded -rtsopts -with-rtsopts=-N
  build-depends:
      array
    , base >=4.9 && <5
    , bytestring
    , cond
    , containers
    , directory
    , extra
    , filepath
    , haskeline
    , hspec
    , hspec-core
    , mtl
    , parsec
    , process
    , regex-compat
    , text
    , time
  default-language: Haskell2010<|MERGE_RESOLUTION|>--- conflicted
+++ resolved
@@ -4,11 +4,7 @@
 --
 -- see: https://github.com/sol/hpack
 --
-<<<<<<< HEAD
 -- hash: b89fa37a690d8bc67fca7dd82ad958ca4d34d8ee47d5768d2f8a3131168314fb
-=======
--- hash: 0d1db6174bacf18c264115753c94bb601e4122ed505d7ebdaccd8b076d4618c8
->>>>>>> 0d7fb9b0
 
 name:           koka
 version:        2.0.3
