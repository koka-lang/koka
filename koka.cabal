--- conflicted
+++ resolved
@@ -3,11 +3,8 @@
 -- This file has been generated from package.yaml by hpack version 0.34.2.
 --
 -- see: https://github.com/sol/hpack
-<<<<<<< HEAD
-=======
 --
 -- hash: 0e8ed6dd603968b3948054384a9aca901e0ea97541744321bc58c027bf2e1ec3
->>>>>>> e43988c4
 
 name:           koka
 version:        2.0.13
