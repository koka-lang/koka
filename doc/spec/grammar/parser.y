--- conflicted
+++ resolved
@@ -1,4 +1,3 @@
-<<<<<<< HEAD
 /* Copyright 2012-2021, Microsoft Research, Daan Leijen
    This is free software; you can redistribute it and/or modify it under the
    terms of the Apache License, Version 2.0.
@@ -55,7 +54,7 @@
 %token IF THEN ELSE ELIF
 %token WITH IN
 %token MATCH
-%token RARROW
+%token RARROW LARROW
 
 %token FUN FN VAL VAR CONTROL RCONTROL EXCEPT
 %token TYPE STRUCT EFFECT
@@ -68,7 +67,7 @@
 %token INFIX INFIXL INFIXR
 
 %token LEX_WHITE LEX_COMMENT
-%token SEMI
+%token INSERTED_SEMI
 %token LE ASSIGN DCOLON EXTEND
 %token RETURN
 
@@ -83,16 +82,29 @@
 %token ID_VALUE ID_REFERENCE ID_SCOPED
 %token ID_INITIALLY ID_FINALLY
 
-
 %type <Id>  varid conid qvarid qconid op
 %type <Id>  identifier qidentifier qoperator qconstructor
 %type <Id>  funid typeid modulepath binder
 %type <Id>  fundecl aliasdecl typedecl externdecl puredecl
 
-/* precedence declarations are in increasing order, i.e. the last precedence declaration has the highest precedence. */
+/* precedence declarations are in increasing order, 
+   i.e. the last precedence declaration has the highest precedence. 
+*/
+
 /* resolve s/r conflict by shifting on ELSE so the ELSE binds to the closest IF.*/
-%precedence THEN
+%precedence THEN 
 %precedence ELSE ELIF
+
+/* resolve s/r conflict to have a `FN funparams -> expr` span as far as possible,
+   e.g. `fn(x) -> x + 1` is `(fn(x) -> x + 1)` and not `(fn(x) -> x) + 1`
+   and  `fn(x) -> x.foo` is `(fn(x) -> x.foo)` and not `(fn(x) -> x).foo`
+   note: we could avoid these rules by disallowing the `->` form in trailing lambdas. 
+*/   
+%precedence RARROW                     /* -> */
+%precedence '(' '[' FN '{' '.'         /* applications */
+%precedence OP ASSIGN '>' '<' '|'      /* operators */
+
+/* %precedence '?' */
 
 %%
 
@@ -134,7 +146,7 @@
             ;
 
 semi        : ';'
-            | SEMI
+            | INSERTED_SEMI
             ;
 
 
@@ -403,65 +415,77 @@
 expr        : withexpr
             | block             /* interpreted as an anonymous function (except if coming from `blockexpr`) */
             | returnexpr
-            | basicexpr
+            // | basicexpr '?' expr ':' expr  
+            | basicexpr                   
             ;
 
 basicexpr   : ifexpr
-            | fnexpr
             | matchexpr
             | handlerexpr
-            | opexpr
+            | fnexpr
+            | opexpr             %prec RARROW
             ;
 
 
 /* keyword expressions */
 
-matchexpr   : MATCH atom '{' semis matchrules '}'
-            ;
-
-fnexpr      : FN funparams block            /* anonymous function */
+matchexpr   : MATCH ntlexpr '{' semis matchrules '}'
+            ;
+
+fnexpr      : FN funparams bodyexpr            /* anonymous function */
             ;
 
 returnexpr  : RETURN expr
             ;
 
-ifexpr      : IF atom then elifs ELSE expr  %prec THEN
-            | IF atom then elifs            %prec THEN
-            ;
-
-then        : THEN expr
-            | expr           /* then keyword is optional */
-            ;
-
-elifs       : elifs ELIF atom then
-            | %empty /* empty */
-            ;
+ifexpr      : IF ntlexpr THEN expr elifs 
+            | IF ntlexpr THEN expr       
+            | IF ntlexpr RETURN expr 
+            ;
+
+elifs       : ELIF ntlexpr THEN expr elifs
+            | ELSE expr
+            ;
+
 
 /* operator expression */
 
-opexpr      : opexpr qoperator prefixexpr
-            | prefixexpr
-            ;
-
-prefixexpr  : '!' prefixexpr
-            | '~' prefixexpr
-            | appexpr
-            ;
-
-/*
-fappexpr    : fappexpr funexpr
-            | appexpr
-            ;
-*/
+opexpr      : opexpr qoperator prefixexpr     
+            | prefixexpr                      
+            ;
+
+prefixexpr  : '!' prefixexpr                  
+            | '~' prefixexpr                  
+            | appexpr               %prec RARROW
+            ;
 
 appexpr     : appexpr '(' arguments ')'             /* application */
             | appexpr '[' arguments ']'             /* index expression */
             | appexpr '.' atom                      /* dot application */
             | appexpr block                         /* trailing function application */
             | appexpr fnexpr                        /* trailing function application */
+            | atom 
+            ;
+
+
+/* non-trailing-lambda expression */
+ntlexpr     : ntlopexpr      
+            ;
+
+ntlopexpr   : ntlopexpr qoperator ntlprefixexpr  
+            | ntlprefixexpr                      
+            ;
+
+ntlprefixexpr: '!' ntlprefixexpr
+            | '~' ntlprefixexpr
+            | ntlappexpr
+            ;
+
+ntlappexpr  : ntlappexpr '(' arguments ')'             /* application */
+            | ntlappexpr '[' arguments ']'             /* index expression */
+            | ntlappexpr '.' atom                      /* dot application */
             | atom
             ;
-
 
 /* atomic expressions */
 
@@ -504,8 +528,8 @@
             | /* empty */
             ;
 
-parameters1 : parameters1 ',' borrow parameter
-            | borrow parameter
+parameters1 : parameters1 ',' parameter
+            | parameter
             ;
 
 parameter   : paramid ':' paramtype
@@ -527,8 +551,8 @@
             | /* empty */
             ;
 
-pparameters1: pparameters1 ',' borrow pparameter
-            | borrow pparameter
+pparameters1: pparameters1 ',' pparameter
+            | pparameter
             ;
 
 pparameter  : pattern 
@@ -569,7 +593,7 @@
 -- Identifiers and operators
 ----------------------------------------------------------*/
 
-qoperator   : op
+qoperator   : op     
             ;
 
 qidentifier : qvarid
@@ -619,7 +643,6 @@
             | '>'       { $$ = ">";  }
             | '<'       { $$ = "<";  }
             | '|'       { $$ = "|";  }
-            | '^'       { $$ = "^";  }
             | ASSIGN    { $$ = ":="; }
             ;
 
@@ -682,9 +705,9 @@
 -- Handlers
 ----------------------------------------------------------*/
 handlerexpr : HANDLER override witheff opclauses
-            | HANDLE override witheff '(' expr ')' opclauses
+            | HANDLE override witheff ntlexpr opclauses
             | NAMED HANDLER witheff opclauses
-            | NAMED HANDLE witheff '(' expr ')' opclauses
+            | NAMED HANDLE witheff ntlexpr opclauses
             ;
 
 override    : OVERRIDE
@@ -696,8 +719,11 @@
             ;
 
 withstat    : WITH basicexpr
+            | WITH override witheff opclauses    /* shorthand for handler */
+            | WITH binder LARROW basicexpr
+            | WITH binder LARROW witheff opclauses  /* shorthand for named handler */
+            /* deprecated: */
             | WITH binder '=' basicexpr
-            | WITH override witheff opclauses    /* shorthand for handler */
             | WITH binder '=' witheff opclauses  /* shorthand for named handler */
             ;
 
@@ -875,910 +901,4 @@
 void printDecl( const char* sort, const char* name )
 {
   printf( "parsed %s declaration: %s\n", sort, name );
-}
-=======
-/* Copyright 2012-2021, Microsoft Research, Daan Leijen
-   This is free software; you can redistribute it and/or modify it under the
-   terms of the Apache License, Version 2.0.
-*/
-/* Requires at least Bison 3+; you can get a version for windows from
-   https://sourceforge.net/projects/winflexbison
-   (use the "latest" zip package)
-*/
-
-/* %pure-parser */
-%define api.pure
-
-%{
-typedef void* yyscan_t;
-%}
-
-%parse-param { yyscan_t scanner }
-%lex-param { yyscan_t scanner }
-
-
-/* token structure. The memory for Id and String is kept in a list and deallocated after parsing (in 'doneScanState') */
-%union {
-  const char*   Id;      /* used for operators OP too */
-  const char*   String;  /* 'modified' UTF-8 string (\0 chars are encoded as \xC0\x80) */
-  double        Float;
-  unsigned long Nat;
-  unsigned int  Char;
-}
-
-%{
-#include <stdio.h>
-#define yylex        mylex
-
-void yyerror(YYLTYPE* loc, yyscan_t scanner, char* s, ...);
-int  mylex( YYSTYPE* val, YYLTYPE* loc, yyscan_t scanner );
-
-typedef int bool;
-#define true (1==1)
-#define false (!true)
-
-void printDecl( const char* sort, const char* name );
-%}
-
-
-%token <Id>     ID CONID OP IDOP QID  QCONID QIDOP WILDCARD '(' ')' '[' ']'
-%token <Nat>    NAT
-%token <Float>  FLOAT
-%token <String> STRING
-%token <Char>   CHAR
-
-/* %token APP  */ /* '(' for applications */
-/* %token IDX  */ /* '[' for indexing */
-
-%token IF THEN ELSE ELIF
-%token WITH IN
-%token MATCH
-%token RARROW LARROW
-
-%token FUN FN VAL VAR CONTROL RCONTROL EXCEPT
-%token TYPE STRUCT EFFECT
-%token ALIAS CON
-%token FORALL EXISTS SOME
-
-%token IMPORT AS MODULE
-%token PUBLIC PRIVATE ABSTRACT
-%token EXTERN
-%token INFIX INFIXL INFIXR
-
-%token LEX_WHITE LEX_COMMENT
-%token INSERTED_SEMI
-%token LE ASSIGN DCOLON EXTEND
-%token RETURN
-
-%token HANDLER HANDLE NAMED MASK OVERRIDE
-%token IFACE UNSAFE
-
-%token ID_CO ID_REC
-%token ID_INLINE ID_NOINLINE
-%token ID_C ID_CS ID_JS ID_FILE
-%token ID_LINEAR ID_OPEN ID_EXTEND
-%token ID_BEHIND
-%token ID_VALUE ID_REFERENCE ID_SCOPED
-%token ID_INITIALLY ID_FINALLY
-
-%type <Id>  varid conid qvarid qconid op
-%type <Id>  identifier qidentifier qoperator qconstructor
-%type <Id>  funid typeid modulepath binder
-%type <Id>  fundecl aliasdecl typedecl externdecl puredecl
-
-/* precedence declarations are in increasing order, 
-   i.e. the last precedence declaration has the highest precedence. 
-*/
-
-/* resolve s/r conflict by shifting on ELSE so the ELSE binds to the closest IF.*/
-%precedence THEN 
-%precedence ELSE ELIF
-
-/* resolve s/r conflict to have a `FN funparams -> expr` span as far as possible,
-   e.g. `fn(x) -> x + 1` is `(fn(x) -> x + 1)` and not `(fn(x) -> x) + 1`
-   and  `fn(x) -> x.foo` is `(fn(x) -> x.foo)` and not `(fn(x) -> x).foo`
-   note: we could avoid these rules by disallowing the `->` form in trailing lambdas. 
-*/   
-%precedence RARROW                     /* -> */
-%precedence '(' '[' FN '{' '.'         /* applications */
-%precedence OP ASSIGN '>' '<' '|'      /* operators */
-
-/* %precedence '?' */
-
-%%
-
-/* ---------------------------------------------------------
--- Program
-----------------------------------------------------------*/
-
-program     : semis visibility MODULE modulepath moduledecl  { printDecl("module",$4); }
-            | moduledecl                                     { printDecl("module","main"); }
-            ;
-
-moduledecl  : '{' semis modulebody '}' semis
-            | semis modulebody
-            ;
-
-modulebody  : importdecl semis1 modulebody
-            | declarations
-            ;
-
-importdecl  : visibility IMPORT modulepath
-            | visibility IMPORT modulepath '=' modulepath
-            ;
-
-modulepath  : varid                       { $$ = $1; }
-            | qvarid                      { $$ = $1; }
-            ;
-
-visibility  : PUBLIC
-            | PRIVATE
-            | /* empty */
-            ;
-
-semis1      : semis1 semi
-            | semi
-            ;
-
-semis       : semis semi
-            | /* empty */
-            ;
-
-semi        : ';'
-            | INSERTED_SEMI
-            ;
-
-
-/* ---------------------------------------------------------
--- Top level declarations
-----------------------------------------------------------*/
-
-declarations: fixitydecl semis1 declarations
-            | topdecls
-            ;
-
-fixitydecl  : visibility fixity oplist1
-            ;
-
-fixity      : INFIX NAT
-            | INFIXR NAT
-            | INFIXL NAT
-            ;
-
-oplist1     : oplist1 ',' identifier
-            | identifier
-            ;
-
-
-topdecls    : topdecls1
-            | /* empty */
-            ;
-
-topdecls1   : topdecls1 topdecl semis1
-            | topdecl semis1
-            /* error recovery */
-            | topdecls1 error semis1
-            | error semis1                                    { yyerror(&@1,scanner,"skipped top-level declaration");  }
-            ;
-
-topdecl     : visibility puredecl                             { printDecl("value",$2); }
-            | visibility aliasdecl                            { printDecl("alias",$2); }
-            | visibility typedecl                             { printDecl("type",$2); }
-            | ABSTRACT typedecl                               { printDecl("type",$2); }
-            | visibility externdecl                           { printDecl("extern",$2); }
-            ;
-
-
-/* ---------------------------------------------------------
--- External declarations
-----------------------------------------------------------*/
-
-externdecl  : ID_INLINE   EXTERN funid externtype externbody   { $$ = $3; }
-            | ID_NOINLINE EXTERN funid externtype externbody   { $$ = $3; }
-            | EXTERN funid externtype externbody               { $$ = $2; }
-            | EXTERN IMPORT externimpbody                      { $$ = "<extern import>"; }
-            ;
-
-externtype  : ':' typescheme
-            | typeparams '(' parameters ')' annotres
-            ;
-
-externbody  : '{' semis externstats1 '}'
-            | '{' semis '}'
-            ;
-
-externstats1: externstats1 externstat semis1
-            | externstat semis1
-            ;
-
-externstat  : externtarget externinline STRING
-            | externinline STRING
-            ;
-
-externinline: ID_INLINE
-            | /* empty */
-            ;
-
-
-externimpbody: '=' externimp
-            | '{' semis externimps1 '}'
-            ;
-
-externimps1 : externimps1 externimp semis1
-            | externimp semis1
-            ;
-
-externimp   : externtarget varid STRING
-            | externtarget '{' externvals1 '}'
-            ;
-
-externvals1 : externvals1 externval semis1
-            | externval semis1
-            ;
-
-externval   : varid '=' STRING
-            ;
-
-externtarget: ID_CS
-            | ID_JS
-            | ID_C
-            ;
-
-
-/* ---------------------------------------------------------
--- Type declarations
-----------------------------------------------------------*/
-aliasdecl   : ALIAS typeid typeparams kannot '=' type     { $$ = $2; }
-            ;
-
-typedecl    : typemod TYPE typeid typeparams kannot typebody      { $$ = $3; }
-            | structmod STRUCT typeid typeparams kannot conparams { $$ = $3; }
-            | effectmod EFFECT varid typeparams kannot opdecls          { $$ = $3; }
-            | effectmod EFFECT typeparams kannot operation              { $$ = "<operation>"; }
-            | NAMED effectmod EFFECT varid typeparams kannot opdecls           { $$ = $4; }
-            | NAMED effectmod EFFECT typeparams kannot operation               { $$ = "<operation>"; }
-            | NAMED effectmod EFFECT varid typeparams kannot IN type opdecls   { $$ = $4; }  /* error on SCOPED (?) */
-            ;
-
-typemod     : structmod
-            | ID_OPEN
-            | ID_EXTEND
-            | ID_CO
-            | ID_REC
-            ;
-
-structmod   : ID_VALUE
-            | ID_REFERENCE
-            | /* empty */
-            ;
-
-effectmod   : ID_REC
-            | ID_LINEAR
-            | ID_LINEAR ID_REC
-            | /* empty */
-            ;
-
-
-
-typebody    : '{' semis constructors '}'
-            | /* empty */
-            ;
-
-typeid      : '(' commas ')'      { $$ = "(,)"; }       /* tuples */
-            | '[' ']'             { $$ = "[]"; }        /* lists */
-            | '<' '>'             { $$ = "<>"; }        /* total effect */
-            | '<' '|' '>'         { $$ = "<|>"; }       /* effect extension */
-            | varid               { $$ = $1; }
-            ;
-
-commas      : commas1
-            | /* empty */
-            ;
-
-commas1     : commas ','
-            ;
-
-
-constructors: constructors1 semis1
-            | /* empty */
-            ;
-
-constructors1: constructors1 semis1 constructor
-            | constructor
-            ;
-
-constructor : visibility con conid typeparams conparams
-            | visibility con STRING typeparams conparams
-            ;
-
-con         : CON
-            | /* empty */
-            ;
-
-conparams   : '(' parameters1 ')'          /* deprecated */
-            | '{' semis sconparams '}'
-            | /* empty */
-            ;
-
-sconparams  : sconparams parameter semis1
-            | /* empty */
-            ;
-
-
-/* ---------------------------------------------------------
--- Effect declarations
-----------------------------------------------------------*/
-
-
-opdecls     : '{' semis operations '}'
-            ;
-
-operations  : operations operation semis1
-            | /* empty */
-            ;
-
-operation   : visibility VAL identifier typeparams ':' tatomic
-            | visibility FUN identifier typeparams '(' parameters ')' ':' tatomic
-            | visibility EXCEPT identifier typeparams '(' parameters ')' ':' tatomic
-            | visibility CONTROL identifier typeparams '(' parameters ')' ':' tatomic
-            ;
-
-
-/* ---------------------------------------------------------
--- Pure (top-level) Declarations
-----------------------------------------------------------*/
-puredecl    : inlineattr VAL binder '=' blockexpr      { $$ = $3; }
-            | inlineattr FUN funid funparams bodyexpr  { $$ = $3; }
-            ;
-
-inlineattr  : ID_INLINE
-            | ID_NOINLINE
-            | /* empty */
-            ;
-
-fundecl     : funid funparams bodyexpr      { $$ = $1; }
-            ;
-
-binder      : identifier                    { $$ = $1; }
-            | identifier ':' type           { $$ = $1; }
-            ;
-
-funid       : identifier         { $$ = $1; }
-            | '[' commas ']'     { $$ = "[]"; }
-            | STRING             { $$ = $1; }
-            ;
-
-funparams   : typeparams '(' pparameters ')' annotres qualifier
-            ;
-
-annotres    : ':' tresult
-            | /* empty */
-            ;
-
-
-/* ---------------------------------------------------------
--- Statements
-----------------------------------------------------------*/
-
-block       : '{' semis statements1 '}'    /* must end with an expression statement (and not a declaration) */
-            ;
-
-statements1 : statements1 statement semis1
-            | statement semis1
-            | error semis1
-            ;
-
-statement   : decl
-            | withstat
-            | withstat IN blockexpr
-            | returnexpr
-            | basicexpr
-            ;
-
-decl        : FUN fundecl
-            | VAL apattern '=' blockexpr    /* local value declaration can use a pattern binding */
-            | VAR binder ASSIGN blockexpr   /* local variable declaration */
-            ;
-
-
-/* ---------------------------------------------------------
--- Expressions
-----------------------------------------------------------*/
-bodyexpr    : RARROW blockexpr
-            | block
-            ;
-
-blockexpr   : expr              /* a `block` is not interpreted as an anonymous function but as statement grouping */
-            ;
-
-expr        : withexpr
-            | block             /* interpreted as an anonymous function (except if coming from `blockexpr`) */
-            | returnexpr
-            // | basicexpr '?' expr ':' expr  
-            | basicexpr                   
-            ;
-
-basicexpr   : ifexpr
-            | matchexpr
-            | handlerexpr
-            | fnexpr
-            | opexpr             %prec RARROW
-            ;
-
-
-/* keyword expressions */
-
-matchexpr   : MATCH ntlexpr '{' semis matchrules '}'
-            ;
-
-fnexpr      : FN funparams bodyexpr            /* anonymous function */
-            ;
-
-returnexpr  : RETURN expr
-            ;
-
-ifexpr      : IF ntlexpr THEN expr elifs 
-            | IF ntlexpr THEN expr       
-            | IF ntlexpr RETURN expr 
-            ;
-
-elifs       : ELIF ntlexpr THEN expr elifs
-            | ELSE expr
-            ;
-
-
-/* operator expression */
-
-opexpr      : opexpr qoperator prefixexpr     
-            | prefixexpr                      
-            ;
-
-prefixexpr  : '!' prefixexpr                  
-            | '~' prefixexpr                  
-            | appexpr               %prec RARROW
-            ;
-
-appexpr     : appexpr '(' arguments ')'             /* application */
-            | appexpr '[' arguments ']'             /* index expression */
-            | appexpr '.' atom                      /* dot application */
-            | appexpr block                         /* trailing function application */
-            | appexpr fnexpr                        /* trailing function application */
-            | atom 
-            ;
-
-
-/* non-trailing-lambda expression */
-ntlexpr     : ntlopexpr      
-            ;
-
-ntlopexpr   : ntlopexpr qoperator ntlprefixexpr  
-            | ntlprefixexpr                      
-            ;
-
-ntlprefixexpr: '!' ntlprefixexpr
-            | '~' ntlprefixexpr
-            | ntlappexpr
-            ;
-
-ntlappexpr  : ntlappexpr '(' arguments ')'             /* application */
-            | ntlappexpr '[' arguments ']'             /* index expression */
-            | ntlappexpr '.' atom                      /* dot application */
-            | atom
-            ;
-
-/* atomic expressions */
-
-atom        : qidentifier
-            | qconstructor
-            | literal
-            | mask
-            | '(' aexprs ')'             /* unit, parenthesized (possibly annotated) expression, tuple expression */
-            | '[' cexprs ']'             /* list expression (elements may be terminated with comma instead of separated) */
-            ;
-
-literal     : NAT | FLOAT | CHAR | STRING
-            ;
-
-mask        : MASK behind '<' tbasic '>'
-            ;
-
-behind      : ID_BEHIND
-            | /* empty */
-            ;
-
-/* arguments: separated by comma */
-
-
-arguments   : arguments1
-            | /* empty */
-            ;
-
-arguments1  : arguments1 ',' argument
-            | argument
-            ;
-
-argument    : expr
-            | identifier '=' expr                  /* named arguments */
-            ;
-
-/* parameters: separated by comma, must have a type */
-
-parameters  : parameters1
-            | /* empty */
-            ;
-
-parameters1 : parameters1 ',' parameter
-            | parameter
-            ;
-
-parameter   : paramid ':' paramtype
-            | paramid ':' paramtype '=' expr
-            ;
-
-paramid     : identifier
-            | WILDCARD
-            ;
-
-paramtype   : type
-            | '?' type
-            ;
-
-
-/* pattern matching parameters: separated by comma */
-
-pparameters : pparameters1
-            | /* empty */
-            ;
-
-pparameters1: pparameters1 ',' pparameter
-            | pparameter
-            ;
-
-pparameter  : pattern 
-            | pattern ':' paramtype
-            | pattern ':' paramtype '=' expr
-            | pattern '=' expr
-            ;
-
-
-/* annotated expressions: separated or terminated by comma */
-
-aexprs      : aexprs1                               /* separated by comma */
-            | /* empty */
-            ;
-
-aexprs1     : aexprs1 ',' aexpr
-            | aexpr
-            ;
-
-cexprs      : cexprs0                              /* terminated or separated by comma */
-            | cexprs0 aexpr
-            ;
-
-cexprs0     : cexprs0 aexpr ','
-            | /* empty */
-            ;
-
-aexpr       : expr annot
-            ;
-
-annot       : ':' typescheme
-            | /* empty */
-            ;
-
-
-
-/* ---------------------------------------------------------
--- Identifiers and operators
-----------------------------------------------------------*/
-
-qoperator   : op     
-            ;
-
-qidentifier : qvarid
-            | QIDOP
-            | identifier
-            ;
-
-identifier  : varid
-            | IDOP
-            ;
-
-qvarid      : QID
-            ;
-
-varid       : ID
-            | ID_C            { $$ = "c"; }
-            | ID_CS           { $$ = "cs"; }
-            | ID_JS           { $$ = "js"; }
-            | ID_FILE         { $$ = "file"; }
-            | ID_INLINE       { $$ = "inline"; }
-            | ID_NOINLINE     { $$ = "noinline"; }
-            | ID_OPEN         { $$ = "open"; }
-            | ID_EXTEND       { $$ = "extend"; }
-            | ID_LINEAR       { $$ = "linear"; }
-            | ID_BEHIND       { $$ = "behind"; }
-            | ID_VALUE        { $$ = "value"; }
-            | ID_REFERENCE    { $$ = "reference"; }
-            | ID_SCOPED       { $$ = "scoped"; }
-            | ID_INITIALLY    { $$ = "initially"; }
-            | ID_FINALLY      { $$ = "finally"; }
-            | ID_REC          { $$ = "rec"; }
-            | ID_CO           { $$ = "co"; }
-            /* | ID_NAMED        { $$ = "named"; } */
-            ;
-
-qconstructor: conid
-            | qconid
-            ;
-
-qconid      : QCONID { $$ = $1; }
-            ;
-            
-conid       : CONID  { $$ = $1; }
-            ;
-
-op          : OP
-            | '>'       { $$ = ">";  }
-            | '<'       { $$ = "<";  }
-            | '|'       { $$ = "|";  }
-            | ASSIGN    { $$ = ":="; }
-            ;
-
-
-/* ---------------------------------------------------------
--- Matching
-----------------------------------------------------------*/
-
-matchrules  : matchrules1 semis1
-            | /* empty */
-            ;
-
-matchrules1 : matchrules1 semis1 matchrule
-            | matchrule
-            ;
-
-matchrule   : patterns1 '|' expr RARROW blockexpr
-            | patterns1 bodyexpr
-            ;
-
-patterns1   : patterns1 ',' pattern
-            | pattern
-            ;
-
-apatterns   : apatterns1
-            | /* empty */
-            ;
-
-apatterns1  : apatterns1 ',' apattern
-            | apattern
-            ;
-
-apattern    : pattern annot                    /* annotated pattern */
-            ;
-
-pattern     : identifier
-            | identifier AS pattern              /* named pattern */
-            | conid
-            | conid '(' patargs ')'
-            | '(' apatterns ')'                  /* unit, parenthesized, and tuple pattern */
-            | '[' apatterns ']'                  /* list pattern */
-            | literal
-            | WILDCARD
-            ;
-
-patargs     : patargs1
-            | /* empty */
-            ;
-
-patargs1    : patargs ',' patarg
-            | patarg
-            ;
-
-patarg      : identifier '=' apattern            /* named argument */
-            | apattern
-            ;
-
-
-/* ---------------------------------------------------------
--- Handlers
-----------------------------------------------------------*/
-handlerexpr : HANDLER override witheff opclauses
-            | HANDLE override witheff ntlexpr opclauses
-            | NAMED HANDLER witheff opclauses
-            | NAMED HANDLE witheff ntlexpr opclauses
-            ;
-
-override    : OVERRIDE
-            | /* empty */
-            ;
-
-witheff     : '<' anntype '>'
-            | /* empty */
-            ;
-
-withstat    : WITH basicexpr
-            | WITH override witheff opclauses    /* shorthand for handler */
-            | WITH binder LARROW basicexpr
-            | WITH binder LARROW witheff opclauses  /* shorthand for named handler */
-            /* deprecated: */
-            | WITH binder '=' basicexpr
-            | WITH binder '=' witheff opclauses  /* shorthand for named handler */
-            ;
-
-withexpr    : withstat IN blockexpr
-            /* | withstat */
-            ;
-
-opclauses   : opclause
-            | '{' semis opclauses1 semis1 '}'
-            | '{' semis '}'
-            ;
-
-opclauses1  : opclauses1 semis1 opclausex
-            | opclausex
-            ;
-
-opclausex   : ID_FINALLY bodyexpr
-            | ID_INITIALLY bodyexpr
-            | opclause
-            ;
-
-opclause    : VAL qidentifier '=' expr
-            | VAL qidentifier ':' type '=' expr
-            | FUN qidentifier opparams bodyexpr
-            | EXCEPT qidentifier opparams bodyexpr
-            | CONTROL qidentifier opparams bodyexpr
-            | RCONTROL qidentifier opparams bodyexpr
-            | RETURN '(' opparam ')' bodyexpr
-            | RETURN paramid bodyexpr               /* deprecated */
-            ;
-
-opparams    : '(' opparams0 ')'
-            | /* empty */
-            ;
-
-opparams0   : opparams1
-            | /* empty */
-            ;
-
-opparams1   : opparams1 ',' opparam
-            | opparam
-            ;
-
-opparam     : paramid
-            | paramid ':' type
-            ;
-
-
-/* ---------------------------------------------------------
--- Types
-----------------------------------------------------------*/
-tbinders    : tbinders1
-            | /* empty */
-            ;
-
-tbinders1   : tbinders1 ',' tbinder
-            | tbinder
-            ;
-
-tbinder     : varid kannot
-            ;
-
-
-/* full type */
-typescheme  : someforalls tarrow qualifier        /* used for type annotations */
-            ;
-
-type        : FORALL typeparams1 tarrow qualifier
-            | tarrow qualifier
-            ;
-
-someforalls : SOME typeparams1 FORALL typeparams1
-            | SOME typeparams1
-            | FORALL typeparams1
-            | /* empty */
-            ;
-
-typeparams  : typeparams1
-            | /* empty */
-            ;
-
-typeparams1 : '<' tbinders '>'
-            ;
-
-qualifier   : WITH '(' predicates1 ')'
-            | /* empty */
-            ;
-
-predicates1 : predicates1 ',' predicate
-            | predicate
-            ;
-
-
-predicate   : typeapp                     /* interface:  identifier '<' targuments '>' */
-            ;
-
-
-/* mono types */
-tarrow      : tatomic RARROW tresult
-            | tatomic
-            ;
-
-tresult     : tatomic tbasic                 /* effect and result type */
-            | tatomic                        /* just a result type (with a default total effect) */
-            ;
-
-tatomic     : tbasic
-            | '<' targuments1 '|' tatomic '>' /* extensible effect type */
-            | '<' targuments '>'             /* fixed effect type */
-            ;
-
-tbasic      : typeapp
-            | '(' tparams ')'                /* unit, parenthesis, tuple, named parameters */
-            | '[' anntype ']'                /* list type */
-            ;
-
-typeapp     : typecon
-            | typecon '<' targuments '>'
-            ;
-
-typecon     : varid | qvarid                 /* type name */
-            | WILDCARD                       /* wildcard type variable */
-            | '(' commas1 ')'                /* tuple constructor */
-            | '[' ']'                        /* list constructor */
-            | '(' RARROW ')'                 /* function constructor */
-            ;
-
-
-tparams     : tparams1
-            | /* empty */
-            ;
-
-tparams1    : tparams1 ',' tparam
-            | tparam
-            ;
-
-tparam      : identifier ':' anntype              /* named parameter */
-            | anntype
-            ;
-
-
-targuments  : targuments1
-            | /* empty */
-            ;
-
-targuments1 : targuments1 ',' anntype
-            | anntype
-            ;
-
-anntype     : type kannot
-            ;
-
-
-/* ---------------------------------------------------------
--- Kinds
-----------------------------------------------------------*/
-kannot      : DCOLON kind
-            | /* empty */
-            ;
-
-kind        : '(' kinds1 ')' RARROW katom
-            | katom RARROW kind
-            | katom
-            ;
-
-kinds1      : kinds1 ',' kind
-            | kind
-            ;
-
-katom       : conid
-            ;
-
-%%
-
-void printDecl( const char* sort, const char* name )
-{
-  printf( "parsed %s declaration: %s\n", sort, name );
-}
->>>>>>> 798a32ec
+}